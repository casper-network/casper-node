--- conflicted
+++ resolved
@@ -3,14 +3,10 @@
 use rand::{distributions::Standard, prelude::*, Rng};
 use serde::{Deserialize, Serialize};
 
-<<<<<<< HEAD
-use casper_types::bytesrepr::{self, FromBytes, ToBytes};
-=======
 use casper_types::{
     bytesrepr::{self, FromBytes, ToBytes},
-    Gas, U512,
+    Gas,
 };
->>>>>>> 39ddac05
 
 pub const DEFAULT_GAS_PER_BYTE_COST: u32 = 625_000;
 
