//! The context of execution of WASM code.

#[cfg(test)]
mod tests;

use std::{
    cell::RefCell,
    collections::BTreeSet,
    convert::{TryFrom, TryInto},
    fmt::Debug,
    rc::Rc,
};

use tracing::error;

use casper_storage::{
    global_state::{error::Error as GlobalStateError, state::StateReader},
    tracking_copy::{AddResult, TrackingCopy, TrackingCopyError, TrackingCopyExt},
    AddressGenerator,
};

use casper_types::{
    account::{Account, AccountHash},
    addressable_entity::{
        ActionType, AddKeyFailure, EntityKindTag, MessageTopicError, NamedKeyAddr, NamedKeyValue,
        NamedKeys, RemoveKeyFailure, SetThresholdFailure, UpdateKeyFailure, Weight,
    },
    bytesrepr::ToBytes,
    contract_messages::{Message, MessageAddr, MessageTopicSummary, Messages, TopicNameHash},
    execution::Effects,
    handle_stored_dictionary_value,
    system::auction::EraInfo,
    AccessRights, AddressableEntity, AddressableEntityHash, BlockTime, CLType, CLValue,
    CLValueDictionary, ContextAccessRights, EntityAddr, EntryPointType, Gas, GrantedAccess, Key,
    KeyTag, Motes, Package, PackageHash, Phase, ProtocolVersion, PublicKey, RuntimeArgs,
    StoredValue, StoredValueTypeMismatch, SystemEntityRegistry, TransactionHash, Transfer,
<<<<<<< HEAD
    TransferAddr, TransferV2Addr, URef, URefAddr, DICTIONARY_ITEM_KEY_MAX_LENGTH, KEY_HASH_LENGTH,
    U512,
=======
    TransferAddr, URef, URefAddr, DICTIONARY_ITEM_KEY_MAX_LENGTH, KEY_HASH_LENGTH, U512,
>>>>>>> 4232609c
};

use crate::{engine_state::EngineConfig, execution::ExecError};

/// Number of bytes returned from the `random_bytes` function.
pub const RANDOM_BYTES_COUNT: usize = 32;

/// Whether the execution is permitted to call FFI `casper_add_contract_version()` or not.
#[derive(Copy, Clone, PartialEq, Eq, Debug)]
pub enum CallingAddContractVersion {
    /// Allowed.
    Allowed,
    /// Forbidden.
    Forbidden,
}

/// Holds information specific to the deployed contract.
pub struct RuntimeContext<'a, R> {
    tracking_copy: Rc<RefCell<TrackingCopy<R>>>,
    // Enables look up of specific uref based on human-readable name
    named_keys: &'a mut NamedKeys,
    // Used to check uref is known before use (prevents forging urefs)
    access_rights: ContextAccessRights,
    args: RuntimeArgs,
    authorization_keys: BTreeSet<AccountHash>,
    blocktime: BlockTime,
    transaction_hash: TransactionHash,
    gas_limit: Gas,
    gas_counter: Gas,
    address_generator: Rc<RefCell<AddressGenerator>>,
    protocol_version: ProtocolVersion,
    phase: Phase,
    engine_config: EngineConfig,
    //TODO: Will be removed along with stored session in later PR.
    entry_point_type: EntryPointType,
    transfers: Vec<TransferAddr>,
    remaining_spending_limit: U512,

    // Original account/contract for read only tasks taken before execution
    entity: &'a AddressableEntity,
    // Key pointing to the entity we are currently running
    entity_key: Key,
    account_hash: AccountHash,
    emit_message_cost: U512,
    calling_add_contract_version: CallingAddContractVersion,
}

impl<'a, R> RuntimeContext<'a, R>
where
    R: StateReader<Key, StoredValue, Error = GlobalStateError>,
{
    /// Creates new runtime context where we don't already have one.
    ///
    /// Where we already have a runtime context, consider using `new_from_self()`.
    #[allow(clippy::too_many_arguments)]
    pub fn new(
        named_keys: &'a mut NamedKeys,
        entity: &'a AddressableEntity,
        entity_key: Key,
        authorization_keys: BTreeSet<AccountHash>,
        access_rights: ContextAccessRights,
        account_hash: AccountHash,
        address_generator: Rc<RefCell<AddressGenerator>>,
        tracking_copy: Rc<RefCell<TrackingCopy<R>>>,
        engine_config: EngineConfig,
        blocktime: BlockTime,
        protocol_version: ProtocolVersion,
        transaction_hash: TransactionHash,
        phase: Phase,
        args: RuntimeArgs,
        gas_limit: Gas,
        gas_counter: Gas,
        transfers: Vec<TransferAddr>,
        remaining_spending_limit: U512,
        entry_point_type: EntryPointType,
        calling_add_contract_version: CallingAddContractVersion,
    ) -> Self {
        let emit_message_cost = engine_config
            .wasm_config()
            .take_host_function_costs()
            .emit_message
            .cost()
            .into();
        RuntimeContext {
            tracking_copy,
            entry_point_type,
            named_keys,
            access_rights,
            args,
            entity,
            entity_key,
            authorization_keys,
            account_hash,
            blocktime,
            transaction_hash,
            gas_limit,
            gas_counter,
            address_generator,
            protocol_version,
            phase,
            engine_config,
            transfers,
            remaining_spending_limit,
            emit_message_cost,
            calling_add_contract_version,
        }
    }

    /// Creates new runtime context cloning values from self.
    #[allow(clippy::too_many_arguments)]
    pub fn new_from_self(
        &self,
        entity_key: Key,
        entry_point_type: EntryPointType,
        named_keys: &'a mut NamedKeys,
        access_rights: ContextAccessRights,
        runtime_args: RuntimeArgs,
    ) -> Self {
        let entity = self.entity;
        let authorization_keys = self.authorization_keys.clone();
        let account_hash = self.account_hash;

        let address_generator = self.address_generator.clone();
        let tracking_copy = self.state();
        let engine_config = self.engine_config.clone();

        let blocktime = self.blocktime;
        let protocol_version = self.protocol_version;
        let transaction_hash = self.transaction_hash;
        let phase = self.phase;

        let gas_limit = self.gas_limit;
        let gas_counter = self.gas_counter;
        let remaining_spending_limit = self.remaining_spending_limit();

        let transfers = self.transfers.clone();

        RuntimeContext {
            tracking_copy,
            entry_point_type,
            named_keys,
            access_rights,
            args: runtime_args,
            entity,
            entity_key,
            authorization_keys,
            account_hash,
            blocktime,
            transaction_hash,
            gas_limit,
            gas_counter,
            address_generator,
            protocol_version,
            phase,
            engine_config,
            transfers,
            remaining_spending_limit,
            emit_message_cost: self.emit_message_cost,
            calling_add_contract_version: self.calling_add_contract_version,
        }
    }

    /// Returns all authorization keys for this deploy.
    pub fn authorization_keys(&self) -> &BTreeSet<AccountHash> {
        &self.authorization_keys
    }

    /// Returns a named key by a name if it exists.
    pub fn named_keys_get(&self, name: &str) -> Option<&Key> {
        self.named_keys.get(name)
    }

    /// Returns named keys.
    pub fn named_keys(&self) -> &NamedKeys {
        self.named_keys
    }

    /// Returns a mutable reference to named keys.
    pub fn named_keys_mut(&mut self) -> &mut NamedKeys {
        self.named_keys
    }

    /// Checks if named keys contains a key referenced by name.
    pub fn named_keys_contains_key(&self, name: &str) -> bool {
        self.named_keys.contains(name)
    }

    /// Returns an instance of the engine config.
    pub fn engine_config(&self) -> &EngineConfig {
        &self.engine_config
    }

    /// Returns whether the current context is of the system addressable entity.
    pub fn is_system_account(&self) -> bool {
        if let Key::AddressableEntity(entity_addr) = self.entity_key {
            entity_addr.value() == PublicKey::System.to_account_hash().value()
        } else {
            false
        }
    }

    /// Helper function to avoid duplication in `remove_uref`.
    fn remove_key_from_entity(&mut self, name: &str) -> Result<(), ExecError> {
        let key = self.entity_key;
        match key.as_entity_addr() {
            None => return Err(ExecError::UnexpectedKeyVariant(key)),
            Some(entity_addr) => {
                let named_key =
                    NamedKeyAddr::new_from_string(entity_addr, name.to_string())?.into();
                if let Some(StoredValue::NamedKey(_)) = self.read_gs(&named_key)? {
                    self.prune_gs_unsafe(named_key);
                }
            }
        }
        Ok(())
    }

    /// Remove Key from the `named_keys` map of the current context.
    /// It removes both from the ephemeral map (RuntimeContext::named_keys) but
    /// also persistable map (one that is found in the
    /// TrackingCopy/GlobalState).
    pub fn remove_key(&mut self, name: &str) -> Result<(), ExecError> {
        self.named_keys.remove(name);
        self.remove_key_from_entity(name)
    }

    /// Returns the block time.
    pub fn get_blocktime(&self) -> BlockTime {
        self.blocktime
    }

    /// Returns the transaction hash.
    pub fn get_transaction_hash(&self) -> TransactionHash {
        self.transaction_hash
    }

    /// Extends access rights with a new map.
    pub fn access_rights_extend(&mut self, urefs: &[URef]) {
        self.access_rights.extend(urefs);
    }

    /// Returns a mapping of access rights for each [`URef`]s address.
    pub fn access_rights(&self) -> &ContextAccessRights {
        &self.access_rights
    }

    /// Returns contract of the caller.
    pub fn entity(&self) -> &'a AddressableEntity {
        self.entity
    }

    /// Returns arguments.
    pub fn args(&self) -> &RuntimeArgs {
        &self.args
    }

    pub(crate) fn set_args(&mut self, args: RuntimeArgs) {
        self.args = args
    }

    /// Returns new shared instance of an address generator.
    pub fn address_generator(&self) -> Rc<RefCell<AddressGenerator>> {
        Rc::clone(&self.address_generator)
    }

    /// Returns new shared instance of a tracking copy.
    pub(super) fn state(&self) -> Rc<RefCell<TrackingCopy<R>>> {
        Rc::clone(&self.tracking_copy)
    }

    /// Returns the gas limit.
    pub fn gas_limit(&self) -> Gas {
        self.gas_limit
    }

    /// Returns the current gas counter.
    pub fn gas_counter(&self) -> Gas {
        self.gas_counter
    }

    /// Sets the gas counter to a new value.
    pub fn set_gas_counter(&mut self, new_gas_counter: Gas) {
        self.gas_counter = new_gas_counter;
    }

    /// Returns the base key of [`Key::AddressableEntity`]
    pub fn get_entity_key(&self) -> Key {
        self.entity_key
    }

    /// Returns the initiator of the call chain.
    pub fn get_caller(&self) -> AccountHash {
        self.account_hash
    }

    /// Returns the protocol version.
    pub fn protocol_version(&self) -> ProtocolVersion {
        self.protocol_version
    }

    /// Returns the current phase.
    pub fn phase(&self) -> Phase {
        self.phase
    }

    /// Returns `true` if the execution is permitted to call `casper_add_contract_version()`.
    pub fn allow_casper_add_contract_version(&self) -> bool {
        self.calling_add_contract_version == CallingAddContractVersion::Allowed
    }

    /// Generates new deterministic hash for uses as an address.
    pub fn new_hash_address(&mut self) -> Result<[u8; KEY_HASH_LENGTH], ExecError> {
        Ok(self.address_generator.borrow_mut().new_hash_address())
    }

    /// Returns 32 pseudo random bytes.
    pub fn random_bytes(&mut self) -> Result<[u8; RANDOM_BYTES_COUNT], ExecError> {
        Ok(self.address_generator.borrow_mut().create_address())
    }

    /// Creates new [`URef`] instance.
    pub fn new_uref(&mut self, value: StoredValue) -> Result<URef, ExecError> {
        let uref = self
            .address_generator
            .borrow_mut()
            .new_uref(AccessRights::READ_ADD_WRITE);
        self.insert_uref(uref);
        self.metered_write_gs(Key::URef(uref), value)?;
        Ok(uref)
    }

    /// Creates a new URef where the value it stores is CLType::Unit.
    pub(crate) fn new_unit_uref(&mut self) -> Result<URef, ExecError> {
        self.new_uref(StoredValue::CLValue(CLValue::unit()))
    }

    /// Creates a new transfer address using a transfer address generator.
    pub fn new_transfer_addr(&mut self) -> Result<TransferAddr, ExecError> {
        let transfer_addr = self.address_generator.borrow_mut().create_address();
        Ok(TransferAddr::V2(TransferV2Addr::new(transfer_addr)))
    }

    /// Puts `key` to the map of named keys of current context.
    pub fn put_key(&mut self, name: String, key: Key) -> Result<(), ExecError> {
        // No need to perform actual validation on the base key because an account or contract (i.e.
        // the element stored under `base_key`) is allowed to add new named keys to itself.
        let entity_addr = if let Key::AddressableEntity(entity_addr) = self.get_entity_key() {
            entity_addr
        } else {
            return Err(ExecError::InvalidContext);
        };
        let named_key_value =
            StoredValue::NamedKey(NamedKeyValue::from_concrete_values(key, name.clone())?);
        self.validate_value(&named_key_value)?;
        let named_key_addr = NamedKeyAddr::new_from_string(entity_addr, name.clone())?;
        self.metered_write_gs_unsafe(Key::NamedKey(named_key_addr), named_key_value)?;
        self.insert_named_key(name, key);
        Ok(())
    }

    pub(crate) fn write_named_keys(
        &mut self,
        entity_addr: EntityAddr,
        named_keys: NamedKeys,
    ) -> Result<(), ExecError> {
        for (name, key) in named_keys.iter() {
            let named_key_value =
                StoredValue::NamedKey(NamedKeyValue::from_concrete_values(*key, name.clone())?);
            let named_key_addr = NamedKeyAddr::new_from_string(entity_addr, name.clone())?;
            self.metered_write_gs_unsafe(Key::NamedKey(named_key_addr), named_key_value)?;
        }

        Ok(())
    }

    pub(crate) fn get_named_keys(&mut self, entity_key: Key) -> Result<NamedKeys, ExecError> {
        let entity_addr = if let Key::AddressableEntity(entity_addr) = entity_key {
            entity_addr
        } else {
            return Err(ExecError::UnexpectedKeyVariant(entity_key));
        };

        self.tracking_copy
            .borrow_mut()
            .get_named_keys(entity_addr)
            .map_err(Into::into)
    }

    #[cfg(test)]
    pub(crate) fn get_entity(&self) -> AddressableEntity {
        self.entity.clone()
    }

    /// Reads the balance of a purse [`URef`].
    ///
    /// Currently address of a purse [`URef`] is also a hash in the [`Key::Hash`] space.
    pub(crate) fn available_balance(
        &mut self,
        purse_uref: &URef,
        holds_epoch: Option<u64>,
    ) -> Result<Motes, ExecError> {
        let key = Key::URef(*purse_uref);
        self.tracking_copy
            .borrow_mut()
            .get_available_balance(key, holds_epoch)
            .map_err(ExecError::TrackingCopy)
    }

    #[cfg(test)]
    pub(crate) fn write_balance(
        &mut self,
        purse_uref: URef,
        cl_value: CLValue,
    ) -> Result<(), ExecError> {
        self.metered_write_gs_unsafe(Key::Balance(purse_uref.addr()), cl_value)
    }

    /// Read a stored value under a [`Key`].
    pub fn read_gs(&mut self, key: &Key) -> Result<Option<StoredValue>, ExecError> {
        self.validate_readable(key)?;
        self.validate_key(key)?;

        let maybe_stored_value = self.tracking_copy.borrow_mut().read(key)?;

        let stored_value = match maybe_stored_value {
            Some(stored_value) => handle_stored_dictionary_value(*key, stored_value)?,
            None => return Ok(None),
        };

        Ok(Some(stored_value))
    }

    /// Reads a value from a global state directly.
    ///
    /// # Usage
    ///
    /// DO NOT EXPOSE THIS VIA THE FFI - This function bypasses security checks and should be used
    /// with caution.
    pub fn read_gs_unsafe(&mut self, key: &Key) -> Result<Option<StoredValue>, ExecError> {
        self.tracking_copy
            .borrow_mut()
            .read(key)
            .map_err(Into::into)
    }

    /// This method is a wrapper over `read_gs` in the sense that it extracts the type held by a
    /// `StoredValue` stored in the global state in a type safe manner.
    ///
    /// This is useful if you want to get the exact type from global state.
    pub fn read_gs_typed<T>(&mut self, key: &Key) -> Result<T, ExecError>
    where
        T: TryFrom<StoredValue>,
        T::Error: Debug,
    {
        let value = match self.read_gs(key)? {
            None => return Err(ExecError::KeyNotFound(*key)),
            Some(value) => value,
        };

        value.try_into().map_err(|error| {
            ExecError::FunctionNotFound(format!(
                "Type mismatch for value under {:?}: {:?}",
                key, error
            ))
        })
    }

    /// Returns all keys based on the tag prefix.
    pub fn get_keys(&mut self, key_tag: &KeyTag) -> Result<BTreeSet<Key>, ExecError> {
        self.tracking_copy
            .borrow_mut()
            .get_keys(key_tag)
            .map_err(Into::into)
    }

    /// Returns all key's that start with prefix, if any.
    pub fn get_keys_with_prefix(&mut self, prefix: &[u8]) -> Result<Vec<Key>, ExecError> {
        self.tracking_copy
            .borrow_mut()
            .reader()
            .keys_with_prefix(prefix)
            .map_err(Into::into)
    }

    /// Write a transfer instance to the global state.
    pub fn write_transfer(&mut self, key: Key, value: Transfer) {
        if let Key::Transfer(_) = key {
            self.tracking_copy
                .borrow_mut()
                .write(key, StoredValue::Transfer(value));
        } else {
            panic!("Do not use this function for writing non-transfer keys")
        }
    }

    /// Write an era info instance to the global state.
    pub fn write_era_info(&mut self, key: Key, value: EraInfo) {
        if let Key::EraSummary = key {
            // Writing an `EraInfo` for 100 validators will not exceed write size limit.
            self.tracking_copy
                .borrow_mut()
                .write(key, StoredValue::EraInfo(value));
        } else {
            panic!("Do not use this function for writing non-era-info keys")
        }
    }

    /// Creates validated instance of `StoredValue` from `account`.
    fn account_to_validated_value(&self, account: Account) -> Result<StoredValue, ExecError> {
        let value = StoredValue::Account(account);
        self.validate_value(&value)?;
        Ok(value)
    }

    /// Write an account to the global state.
    pub fn write_account(&mut self, key: Key, account: Account) -> Result<(), ExecError> {
        if let Key::Account(_) = key {
            self.validate_key(&key)?;
            let account_value = self.account_to_validated_value(account)?;
            self.metered_write_gs_unsafe(key, account_value)?;
            Ok(())
        } else {
            panic!("Do not use this function for writing non-account keys")
        }
    }

    /// Read an account from the global state.
    pub fn read_account(&mut self, key: &Key) -> Result<Option<StoredValue>, ExecError> {
        if let Key::Account(_) = key {
            self.validate_key(key)?;
            self.tracking_copy
                .borrow_mut()
                .read(key)
                .map_err(Into::into)
        } else {
            panic!("Do not use this function for reading from non-account keys")
        }
    }

    /// Adds a named key.
    ///
    /// If given `Key` refers to an [`URef`] then it extends the runtime context's access rights
    /// with the URef's access rights.
    fn insert_named_key(&mut self, name: String, key: Key) {
        if let Key::URef(uref) = key {
            self.insert_uref(uref);
        }
        self.named_keys.insert(name, key);
    }

    /// Adds a new [`URef`] into the context.
    ///
    /// Once an [`URef`] is inserted, it's considered a valid [`URef`] in this runtime context.
    fn insert_uref(&mut self, uref: URef) {
        self.access_rights.extend(&[uref])
    }

    /// Grants access to a [`URef`]; unless access was pre-existing.
    pub fn grant_access(&mut self, uref: URef) -> GrantedAccess {
        self.access_rights.grant_access(uref)
    }

    /// Removes an access right from the current runtime context.
    pub fn remove_access(&mut self, uref_addr: URefAddr, access_rights: AccessRights) {
        self.access_rights.remove_access(uref_addr, access_rights)
    }

    /// Returns a copy of the current effects of a tracking copy.
    pub fn effects(&self) -> Effects {
        self.tracking_copy.borrow().effects()
    }

    /// Returns a copy of the current messages of a tracking copy.
    pub fn messages(&self) -> Messages {
        self.tracking_copy.borrow().messages()
    }

    /// Returns the cost charged for the last emitted message.
    pub fn emit_message_cost(&self) -> U512 {
        self.emit_message_cost
    }

    /// Sets the cost charged for the last emitted message.
    pub fn set_emit_message_cost(&mut self, cost: U512) {
        self.emit_message_cost = cost
    }

    /// Returns list of transfers.
    pub fn transfers(&self) -> &Vec<TransferAddr> {
        &self.transfers
    }

    /// Returns mutable list of transfers.
    pub fn transfers_mut(&mut self) -> &mut Vec<TransferAddr> {
        &mut self.transfers
    }

    fn validate_cl_value(&self, cl_value: &CLValue) -> Result<(), ExecError> {
        match cl_value.cl_type() {
            CLType::Bool
            | CLType::I32
            | CLType::I64
            | CLType::U8
            | CLType::U32
            | CLType::U64
            | CLType::U128
            | CLType::U256
            | CLType::U512
            | CLType::Unit
            | CLType::String
            | CLType::Option(_)
            | CLType::List(_)
            | CLType::ByteArray(..)
            | CLType::Result { .. }
            | CLType::Map { .. }
            | CLType::Tuple1(_)
            | CLType::Tuple3(_)
            | CLType::Any
            | CLType::PublicKey => Ok(()),
            CLType::Key => {
                let key: Key = cl_value.to_owned().into_t()?; // TODO: optimize?
                self.validate_key(&key)
            }
            CLType::URef => {
                let uref: URef = cl_value.to_owned().into_t()?; // TODO: optimize?
                self.validate_uref(&uref)
            }
            tuple @ CLType::Tuple2(_) if *tuple == casper_types::named_key_type() => {
                let (_name, key): (String, Key) = cl_value.to_owned().into_t()?; // TODO: optimize?
                self.validate_key(&key)
            }
            CLType::Tuple2(_) => Ok(()),
        }
    }

    /// Validates whether keys used in the `value` are not forged.
    fn validate_value(&self, value: &StoredValue) -> Result<(), ExecError> {
        match value {
            StoredValue::CLValue(cl_value) => self.validate_cl_value(cl_value),
            StoredValue::NamedKey(named_key_value) => {
                self.validate_cl_value(named_key_value.get_key_as_cl_value())?;
                self.validate_cl_value(named_key_value.get_name_as_cl_value())
            }
            StoredValue::Account(_)
            | StoredValue::ByteCode(_)
            | StoredValue::Contract(_)
            | StoredValue::AddressableEntity(_)
            | StoredValue::Package(_)
            | StoredValue::LegacyTransfer(_)
            | StoredValue::DeployInfo(_)
            | StoredValue::EraInfo(_)
            | StoredValue::Bid(_)
            | StoredValue::BidKind(_)
            | StoredValue::Withdraw(_)
            | StoredValue::Unbonding(_)
            | StoredValue::ContractPackage(_)
            | StoredValue::ContractWasm(_)
            | StoredValue::MessageTopic(_)
            | StoredValue::Message(_)
            | StoredValue::TransactionInfo(_)
            | StoredValue::Transfer(_) => Ok(()),
        }
    }

    /// Validates whether key is not forged (whether it can be found in the
    /// `named_keys`) and whether the version of a key that contract wants
    /// to use, has access rights that are less powerful than access rights'
    /// of the key in the `named_keys`.
    pub(crate) fn validate_key(&self, key: &Key) -> Result<(), ExecError> {
        let uref = match key {
            Key::URef(uref) => uref,
            _ => return Ok(()),
        };
        self.validate_uref(uref)
    }

    /// Validate [`URef`] access rights.
    ///
    /// Returns unit if [`URef`]s address exists in the context, and has correct access rights bit
    /// set.
    pub(crate) fn validate_uref(&self, uref: &URef) -> Result<(), ExecError> {
        if self.access_rights.has_access_rights_to_uref(uref) {
            Ok(())
        } else {
            Err(ExecError::ForgedReference(*uref))
        }
    }

    /// Validates if a [`Key`] refers to a [`URef`] and has a read bit set.
    fn validate_readable(&self, key: &Key) -> Result<(), ExecError> {
        if self.is_readable(key) {
            Ok(())
        } else {
            Err(ExecError::InvalidAccess {
                required: AccessRights::READ,
            })
        }
    }

    /// Validates if a [`Key`] refers to a [`URef`] and has a add bit set.
    fn validate_addable(&self, key: &Key) -> Result<(), ExecError> {
        if self.is_addable(key) {
            Ok(())
        } else {
            Err(ExecError::InvalidAccess {
                required: AccessRights::ADD,
            })
        }
    }

    /// Validates if a [`Key`] refers to a [`URef`] and has a write bit set.
    fn validate_writeable(&self, key: &Key) -> Result<(), ExecError> {
        if self.is_writeable(key) {
            Ok(())
        } else {
            Err(ExecError::InvalidAccess {
                required: AccessRights::WRITE,
            })
        }
    }

    /// Tests whether reading from the `key` is valid.
    pub fn is_readable(&self, key: &Key) -> bool {
        match self.entity_key.as_entity_addr() {
            Some(entity_addr) => key.is_readable(&entity_addr),
            None => {
                error!(?self.entity_key, "entity_key is unexpected key variant (expected Key::AddressableEntity)");
                panic!("is_readable: entity_key is unexpected key variant");
            }
        }
    }

    /// Tests whether addition to `key` is valid.
    pub fn is_addable(&self, key: &Key) -> bool {
        match self.entity_key.as_entity_addr() {
            Some(entity_addr) => key.is_addable(&entity_addr),
            None => {
                error!(?self.entity_key, "entity_key is unexpected key variant (expected Key::AddressableEntity)");
                panic!("is_addable: entity_key is unexpected key variant");
            }
        }
    }

    /// Tests whether writing to `key` is valid.
    pub fn is_writeable(&self, key: &Key) -> bool {
        match self.entity_key.as_entity_addr() {
            Some(entity_addr) => key.is_writeable(&entity_addr),
            None => {
                error!(?self.entity_key, "entity_key is unexpected key variant (expected Key::AddressableEntity)");
                panic!("is_writeable: entity_key is unexpected key variant");
            }
        }
    }

    /// Safely charge the specified amount of gas, up to the available gas limit.
    ///
    /// Returns [`Error::GasLimit`] if gas limit exceeded and `()` if not.
    /// Intuition about the return value sense is to answer the question 'are we
    /// allowed to continue?'
    pub(crate) fn charge_gas(&mut self, gas: Gas) -> Result<(), ExecError> {
        let prev = self.gas_counter();
        let gas_limit = self.gas_limit();
        // gas charge overflow protection
        match prev.checked_add(gas) {
            None => {
                self.set_gas_counter(gas_limit);
                Err(ExecError::GasLimit)
            }
            Some(val) if val > gas_limit => {
                self.set_gas_counter(gas_limit);
                Err(ExecError::GasLimit)
            }
            Some(val) => {
                self.set_gas_counter(val);
                Ok(())
            }
        }
    }

    /// Checks if we are calling a system addressable entity.
    pub(crate) fn is_system_addressable_entity(
        &self,
        contract_hash: &AddressableEntityHash,
    ) -> Result<bool, ExecError> {
        Ok(self
            .system_entity_registry()?
            .has_contract_hash(contract_hash))
    }

    /// Charges gas for specified amount of bytes used.
    fn charge_gas_storage(&mut self, bytes_count: usize) -> Result<(), ExecError> {
        if let Some(base_key) = self.get_entity_key().into_entity_hash_addr() {
            let entity_hash = AddressableEntityHash::new(base_key);
            if self.is_system_addressable_entity(&entity_hash)? {
                // Don't charge storage used while executing a system contract.
                return Ok(());
            }
        }

        let storage_costs = self.engine_config.wasm_config().storage_costs();

        let gas_cost = storage_costs.calculate_gas_cost(bytes_count);

        self.charge_gas(gas_cost)
    }

    /// Charges gas for using a host system contract's entrypoint.
    pub(crate) fn charge_system_contract_call<T>(&mut self, call_cost: T) -> Result<(), ExecError>
    where
        T: Into<Gas>,
    {
        let amount: Gas = call_cost.into();
        self.charge_gas(amount)
    }

    /// Prune a key from the global state.
    ///
    /// Use with caution - there is no validation done as the key is assumed to be validated
    /// already.
    pub(crate) fn prune_gs_unsafe<K>(&mut self, key: K)
    where
        K: Into<Key>,
    {
        self.tracking_copy.borrow_mut().prune(key.into());
    }

    /// Writes data to global state with a measurement.
    ///
    /// Use with caution - there is no validation done as the key is assumed to be validated
    /// already.
    pub(crate) fn metered_write_gs_unsafe<K, V>(
        &mut self,
        key: K,
        value: V,
    ) -> Result<(), ExecError>
    where
        K: Into<Key>,
        V: Into<StoredValue>,
    {
        let stored_value = value.into();

        // Charge for amount as measured by serialized length
        let bytes_count = stored_value.serialized_length();
        self.charge_gas_storage(bytes_count)?;

        self.tracking_copy
            .borrow_mut()
            .write(key.into(), stored_value);
        Ok(())
    }

    /// Emits message and writes message summary to global state with a measurement.
    pub(crate) fn metered_emit_message(
        &mut self,
        topic_key: Key,
        block_time: BlockTime,
        block_message_count: u64,
        topic_message_count: u32,
        message: Message,
    ) -> Result<(), ExecError> {
        let topic_value =
            StoredValue::MessageTopic(MessageTopicSummary::new(topic_message_count, block_time));
        let message_key = message.message_key();
        let message_value = StoredValue::Message(message.checksum().map_err(ExecError::BytesRepr)?);

        let block_message_count_value =
            StoredValue::CLValue(CLValue::from_t((block_time, block_message_count))?);

        // Charge for amount as measured by serialized length
        let bytes_count = topic_value.serialized_length()
            + message_value.serialized_length()
            + block_message_count_value.serialized_length();
        self.charge_gas_storage(bytes_count)?;

        self.tracking_copy.borrow_mut().emit_message(
            topic_key,
            topic_value,
            message_key,
            message_value,
            block_message_count_value,
            message,
        );
        Ok(())
    }

    /// Writes data to a global state and charges for bytes stored.
    ///
    /// This method performs full validation of the key to be written.
    pub(crate) fn metered_write_gs<T>(&mut self, key: Key, value: T) -> Result<(), ExecError>
    where
        T: Into<StoredValue>,
    {
        let stored_value = value.into();
        self.validate_writeable(&key)?;
        self.validate_key(&key)?;
        self.validate_value(&stored_value)?;
        self.metered_write_gs_unsafe(key, stored_value)
    }

    /// Adds data to a global state key and charges for bytes stored.
    ///
    /// This method performs full validation of the key to be written.
    pub(crate) fn metered_add_gs_unsafe(
        &mut self,
        key: Key,
        value: StoredValue,
    ) -> Result<(), ExecError> {
        let value_bytes_count = value.serialized_length();
        self.charge_gas_storage(value_bytes_count)?;

        match self.tracking_copy.borrow_mut().add(key, value) {
            Err(storage_error) => Err(storage_error.into()),
            Ok(AddResult::Success) => Ok(()),
            Ok(AddResult::KeyNotFound(key)) => Err(ExecError::KeyNotFound(key)),
            Ok(AddResult::TypeMismatch(type_mismatch)) => {
                Err(ExecError::TypeMismatch(type_mismatch))
            }
            Ok(AddResult::Serialization(error)) => Err(ExecError::BytesRepr(error)),
            Ok(AddResult::Transform(error)) => Err(ExecError::Transform(error)),
        }
    }

    /// Adds `value` to the `key`. The premise for being able to `add` value is
    /// that the type of it value can be added (is a Monoid). If the
    /// values can't be added, either because they're not a Monoid or if the
    /// value stored under `key` has different type, then `TypeMismatch`
    /// errors is returned.
    pub(crate) fn metered_add_gs<K, V>(&mut self, key: K, value: V) -> Result<(), ExecError>
    where
        K: Into<Key>,
        V: Into<StoredValue>,
    {
        let key = key.into();
        let value = value.into();
        self.validate_addable(&key)?;
        self.validate_key(&key)?;
        self.validate_value(&value)?;
        self.metered_add_gs_unsafe(key, value)
    }

    /// Adds new associated key.
    pub(crate) fn add_associated_key(
        &mut self,
        account_hash: AccountHash,
        weight: Weight,
    ) -> Result<(), ExecError> {
        let entity_key = self.entity_key;
        let entity_addr = match entity_key.as_entity_addr() {
            Some(entity_addr) => entity_addr,
            None => return Err(ExecError::UnexpectedKeyVariant(entity_key)),
        };

        if EntryPointType::Caller == self.entry_point_type
            && entity_addr.tag() != EntityKindTag::Account
        {
            // Exit early with error to avoid mutations
            return Err(AddKeyFailure::PermissionDenied.into());
        }

        // Get the current entity record
        let entity = {
            let mut entity: AddressableEntity = self.read_gs_typed(&entity_key)?;
            // enforce max keys limit
            if entity.associated_keys().len() >= (self.engine_config.max_associated_keys() as usize)
            {
                return Err(ExecError::AddKeyFailure(AddKeyFailure::MaxKeysLimit));
            }

            // Exit early in case of error without updating global state
            entity
                .add_associated_key(account_hash, weight)
                .map_err(ExecError::from)?;
            entity
        };

        self.metered_write_gs_unsafe(
            entity_key,
            self.addressable_entity_to_validated_value(entity)?,
        )?;

        Ok(())
    }

    /// Remove associated key.
    pub(crate) fn remove_associated_key(
        &mut self,
        account_hash: AccountHash,
    ) -> Result<(), ExecError> {
        let entity_key = self.entity_key;
        let entity_addr = match entity_key.as_entity_addr() {
            Some(entity_addr) => entity_addr,
            None => return Err(ExecError::UnexpectedKeyVariant(entity_key)),
        };

        if EntryPointType::Caller == self.entry_point_type
            && entity_addr.tag() != EntityKindTag::Account
        {
            // Exit early with error to avoid mutations
            return Err(RemoveKeyFailure::PermissionDenied.into());
        }

        if !self.entity().can_manage_keys_with(&self.authorization_keys) {
            // Exit early if authorization keys weight doesn't exceed required
            // key management threshold
            return Err(RemoveKeyFailure::PermissionDenied.into());
        }

        // Converts an account's public key into a URef
        let contract_hash = self.get_entity_key();

        // Take an account out of the global state
        let mut entity: AddressableEntity = self.read_gs_typed(&contract_hash)?;

        // Exit early in case of error without updating global state
        entity
            .remove_associated_key(account_hash)
            .map_err(ExecError::from)?;

        let account_value = self.addressable_entity_to_validated_value(entity)?;

        self.metered_write_gs_unsafe(contract_hash, account_value)?;

        Ok(())
    }

    /// Update associated key.
    pub(crate) fn update_associated_key(
        &mut self,
        account_hash: AccountHash,
        weight: Weight,
    ) -> Result<(), ExecError> {
        let entity_key = self.entity_key;
        let entity_addr = match entity_key.as_entity_addr() {
            Some(entity_addr) => entity_addr,
            None => return Err(ExecError::UnexpectedKeyVariant(entity_key)),
        };

        if EntryPointType::Caller == self.entry_point_type
            && entity_addr.tag() != EntityKindTag::Account
        {
            // Exit early with error to avoid mutations
            return Err(UpdateKeyFailure::PermissionDenied.into());
        }

        if !self.entity().can_manage_keys_with(&self.authorization_keys) {
            // Exit early if authorization keys weight doesn't exceed required
            // key management threshold
            return Err(UpdateKeyFailure::PermissionDenied.into());
        }

        // Converts an account's public key into a URef
        let key = self.get_entity_key();

        // Take an account out of the global state
        let mut entity: AddressableEntity = self.read_gs_typed(&key)?;

        // Exit early in case of error without updating global state
        entity
            .update_associated_key(account_hash, weight)
            .map_err(ExecError::from)?;

        let entity_value = self.addressable_entity_to_validated_value(entity)?;

        self.metered_write_gs_unsafe(key, entity_value)?;

        Ok(())
    }

    pub(crate) fn is_authorized_by_admin(&self) -> bool {
        self.engine_config
            .administrative_accounts()
            .intersection(&self.authorization_keys)
            .next()
            .is_some()
    }

    /// Set threshold of an associated key.
    pub(crate) fn set_action_threshold(
        &mut self,
        action_type: ActionType,
        threshold: Weight,
    ) -> Result<(), ExecError> {
        let entity_key = self.entity_key;
        let entity_addr = match entity_key.as_entity_addr() {
            Some(entity_addr) => entity_addr,
            None => {
                return Err(ExecError::UnexpectedKeyVariant(entity_key));
            }
        };

        if EntryPointType::Caller == self.entry_point_type
            && entity_addr.tag() != EntityKindTag::Account
        {
            // Exit early with error to avoid mutations
            return Err(SetThresholdFailure::PermissionDeniedError.into());
        }

        // Take an addressable entity out of the global state
        let mut entity: AddressableEntity = self.read_gs_typed(&entity_key)?;

        // Exit early in case of error without updating global state
        if self.is_authorized_by_admin() {
            entity.set_action_threshold_unchecked(action_type, threshold)
        } else {
            entity.set_action_threshold(action_type, threshold)
        }
        .map_err(ExecError::from)?;

        let entity_value = self.addressable_entity_to_validated_value(entity)?;

        self.metered_write_gs_unsafe(entity_key, entity_value)?;

        Ok(())
    }

    fn addressable_entity_to_validated_value(
        &self,
        entity: AddressableEntity,
    ) -> Result<StoredValue, ExecError> {
        let value = StoredValue::AddressableEntity(entity);
        self.validate_value(&value)?;
        Ok(value)
    }

    pub(crate) fn read_addressable_entity_by_account_hash(
        &mut self,
        account_hash: AccountHash,
    ) -> Result<Option<AddressableEntity>, ExecError> {
        match self.read_gs(&Key::Account(account_hash))? {
            Some(StoredValue::CLValue(cl_value)) => {
                let key: Key = cl_value.into_t().map_err(ExecError::CLValue)?;
                match self.read_gs(&key)? {
                    Some(StoredValue::AddressableEntity(addressable_entity)) => {
                        Ok(Some(addressable_entity))
                    }
                    Some(_other_variant_2) => Err(ExecError::UnexpectedStoredValueVariant),
                    None => Ok(None),
                }
            }
            Some(_other_variant_1) => Err(ExecError::UnexpectedStoredValueVariant),
            None => Ok(None),
        }
    }

    /// Gets main purse id
    pub fn get_main_purse(&mut self) -> Result<URef, ExecError> {
        let main_purse = self.entity().main_purse();
        Ok(main_purse)
    }

    /// Gets entry point type.
    pub fn entry_point_type(&self) -> EntryPointType {
        self.entry_point_type
    }

    /// Gets given contract package with its access_key validated against current context.
    pub(crate) fn get_validated_package(
        &mut self,
        package_hash: PackageHash,
    ) -> Result<Package, ExecError> {
        let package_hash_key = Key::from(package_hash);
        self.validate_key(&package_hash_key)?;
        let contract_package: Package = self.read_gs_typed(&Key::from(package_hash))?;
        if !self.is_authorized_by_admin() {
            self.validate_uref(&contract_package.access_key())?;
        }
        Ok(contract_package)
    }

    pub(crate) fn get_package(&mut self, package_hash: PackageHash) -> Result<Package, ExecError> {
        self.tracking_copy
            .borrow_mut()
            .get_package(package_hash)
            .map_err(Into::into)
    }

    pub(crate) fn get_contract_entity(
        &mut self,
        entity_key: Key,
    ) -> Result<(AddressableEntity, bool), ExecError> {
        let entity_hash = if let Some(entity_hash) = entity_key.into_entity_hash() {
            entity_hash
        } else {
            return Err(ExecError::UnexpectedKeyVariant(entity_key));
        };

        let mut tc = self.tracking_copy.borrow_mut();

        let key = Key::contract_entity_key(entity_hash);
        match tc.read(&key)? {
            Some(StoredValue::AddressableEntity(entity)) => Ok((entity, false)),
            Some(other) => Err(ExecError::TypeMismatch(StoredValueTypeMismatch::new(
                "AddressableEntity".to_string(),
                other.type_name(),
            ))),
            None => match tc.read(&Key::Hash(entity_hash.value()))? {
                Some(StoredValue::Contract(contract)) => Ok((contract.into(), true)),
                Some(other) => Err(ExecError::TypeMismatch(StoredValueTypeMismatch::new(
                    "Contract".to_string(),
                    other.type_name(),
                ))),
                None => Err(TrackingCopyError::KeyNotFound(key)).map_err(Into::into),
            },
        }
    }

    /// Gets a dictionary item key from a dictionary referenced by a `uref`.
    pub(crate) fn dictionary_get(
        &mut self,
        uref: URef,
        dictionary_item_key: &str,
    ) -> Result<Option<CLValue>, ExecError> {
        self.validate_readable(&uref.into())?;
        self.validate_key(&uref.into())?;
        let dictionary_item_key_bytes = dictionary_item_key.as_bytes();

        if dictionary_item_key_bytes.len() > DICTIONARY_ITEM_KEY_MAX_LENGTH {
            return Err(ExecError::DictionaryItemKeyExceedsLength);
        }

        let dictionary_key = Key::dictionary(uref, dictionary_item_key_bytes);
        self.dictionary_read(dictionary_key)
    }

    /// Gets a dictionary value from a dictionary `Key`.
    pub(crate) fn dictionary_read(
        &mut self,
        dictionary_key: Key,
    ) -> Result<Option<CLValue>, ExecError> {
        let maybe_stored_value = self
            .tracking_copy
            .borrow_mut()
            .read(&dictionary_key)
            .map_err(Into::<ExecError>::into)?;

        if let Some(stored_value) = maybe_stored_value {
            let stored_value = handle_stored_dictionary_value(dictionary_key, stored_value)?;
            let cl_value = CLValue::try_from(stored_value).map_err(ExecError::TypeMismatch)?;
            Ok(Some(cl_value))
        } else {
            Ok(None)
        }
    }

    /// Puts a dictionary item key from a dictionary referenced by a `uref`.
    pub fn dictionary_put(
        &mut self,
        seed_uref: URef,
        dictionary_item_key: &str,
        cl_value: CLValue,
    ) -> Result<(), ExecError> {
        let dictionary_item_key_bytes = dictionary_item_key.as_bytes();

        if dictionary_item_key_bytes.len() > DICTIONARY_ITEM_KEY_MAX_LENGTH {
            return Err(ExecError::DictionaryItemKeyExceedsLength);
        }

        self.validate_writeable(&seed_uref.into())?;
        self.validate_uref(&seed_uref)?;

        self.validate_cl_value(&cl_value)?;

        let wrapped_cl_value = {
            let dictionary_value = CLValueDictionary::new(
                cl_value,
                seed_uref.addr().to_vec(),
                dictionary_item_key_bytes.to_vec(),
            );
            CLValue::from_t(dictionary_value).map_err(ExecError::from)?
        };

        let dictionary_key = Key::dictionary(seed_uref, dictionary_item_key_bytes);
        self.metered_write_gs_unsafe(dictionary_key, wrapped_cl_value)?;
        Ok(())
    }

    /// Gets system contract by name.
    pub(crate) fn get_system_contract(
        &self,
        name: &str,
    ) -> Result<AddressableEntityHash, ExecError> {
        let registry = self.system_entity_registry()?;
        let hash = registry.get(name).ok_or_else(|| {
            error!("Missing system contract hash: {}", name);
            ExecError::MissingSystemContractHash(name.to_string())
        })?;
        Ok(*hash)
    }

    pub(crate) fn get_system_entity_key(&self, name: &str) -> Result<Key, ExecError> {
        let system_entity_hash = self.get_system_contract(name)?;
        Ok(Key::addressable_entity_key(
            EntityKindTag::System,
            system_entity_hash,
        ))
    }

    /// Returns system entity registry by querying the global state.
    pub fn system_entity_registry(&self) -> Result<SystemEntityRegistry, ExecError> {
        self.tracking_copy
            .borrow_mut()
            .get_system_entity_registry()
            .map_err(|err| {
                error!("Missing system entity registry");
                ExecError::TrackingCopy(err)
            })
    }

    pub(super) fn remaining_spending_limit(&self) -> U512 {
        self.remaining_spending_limit
    }

    /// Subtract spent amount from the main purse spending limit.
    pub(crate) fn subtract_amount_spent(&mut self, amount: U512) -> Option<U512> {
        if let Some(res) = self.remaining_spending_limit.checked_sub(amount) {
            self.remaining_spending_limit = res;
            Some(self.remaining_spending_limit)
        } else {
            error!(
                limit = %self.remaining_spending_limit,
                spent = %amount,
                "exceeded main purse spending limit"
            );
            self.remaining_spending_limit = U512::zero();
            None
        }
    }

    /// Sets a new spending limit.
    /// Should be called after inner context returns - if tokens were spent there, it must count
    /// towards global limit for the whole deploy execution.
    pub(crate) fn set_remaining_spending_limit(&mut self, amount: U512) {
        self.remaining_spending_limit = amount;
    }

    /// Adds new message topic.
    pub(crate) fn add_message_topic(
        &mut self,
        topic_name: &str,
        topic_name_hash: TopicNameHash,
    ) -> Result<Result<(), MessageTopicError>, ExecError> {
        let entity_key: Key = self.get_entity_key();
        let entity_addr = entity_key
            .into_entity_hash()
            .ok_or(ExecError::InvalidContext)?;

        // Take the addressable entity out of the global state
        let entity = {
            let mut entity: AddressableEntity = self.read_gs_typed(&entity_key)?;

            let max_topics_per_contract = self
                .engine_config
                .wasm_config()
                .messages_limits()
                .max_topics_per_contract();

            if entity.message_topics().len() >= max_topics_per_contract as usize {
                return Ok(Err(MessageTopicError::MaxTopicsExceeded));
            }

            if let Err(e) = entity.add_message_topic(topic_name, topic_name_hash) {
                return Ok(Err(e));
            }
            entity
        };

        let topic_key = Key::Message(MessageAddr::new_topic_addr(entity_addr, topic_name_hash));
        let summary = StoredValue::MessageTopic(MessageTopicSummary::new(0, self.get_blocktime()));

        let entity_value = self.addressable_entity_to_validated_value(entity)?;

        self.metered_write_gs_unsafe(entity_key, entity_value)?;
        self.metered_write_gs_unsafe(topic_key, summary)?;

        Ok(Ok(()))
    }
}<|MERGE_RESOLUTION|>--- conflicted
+++ resolved
@@ -34,12 +34,8 @@
     CLValueDictionary, ContextAccessRights, EntityAddr, EntryPointType, Gas, GrantedAccess, Key,
     KeyTag, Motes, Package, PackageHash, Phase, ProtocolVersion, PublicKey, RuntimeArgs,
     StoredValue, StoredValueTypeMismatch, SystemEntityRegistry, TransactionHash, Transfer,
-<<<<<<< HEAD
     TransferAddr, TransferV2Addr, URef, URefAddr, DICTIONARY_ITEM_KEY_MAX_LENGTH, KEY_HASH_LENGTH,
     U512,
-=======
-    TransferAddr, URef, URefAddr, DICTIONARY_ITEM_KEY_MAX_LENGTH, KEY_HASH_LENGTH, U512,
->>>>>>> 4232609c
 };
 
 use crate::{engine_state::EngineConfig, execution::ExecError};
