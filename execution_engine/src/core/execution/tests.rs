use tracing::warn;

use casper_types::{Gas, Key, U512};

use super::Error;
use crate::{
<<<<<<< HEAD
    core::engine_state::{execution_effect::ExecutionEffect, execution_result::ExecutionResult},
    shared::{execution_journal::ExecutionJournal, gas::Gas, transform::Transform},
=======
    core::engine_state::{
        execution_effect::ExecutionEffect, execution_result::ExecutionResult, op::Op,
    },
    shared::transform::Transform,
>>>>>>> 39ddac05
};

fn on_fail_charge_test_helper<T>(
    f: impl Fn() -> Result<T, Error>,
    success_cost: Gas,
    error_cost: Gas,
) -> ExecutionResult {
    let transfers = Vec::default();
    let _result = on_fail_charge!(f(), error_cost, transfers);
    ExecutionResult::Success {
        execution_journal: Default::default(),
        execution_effect: Default::default(),
        transfers,
        cost: success_cost,
    }
}

#[test]
fn on_fail_charge_ok_test() {
    let val = Gas::new(U512::from(123));
    match on_fail_charge_test_helper(|| Ok(()), val, Gas::new(U512::from(456))) {
        ExecutionResult::Success { cost, .. } => assert_eq!(cost, val),
        ExecutionResult::Failure { .. } => panic!("Should be success"),
    }
}

#[test]
fn on_fail_charge_err_laziness_test() {
    let input: Result<(), Error> = Err(Error::GasLimit);
    let error_cost = Gas::new(U512::from(456));
    match on_fail_charge_test_helper(|| input.clone(), Gas::new(U512::from(123)), error_cost) {
        ExecutionResult::Success { .. } => panic!("Should fail"),
        ExecutionResult::Failure { cost, .. } => assert_eq!(cost, error_cost),
    }
}

#[test]
fn on_fail_charge_with_action() {
    let f = || {
        let input: Result<(), Error> = Err(Error::GasLimit);
        let transfers = Vec::default();
        let journal: ExecutionJournal = vec![(Key::Hash([42u8; 32]), Transform::Identity)].into();

        let execution_effect: ExecutionEffect = journal.clone().into();
        on_fail_charge!(
            input,
            Gas::new(U512::from(456)),
            execution_effect,
            journal,
            transfers
        );
        ExecutionResult::Success {
            execution_journal: Default::default(),
            execution_effect: Default::default(),
            transfers: Vec::default(),
            cost: Gas::default(),
        }
    };
    match f() {
        ExecutionResult::Success { .. } => panic!("Should fail"),
        ExecutionResult::Failure {
            cost,
            execution_effect,
            ..
        } => {
            assert_eq!(cost, Gas::new(U512::from(456)));
            // Check if the containers are non-empty
            assert_eq!(execution_effect.ops.len(), 1);
            assert_eq!(execution_effect.transforms.len(), 1);
        }
    }
}<|MERGE_RESOLUTION|>--- conflicted
+++ resolved
@@ -4,15 +4,8 @@
 
 use super::Error;
 use crate::{
-<<<<<<< HEAD
     core::engine_state::{execution_effect::ExecutionEffect, execution_result::ExecutionResult},
-    shared::{execution_journal::ExecutionJournal, gas::Gas, transform::Transform},
-=======
-    core::engine_state::{
-        execution_effect::ExecutionEffect, execution_result::ExecutionResult, op::Op,
-    },
-    shared::transform::Transform,
->>>>>>> 39ddac05
+    shared::{execution_journal::ExecutionJournal, transform::Transform},
 };
 
 fn on_fail_charge_test_helper<T>(
