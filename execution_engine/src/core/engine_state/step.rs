--- conflicted
+++ resolved
@@ -6,14 +6,7 @@
 };
 
 use crate::{
-    core::{
-<<<<<<< HEAD
-        engine_state::{Error, GetEraValidatorsError},
-=======
-        engine_state::{execution_effect::ExecutionEffect, Error},
->>>>>>> ec33bf7b
-        execution,
-    },
+    core::{engine_state::Error, execution},
     shared::{execution_journal::ExecutionJournal, newtypes::Blake2bHash},
 };
 
@@ -148,10 +141,6 @@
 #[derive(Debug)]
 pub struct StepSuccess {
     pub post_state_hash: Blake2bHash,
-<<<<<<< HEAD
     pub next_era_validators: BTreeMap<PublicKey, U512>,
     pub execution_journal: ExecutionJournal,
-=======
-    pub execution_effect: ExecutionEffect,
->>>>>>> ec33bf7b
 }