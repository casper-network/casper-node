//!  This module contains all the execution related code.
pub mod balance;
pub mod chainspec_registry;
pub mod checksum_registry;
pub mod deploy_item;
pub mod engine_config;
pub mod era_validators;
mod error;
pub mod executable_deploy_item;
pub mod execute_request;
pub mod execution_effect;
pub mod execution_result;
pub mod genesis;
pub mod get_bids;
pub mod op;
pub mod query;
pub mod run_genesis_request;
pub mod step;
pub mod system_contract_registry;
mod transfer;
pub mod upgrade;

use std::{
    cell::RefCell,
    collections::{BTreeMap, BTreeSet},
    convert::TryFrom,
    rc::Rc,
};

use num::Zero;
use num_rational::Ratio;
use once_cell::sync::Lazy;
use tracing::{debug, error};

use casper_hashing::Digest;
use casper_storage::{
    data_access_layer::DataAccessLayer,
    global_state::{
        shared::{transform::Transform, AdditiveMap, CorrelationId},
        storage::{
            lmdb,
            state::{
                lmdb::LmdbGlobalState, scratch::ScratchGlobalState, CommitProvider, StateProvider,
            },
            trie::{TrieOrChunk, TrieOrChunkId},
        },
    },
};

use casper_types::{
    account::{Account, AccountHash},
    bytesrepr::ToBytes,
    contracts::NamedKeys,
    system::{
        auction::{
            EraValidators, ARG_ERA_END_TIMESTAMP_MILLIS, ARG_EVICTED_VALIDATORS,
            ARG_REWARD_FACTORS, ARG_VALIDATOR_PUBLIC_KEYS, AUCTION_DELAY_KEY,
            LOCKED_FUNDS_PERIOD_KEY, SEIGNIORAGE_RECIPIENTS_SNAPSHOT_KEY, UNBONDING_DELAY_KEY,
            VALIDATOR_SLOTS_KEY,
        },
        handle_payment,
        mint::{self, ROUND_SEIGNIORAGE_RATE_KEY},
        AUCTION, HANDLE_PAYMENT, MINT, STANDARD_PAYMENT,
    },
    AccessRights, ApiError, BlockTime, CLValue, ContractHash, DeployHash, DeployInfo, Gas, Key,
    KeyTag, Motes, Phase, ProtocolVersion, PublicKey, RuntimeArgs, StoredValue, URef, U512,
};

pub use self::{
    balance::{BalanceRequest, BalanceResult},
    chainspec_registry::ChainspecRegistry,
    checksum_registry::ChecksumRegistry,
    deploy_item::DeployItem,
    engine_config::{EngineConfig, DEFAULT_MAX_QUERY_DEPTH, DEFAULT_MAX_RUNTIME_CALL_STACK_HEIGHT},
    era_validators::{GetEraValidatorsError, GetEraValidatorsRequest},
    error::Error,
    executable_deploy_item::{ExecutableDeployItem, ExecutableDeployItemIdentifier},
    execute_request::ExecuteRequest,
    execution::Error as ExecError,
    execution_result::{ExecutionResult, ForcedTransferResult},
    genesis::{ExecConfig, GenesisAccount, GenesisConfig, GenesisSuccess},
    get_bids::{GetBidsRequest, GetBidsResult},
    query::{QueryRequest, QueryResult},
    run_genesis_request::RunGenesisRequest,
    step::{RewardItem, SlashItem, StepError, StepRequest, StepSuccess},
    system_contract_registry::SystemContractRegistry,
    transfer::{TransferArgs, TransferRuntimeArgsBuilder, TransferTargetMode},
    upgrade::{UpgradeConfig, UpgradeSuccess},
};
use crate::{
    core::{
        engine_state::{
            executable_deploy_item::ExecutionKind,
            execution_result::{ExecutionResultBuilder, ExecutionResults},
            genesis::GenesisInstaller,
            upgrade::{ProtocolUpgradeError, SystemUpgrader},
        },
        execution::{self, DirectSystemContractCall, Executor},
        runtime::RuntimeStack,
        tracking_copy::{TrackingCopy, TrackingCopyExt},
    },
<<<<<<< HEAD
=======
    shared::{additive_map::AdditiveMap, newtypes::CorrelationId, transform::Transform},
    storage::{
        global_state::{
            lmdb::LmdbGlobalState, scratch::ScratchGlobalState, CommitProvider, StateProvider,
            StateReader,
        },
        trie::{merkle_proof::TrieMerkleProof, TrieRaw},
    },
>>>>>>> c7be00fc
    system::auction,
};

/// The maximum amount of motes that payment code execution can cost.
pub const MAX_PAYMENT_AMOUNT: u64 = 2_500_000_000;
/// The maximum amount of gas a payment code can use.
///
/// This value also indicates the minimum balance of the main purse of an account when
/// executing payment code, as such amount is held as collateral to compensate for
/// code execution.
pub static MAX_PAYMENT: Lazy<U512> = Lazy::new(|| U512::from(MAX_PAYMENT_AMOUNT));

/// Gas/motes conversion rate of wasmless transfer cost is always 1 regardless of what user wants to
/// pay.
pub const WASMLESS_TRANSFER_FIXED_GAS_PRICE: u64 = 1;

/// Main implementation of an execution engine state.
///
/// Takes an engine's configuration and a provider of a state (aka the global state) to operate on.
/// Methods implemented on this structure are the external API intended to be used by the users such
/// as the node, test framework, and others.
#[derive(Debug)]
pub struct EngineState<S> {
    config: EngineConfig,
    state: S,
}

impl EngineState<ScratchGlobalState> {
    /// Returns the inner state
    pub fn into_inner(self) -> ScratchGlobalState {
        self.state
    }
}

impl EngineState<DataAccessLayer<LmdbGlobalState>> {
    /// Gets underlyng LmdbGlobalState
    pub fn get_state(&self) -> &DataAccessLayer<LmdbGlobalState> {
        &self.state
    }

    /// Flushes the LMDB environment to disk when manual sync is enabled in the config.toml.
    pub fn flush_environment(&self) -> Result<(), lmdb::Error> {
        if self.state.state().environment().is_manual_sync_enabled() {
            self.state.state().environment().sync()?
        }
        Ok(())
    }

    /// Provide a local cached-only version of engine-state.
    pub fn get_scratch_engine_state(&self) -> EngineState<ScratchGlobalState> {
        EngineState {
            config: self.config,
            state: self.state.state().create_scratch(),
        }
    }

    /// Writes state cached in an EngineState<ScratchEngineState> to LMDB.
    pub fn write_scratch_to_db(
        &self,
        state_root_hash: Digest,
        scratch_global_state: ScratchGlobalState,
    ) -> Result<Digest, Error> {
        let stored_values = scratch_global_state.into_inner();
        self.state
            .state()
            .put_stored_values(CorrelationId::new(), state_root_hash, stored_values)
            .map_err(Into::into)
    }
}

impl EngineState<LmdbGlobalState> {
    /// Gets underlyng LmdbGlobalState
    pub fn get_state(&self) -> &LmdbGlobalState {
        &self.state
    }

    /// Flushes the LMDB environment to disk when manual sync is enabled in the config.toml.
    pub fn flush_environment(&self) -> Result<(), lmdb::Error> {
        if self.state.environment().is_manual_sync_enabled() {
            self.state.environment().sync()?
        }
        Ok(())
    }

    /// Provide a local cached-only version of engine-state.
    pub fn get_scratch_engine_state(&self) -> EngineState<ScratchGlobalState> {
        EngineState {
            config: self.config,
            state: self.state.create_scratch(),
        }
    }

    /// Writes state cached in an EngineState<ScratchEngineState> to LMDB.
    pub fn write_scratch_to_db(
        &self,
        state_root_hash: Digest,
        scratch_global_state: ScratchGlobalState,
    ) -> Result<Digest, Error> {
        let stored_values = scratch_global_state.into_inner();
        self.state
            .put_stored_values(CorrelationId::new(), state_root_hash, stored_values)
            .map_err(Into::into)
    }
}

impl<S> EngineState<S>
where
    S: StateProvider + CommitProvider,
    S::Error: Into<execution::Error>,
{
    /// Creates new engine state.
    pub fn new(state: S, config: EngineConfig) -> EngineState<S> {
        EngineState { config, state }
    }

    /// Returns engine config.
    pub fn config(&self) -> &EngineConfig {
        &self.config
    }

    /// Updates current engine config with a new instance.
    pub fn update_config(&mut self, new_config: EngineConfig) {
        self.config = new_config
    }

    /// Commits genesis process.
    ///
    /// This process is run only once per network to initiate the system. By definition users are
    /// unable to execute smart contracts on a network without a genesis.
    ///
    /// Takes genesis configuration passed through [`ExecConfig`] and creates the system contracts,
    /// sets up the genesis accounts, and sets up the auction state based on that. At the end of
    /// the process, [`SystemContractRegistry`] is persisted under the special global state space
    /// [`Key::SystemContractRegistry`].
    ///
    /// Returns a [`GenesisSuccess`] for a successful operation, or an error otherwise.
    pub fn commit_genesis(
        &self,
        correlation_id: CorrelationId,
        genesis_config_hash: Digest,
        protocol_version: ProtocolVersion,
        ee_config: &ExecConfig,
        chainspec_registry: ChainspecRegistry,
    ) -> Result<GenesisSuccess, Error> {
        // Preliminaries
        let initial_root_hash = self.state.empty_root();

        let tracking_copy = match self.tracking_copy(initial_root_hash) {
            Ok(Some(tracking_copy)) => Rc::new(RefCell::new(tracking_copy)),
            // NOTE: As genesis is run once per instance condition below is considered programming
            // error
            Ok(None) => panic!("state has not been initialized properly"),
            Err(error) => return Err(error),
        };

        let mut genesis_installer: GenesisInstaller<S> = GenesisInstaller::new(
            genesis_config_hash,
            protocol_version,
            correlation_id,
            ee_config.clone(),
            tracking_copy,
        );

        genesis_installer.install(chainspec_registry)?;

        // Commit the transforms.
        let execution_effect = genesis_installer.finalize();

        let post_state_hash = self
            .state
            .commit(
                correlation_id,
                initial_root_hash,
                execution_effect.transforms.to_owned(),
            )
            .map_err(Into::<execution::Error>::into)?;

        // Return the result
        Ok(GenesisSuccess {
            post_state_hash,
            execution_effect,
        })
    }

    /// Commits upgrade.
    ///
    /// This process applies changes to the global state.
    ///
    /// Returns [`UpgradeSuccess`].
    pub fn commit_upgrade(
        &self,
        correlation_id: CorrelationId,
        upgrade_config: UpgradeConfig,
    ) -> Result<UpgradeSuccess, Error> {
        // per specification:
        // https://casperlabs.atlassian.net/wiki/spaces/EN/pages/139854367/Upgrading+System+Contracts+Specification

        // 3.1.1.1.1.1 validate pre state hash exists
        // 3.1.2.1 get a tracking_copy at the provided pre_state_hash
        let pre_state_hash = upgrade_config.pre_state_hash();
        let tracking_copy = match self.tracking_copy(pre_state_hash)? {
            Some(tracking_copy) => Rc::new(RefCell::new(tracking_copy)),
            None => return Err(Error::RootNotFound(pre_state_hash)),
        };

        // 3.1.1.1.1.2 current protocol version is required
        let current_protocol_version = upgrade_config.current_protocol_version();

        // 3.1.1.1.1.3 activation point is not currently used by EE; skipping
        // 3.1.1.1.1.4 upgrade point protocol version validation
        let new_protocol_version = upgrade_config.new_protocol_version();

        let upgrade_check_result =
            current_protocol_version.check_next_version(&new_protocol_version);

        if upgrade_check_result.is_invalid() {
            return Err(Error::InvalidProtocolVersion(new_protocol_version));
        }

        let registry = if let Ok(registry) = tracking_copy
            .borrow_mut()
            .get_system_contracts(correlation_id)
        {
            registry
        } else {
            // Check the upgrade config for the registry
            let upgrade_registry = upgrade_config
                .global_state_update()
                .get(&Key::SystemContractRegistry)
                .ok_or_else(|| {
                    error!("Registry is absent in upgrade config");
                    Error::ProtocolUpgrade(ProtocolUpgradeError::FailedToCreateSystemRegistry)
                })?
                .to_owned();
            if let StoredValue::CLValue(cl_registry) = upgrade_registry {
                CLValue::into_t::<SystemContractRegistry>(cl_registry).map_err(|error| {
                    let error_msg = format!("Conversion to system registry failed: {:?}", error);
                    error!("{}", error_msg);
                    Error::Bytesrepr(error_msg)
                })?
            } else {
                error!("Failed to create registry as StoreValue in upgrade config is not CLValue");
                return Err(Error::ProtocolUpgrade(
                    ProtocolUpgradeError::FailedToCreateSystemRegistry,
                ));
            }
        };

        let mint_hash = registry.get(MINT).ok_or_else(|| {
            error!("Missing system mint contract hash");
            Error::MissingSystemContractHash(MINT.to_string())
        })?;
        let auction_hash = registry.get(AUCTION).ok_or_else(|| {
            error!("Missing system auction contract hash");
            Error::MissingSystemContractHash(AUCTION.to_string())
        })?;
        let standard_payment_hash = registry.get(STANDARD_PAYMENT).ok_or_else(|| {
            error!("Missing system standard payment contract hash");
            Error::MissingSystemContractHash(STANDARD_PAYMENT.to_string())
        })?;
        let handle_payment_hash = registry.get(HANDLE_PAYMENT).ok_or_else(|| {
            error!("Missing system handle payment contract hash");
            Error::MissingSystemContractHash(HANDLE_PAYMENT.to_string())
        })?;

        // Write the chainspec registry to global state
        let cl_value_chainspec_registry =
            CLValue::from_t(upgrade_config.chainspec_registry().clone())
                .map_err(|error| Error::Bytesrepr(error.to_string()))?;

        tracking_copy.borrow_mut().write(
            Key::ChainspecRegistry,
            StoredValue::CLValue(cl_value_chainspec_registry),
        );

        // Cycle through the system contracts and update
        // their metadata if there is a change in entry points.
        let system_upgrader: SystemUpgrader<S> = SystemUpgrader::new(
            new_protocol_version,
            current_protocol_version,
            tracking_copy.clone(),
        );

        system_upgrader
            .refresh_system_contracts(
                correlation_id,
                mint_hash,
                auction_hash,
                handle_payment_hash,
                standard_payment_hash,
            )
            .map_err(Error::ProtocolUpgrade)?;

        // 3.1.1.1.1.7 new total validator slots is optional
        if let Some(new_validator_slots) = upgrade_config.new_validator_slots() {
            // 3.1.2.4 if new total validator slots is provided, update auction contract state
            let auction_contract = tracking_copy
                .borrow_mut()
                .get_contract(correlation_id, *auction_hash)?;

            let validator_slots_key = auction_contract.named_keys()[VALIDATOR_SLOTS_KEY];
            let value = StoredValue::CLValue(
                CLValue::from_t(new_validator_slots)
                    .map_err(|_| Error::Bytesrepr("new_validator_slots".to_string()))?,
            );
            tracking_copy.borrow_mut().write(validator_slots_key, value);
        }

        if let Some(new_auction_delay) = upgrade_config.new_auction_delay() {
            let auction_contract = tracking_copy
                .borrow_mut()
                .get_contract(correlation_id, *auction_hash)?;

            let auction_delay_key = auction_contract.named_keys()[AUCTION_DELAY_KEY];
            let value = StoredValue::CLValue(
                CLValue::from_t(new_auction_delay)
                    .map_err(|_| Error::Bytesrepr("new_auction_delay".to_string()))?,
            );
            tracking_copy.borrow_mut().write(auction_delay_key, value);
        }

        if let Some(new_locked_funds_period) = upgrade_config.new_locked_funds_period_millis() {
            let auction_contract = tracking_copy
                .borrow_mut()
                .get_contract(correlation_id, *auction_hash)?;

            let locked_funds_period_key = auction_contract.named_keys()[LOCKED_FUNDS_PERIOD_KEY];
            let value = StoredValue::CLValue(
                CLValue::from_t(new_locked_funds_period)
                    .map_err(|_| Error::Bytesrepr("new_locked_funds_period".to_string()))?,
            );
            tracking_copy
                .borrow_mut()
                .write(locked_funds_period_key, value);
        }

        if let Some(new_unbonding_delay) = upgrade_config.new_unbonding_delay() {
            let auction_contract = tracking_copy
                .borrow_mut()
                .get_contract(correlation_id, *auction_hash)?;

            let unbonding_delay_key = auction_contract.named_keys()[UNBONDING_DELAY_KEY];
            let value = StoredValue::CLValue(
                CLValue::from_t(new_unbonding_delay)
                    .map_err(|_| Error::Bytesrepr("new_unbonding_delay".to_string()))?,
            );
            tracking_copy.borrow_mut().write(unbonding_delay_key, value);
        }

        if let Some(new_round_seigniorage_rate) = upgrade_config.new_round_seigniorage_rate() {
            let new_round_seigniorage_rate: Ratio<U512> = {
                let (numer, denom) = new_round_seigniorage_rate.into();
                Ratio::new(numer.into(), denom.into())
            };

            let mint_contract = tracking_copy
                .borrow_mut()
                .get_contract(correlation_id, *mint_hash)?;

            let locked_funds_period_key = mint_contract.named_keys()[ROUND_SEIGNIORAGE_RATE_KEY];
            let value = StoredValue::CLValue(
                CLValue::from_t(new_round_seigniorage_rate)
                    .map_err(|_| Error::Bytesrepr("new_round_seigniorage_rate".to_string()))?,
            );
            tracking_copy
                .borrow_mut()
                .write(locked_funds_period_key, value);
        }

        // apply the arbitrary modifications
        for (key, value) in upgrade_config.global_state_update() {
            tracking_copy.borrow_mut().write(*key, value.clone());
        }

        let execution_effect = tracking_copy.borrow().effect();

        // commit
        let post_state_hash = self
            .state
            .commit(
                correlation_id,
                pre_state_hash,
                execution_effect.transforms.to_owned(),
            )
            .map_err(Into::into)?;

        // return result and effects
        Ok(UpgradeSuccess {
            post_state_hash,
            execution_effect,
        })
    }

    /// Creates a new tracking copy instance.
    pub fn tracking_copy(&self, hash: Digest) -> Result<Option<TrackingCopy<S::Reader>>, Error> {
        match self.state.checkout(hash).map_err(Into::into)? {
            Some(tc) => Ok(Some(TrackingCopy::new(tc))),
            None => Ok(None),
        }
    }

    /// Executes a query.
    ///
    /// For a given root [`Key`] it does a path lookup through the named keys.
    ///
    /// Returns the value stored under a [`URef`] wrapped in a [`QueryResult`].
    pub fn run_query(
        &self,
        correlation_id: CorrelationId,
        query_request: QueryRequest,
    ) -> Result<QueryResult, Error> {
        let tracking_copy = match self.tracking_copy(query_request.state_hash())? {
            Some(tracking_copy) => Rc::new(RefCell::new(tracking_copy)),
            None => return Ok(QueryResult::RootNotFound),
        };

        let tracking_copy = tracking_copy.borrow();

        Ok(tracking_copy
            .query(
                correlation_id,
                self.config(),
                query_request.key(),
                query_request.path(),
            )
            .map_err(|err| Error::Exec(err.into()))?
            .into())
    }

    /// Runs a deploy execution request.
    ///
    /// For each deploy stored in the request it will execute it.
    ///
    /// Currently a special shortcut is taken to distinguish a native transfer, from a deploy.
    ///
    /// Return execution results which contains results from each deploy ran.
    pub fn run_execute(
        &self,
        correlation_id: CorrelationId,
        mut exec_request: ExecuteRequest,
    ) -> Result<ExecutionResults, Error> {
        let executor = Executor::new(*self.config());

        let deploys = exec_request.take_deploys();
        let mut results = ExecutionResults::with_capacity(deploys.len());

        for deploy_item in deploys {
            let result = match deploy_item.session {
                ExecutableDeployItem::Transfer { .. } => self.transfer(
                    correlation_id,
                    &executor,
                    exec_request.protocol_version,
                    exec_request.parent_state_hash,
                    BlockTime::new(exec_request.block_time),
                    deploy_item,
                    exec_request.proposer.clone(),
                ),
                _ => self.deploy(
                    correlation_id,
                    &executor,
                    exec_request.protocol_version,
                    exec_request.parent_state_hash,
                    BlockTime::new(exec_request.block_time),
                    deploy_item,
                    exec_request.proposer.clone(),
                ),
            };
            match result {
                Ok(result) => results.push_back(result),
                Err(error) => {
                    return Err(error);
                }
            };
        }

        Ok(results)
    }

    fn get_authorized_account(
        &self,
        correlation_id: CorrelationId,
        account_hash: AccountHash,
        authorization_keys: &BTreeSet<AccountHash>,
        tracking_copy: Rc<RefCell<TrackingCopy<<S as StateProvider>::Reader>>>,
    ) -> Result<Account, Error> {
        let account: Account = match tracking_copy
            .borrow_mut()
            .get_account(correlation_id, account_hash)
        {
            Ok(account) => account,
            Err(_) => {
                return Err(error::Error::Authorization);
            }
        };

        // Authorize using provided authorization keys
        if !account.can_authorize(authorization_keys) {
            return Err(error::Error::Authorization);
        }

        // Check total key weight against deploy threshold
        if !account.can_deploy_with(authorization_keys) {
            return Err(execution::Error::DeploymentAuthorizationFailure.into());
        }

        Ok(account)
    }

    /// Get the balance of a passed purse referenced by its [`URef`].
    pub fn get_purse_balance(
        &self,
        correlation_id: CorrelationId,
        state_hash: Digest,
        purse_uref: URef,
    ) -> Result<BalanceResult, Error> {
        let tracking_copy = match self.tracking_copy(state_hash)? {
            Some(tracking_copy) => tracking_copy,
            None => return Ok(BalanceResult::RootNotFound),
        };
        let purse_balance_key =
            tracking_copy.get_purse_balance_key(correlation_id, purse_uref.into())?;
        let (balance, proof) =
            tracking_copy.get_purse_balance_with_proof(correlation_id, purse_balance_key)?;
        let proof = Box::new(proof);
        let motes = balance.value();
        Ok(BalanceResult::Success { motes, proof })
    }

    /// Executes a native transfer.
    ///
    /// Native transfers do not involve WASM at all, and also skip executing payment code.
    /// Therefore this is the fastest and cheapest way to transfer tokens from account to account.
    ///
    /// Returns an [`ExecutionResult`] for a successful native transfer.
    #[allow(clippy::too_many_arguments)]
    pub fn transfer(
        &self,
        correlation_id: CorrelationId,
        executor: &Executor,
        protocol_version: ProtocolVersion,
        prestate_hash: Digest,
        blocktime: BlockTime,
        deploy_item: DeployItem,
        proposer: PublicKey,
    ) -> Result<ExecutionResult, Error> {
        let tracking_copy = match self.tracking_copy(prestate_hash) {
            Err(error) => return Ok(ExecutionResult::precondition_failure(error)),
            Ok(None) => return Err(Error::RootNotFound(prestate_hash)),
            Ok(Some(tracking_copy)) => Rc::new(RefCell::new(tracking_copy)),
        };

        let base_key = Key::Account(deploy_item.address);

        let account_hash = match base_key.into_account() {
            Some(account_addr) => account_addr,
            None => {
                return Ok(ExecutionResult::precondition_failure(
                    error::Error::Authorization,
                ));
            }
        };

        let authorization_keys = deploy_item.authorization_keys;

        let account = match self.get_authorized_account(
            correlation_id,
            account_hash,
            &authorization_keys,
            Rc::clone(&tracking_copy),
        ) {
            Ok(account) => account,
            Err(e) => return Ok(ExecutionResult::precondition_failure(e)),
        };

        let proposer_addr = proposer.to_account_hash();
        let proposer_account = match tracking_copy
            .borrow_mut()
            .get_account(correlation_id, proposer_addr)
        {
            Ok(proposer) => proposer,
            Err(error) => return Ok(ExecutionResult::precondition_failure(Error::Exec(error))),
        };

        let system_contract_registry = tracking_copy
            .borrow_mut()
            .get_system_contracts(correlation_id)?;

        let handle_payment_contract_hash = system_contract_registry
            .get(HANDLE_PAYMENT)
            .ok_or_else(|| {
                error!("Missing system handle payment contract hash");
                Error::MissingSystemContractHash(HANDLE_PAYMENT.to_string())
            })?;

        let handle_payment_contract = match tracking_copy
            .borrow_mut()
            .get_contract(correlation_id, *handle_payment_contract_hash)
        {
            Ok(contract) => contract,
            Err(error) => {
                return Ok(ExecutionResult::precondition_failure(error.into()));
            }
        };

        let mut handle_payment_access_rights =
            handle_payment_contract.extract_access_rights(*handle_payment_contract_hash);

        let gas_limit = Gas::new(U512::from(std::u64::MAX));

        let wasmless_transfer_gas_cost = Gas::new(U512::from(
            self.config().system_config().wasmless_transfer_cost(),
        ));

        let wasmless_transfer_motes = match Motes::from_gas(
            wasmless_transfer_gas_cost,
            WASMLESS_TRANSFER_FIXED_GAS_PRICE,
        ) {
            Some(motes) => motes,
            None => {
                return Ok(ExecutionResult::precondition_failure(
                    Error::GasConversionOverflow,
                ))
            }
        };

        let proposer_main_purse_balance_key = {
            let proposer_main_purse = proposer_account.main_purse();

            match tracking_copy
                .borrow_mut()
                .get_purse_balance_key(correlation_id, proposer_main_purse.into())
            {
                Ok(balance_key) => balance_key,
                Err(error) => return Ok(ExecutionResult::precondition_failure(Error::Exec(error))),
            }
        };

        let proposer_purse = proposer_account.main_purse();

        let account_main_purse = account.main_purse();

        let account_main_purse_balance_key = match tracking_copy
            .borrow_mut()
            .get_purse_balance_key(correlation_id, account_main_purse.into())
        {
            Ok(balance_key) => balance_key,
            Err(error) => return Ok(ExecutionResult::precondition_failure(Error::Exec(error))),
        };

        let account_main_purse_balance = match tracking_copy
            .borrow_mut()
            .get_purse_balance(correlation_id, account_main_purse_balance_key)
        {
            Ok(balance_key) => balance_key,
            Err(error) => return Ok(ExecutionResult::precondition_failure(Error::Exec(error))),
        };

        if account_main_purse_balance < wasmless_transfer_motes {
            // We don't have minimum balance to operate and therefore we can't charge for user
            // errors.
            return Ok(ExecutionResult::precondition_failure(
                Error::InsufficientPayment,
            ));
        }

        // Function below creates an ExecutionResult with precomputed effects of "finalize_payment".
        let make_charged_execution_failure = |error| match ExecutionResult::new_payment_code_error(
            error,
            wasmless_transfer_motes,
            account_main_purse_balance,
            wasmless_transfer_gas_cost,
            account_main_purse_balance_key,
            proposer_main_purse_balance_key,
        ) {
            Ok(execution_result) => execution_result,
            Err(error) => ExecutionResult::precondition_failure(error),
        };

        // All wasmless transfer preconditions are met.
        // Any error that occurs in logic below this point would result in a charge for user error.

        let mut runtime_args_builder =
            TransferRuntimeArgsBuilder::new(deploy_item.session.args().clone());

        match runtime_args_builder.transfer_target_mode(correlation_id, Rc::clone(&tracking_copy)) {
            Ok(mode) => match mode {
                TransferTargetMode::Unknown | TransferTargetMode::PurseExists(_) => { /* noop */ }
                TransferTargetMode::CreateAccount(public_key) => {
                    let create_purse_stack = self.get_new_system_call_stack();
                    let (maybe_uref, execution_result): (Option<URef>, ExecutionResult) = executor
                        .call_system_contract(
                            DirectSystemContractCall::CreatePurse,
                            RuntimeArgs::new(), // mint create takes no arguments
                            &account,
                            authorization_keys.clone(),
                            blocktime,
                            deploy_item.deploy_hash,
                            gas_limit,
                            protocol_version,
                            correlation_id,
                            Rc::clone(&tracking_copy),
                            Phase::Session,
                            create_purse_stack,
                            // We're just creating a purse.
                            U512::zero(),
                        );
                    match maybe_uref {
                        Some(main_purse) => {
                            let new_account =
                                Account::create(public_key, Default::default(), main_purse);
                            // write new account
                            tracking_copy
                                .borrow_mut()
                                .write(Key::Account(public_key), StoredValue::Account(new_account));
                        }
                        None => {
                            // This case implies that the execution_result is a failure variant as
                            // implemented inside host_exec().
                            let error = execution_result
                                .take_error()
                                .unwrap_or(Error::InsufficientPayment);
                            return Ok(make_charged_execution_failure(error));
                        }
                    }
                }
            },
            Err(error) => return Ok(make_charged_execution_failure(error)),
        }

        let transfer_args =
            match runtime_args_builder.build(&account, correlation_id, Rc::clone(&tracking_copy)) {
                Ok(transfer_args) => transfer_args,
                Err(error) => return Ok(make_charged_execution_failure(error)),
            };

        let payment_uref;

        // Construct a payment code that will put cost of wasmless payment into payment purse
        let payment_result = {
            // Check source purses minimum balance
            let source_uref = transfer_args.source();
            let source_purse_balance = if source_uref != account_main_purse {
                let source_purse_balance_key = match tracking_copy
                    .borrow_mut()
                    .get_purse_balance_key(correlation_id, Key::URef(source_uref))
                {
                    Ok(purse_balance_key) => purse_balance_key,
                    Err(error) => return Ok(make_charged_execution_failure(Error::Exec(error))),
                };

                match tracking_copy
                    .borrow_mut()
                    .get_purse_balance(correlation_id, source_purse_balance_key)
                {
                    Ok(purse_balance) => purse_balance,
                    Err(error) => return Ok(make_charged_execution_failure(Error::Exec(error))),
                }
            } else {
                // If source purse is main purse then we already have the balance.
                account_main_purse_balance
            };

            let transfer_amount_motes = Motes::new(transfer_args.amount());

            match wasmless_transfer_motes.checked_add(transfer_amount_motes) {
                Some(total_amount) if source_purse_balance < total_amount => {
                    // We can't continue if the minimum funds in source purse are lower than the
                    // required cost.
                    return Ok(make_charged_execution_failure(Error::InsufficientPayment));
                }
                None => {
                    // When trying to send too much that could cause an overflow.
                    return Ok(make_charged_execution_failure(Error::InsufficientPayment));
                }
                Some(_) => {}
            }

            let get_payment_purse_stack = self.get_new_system_call_stack();
            let (maybe_payment_uref, get_payment_purse_result): (Option<URef>, ExecutionResult) =
                executor.call_system_contract(
                    DirectSystemContractCall::GetPaymentPurse,
                    RuntimeArgs::default(),
                    &account,
                    authorization_keys.clone(),
                    blocktime,
                    deploy_item.deploy_hash,
                    gas_limit,
                    protocol_version,
                    correlation_id,
                    Rc::clone(&tracking_copy),
                    Phase::Payment,
                    get_payment_purse_stack,
                    // Getting payment purse does not require transfering tokens.
                    U512::zero(),
                );

            payment_uref = match maybe_payment_uref {
                Some(payment_uref) => payment_uref,
                None => return Ok(make_charged_execution_failure(Error::InsufficientPayment)),
            };

            if let Some(error) = get_payment_purse_result.take_error() {
                return Ok(make_charged_execution_failure(error));
            }

            // Create a new arguments to transfer cost of wasmless transfer into the payment purse.

            let new_transfer_args = TransferArgs::new(
                transfer_args.to(),
                transfer_args.source(),
                payment_uref,
                wasmless_transfer_motes.value(),
                transfer_args.arg_id(),
            );

            let runtime_args = match RuntimeArgs::try_from(new_transfer_args) {
                Ok(runtime_args) => runtime_args,
                Err(error) => return Ok(make_charged_execution_failure(Error::Exec(error.into()))),
            };

            let transfer_to_payment_purse_stack = self.get_new_system_call_stack();
            let (actual_result, payment_result): (Option<Result<(), u8>>, ExecutionResult) =
                executor.call_system_contract(
                    DirectSystemContractCall::Transfer,
                    runtime_args,
                    &account,
                    authorization_keys.clone(),
                    blocktime,
                    deploy_item.deploy_hash,
                    gas_limit,
                    protocol_version,
                    correlation_id,
                    Rc::clone(&tracking_copy),
                    Phase::Payment,
                    transfer_to_payment_purse_stack,
                    // We should use only as much as transfer costs.
                    // We're not changing the allowed spending limit since this is a system cost.
                    wasmless_transfer_motes.value(),
                );

            if let Some(error) = payment_result.as_error().cloned() {
                return Ok(make_charged_execution_failure(error));
            }

            let transfer_result = match actual_result {
                Some(Ok(())) => Ok(()),
                Some(Err(mint_error)) => match mint::Error::try_from(mint_error) {
                    Ok(mint_error) => Err(ApiError::from(mint_error)),
                    Err(_) => Err(ApiError::Transfer),
                },
                None => Err(ApiError::Transfer),
            };

            if let Err(error) = transfer_result {
                return Ok(make_charged_execution_failure(Error::Exec(
                    ExecError::Revert(error),
                )));
            }

            let payment_purse_balance = {
                let payment_purse_balance_key = match tracking_copy
                    .borrow_mut()
                    .get_purse_balance_key(correlation_id, Key::URef(payment_uref))
                {
                    Ok(payment_purse_balance_key) => payment_purse_balance_key,
                    Err(error) => return Ok(make_charged_execution_failure(Error::Exec(error))),
                };

                match tracking_copy
                    .borrow_mut()
                    .get_purse_balance(correlation_id, payment_purse_balance_key)
                {
                    Ok(payment_purse_balance) => payment_purse_balance,
                    Err(error) => return Ok(make_charged_execution_failure(Error::Exec(error))),
                }
            };

            // Wasmless transfer payment code pre & post conditions:
            // (a) payment purse should be empty before the payment operation
            // (b) after executing payment code it's balance has to be equal to the wasmless gas
            // cost price

            let payment_gas =
                match Gas::from_motes(payment_purse_balance, WASMLESS_TRANSFER_FIXED_GAS_PRICE) {
                    Some(gas) => gas,
                    None => {
                        return Ok(make_charged_execution_failure(Error::GasConversionOverflow))
                    }
                };

            debug_assert_eq!(payment_gas, wasmless_transfer_gas_cost);

            // This assumes the cost incurred is already denominated in gas

            payment_result.with_cost(payment_gas)
        };

        let runtime_args = match RuntimeArgs::try_from(transfer_args) {
            Ok(runtime_args) => runtime_args,
            Err(error) => {
                return Ok(make_charged_execution_failure(
                    ExecError::from(error).into(),
                ))
            }
        };

        let transfer_stack = self.get_new_system_call_stack();
        let (_, mut session_result): (Option<Result<(), u8>>, ExecutionResult) = executor
            .call_system_contract(
                DirectSystemContractCall::Transfer,
                runtime_args,
                &account,
                authorization_keys.clone(),
                blocktime,
                deploy_item.deploy_hash,
                gas_limit,
                protocol_version,
                correlation_id,
                Rc::clone(&tracking_copy),
                Phase::Session,
                transfer_stack,
                // We limit native transfer to the amount that user signed over as `amount`
                // argument.
                transfer_args.amount(),
            );

        // User is already charged fee for wasmless contract, and we need to make sure we will not
        // charge for anything that happens while calling transfer entrypoint.
        session_result = session_result.with_cost(Gas::default());

        let finalize_result = {
            let handle_payment_args = {
                // Gas spent during payment code execution
                let finalize_cost_motes = {
                    // A case where payment_result.cost() is different than wasmless transfer cost
                    // is considered a programming error.
                    debug_assert_eq!(payment_result.cost(), wasmless_transfer_gas_cost);
                    wasmless_transfer_motes
                };

                let account = deploy_item.address;
                let maybe_runtime_args = RuntimeArgs::try_new(|args| {
                    args.insert(handle_payment::ARG_AMOUNT, finalize_cost_motes.value())?;
                    args.insert(handle_payment::ARG_ACCOUNT, account)?;
                    args.insert(handle_payment::ARG_TARGET, proposer_purse)?;
                    Ok(())
                });

                match maybe_runtime_args {
                    Ok(runtime_args) => runtime_args,
                    Err(error) => {
                        let exec_error = ExecError::from(error);
                        return Ok(ExecutionResult::precondition_failure(exec_error.into()));
                    }
                }
            };

            let system_account = Account::new(
                PublicKey::System.to_account_hash(),
                Default::default(),
                URef::new(Default::default(), AccessRights::READ_ADD_WRITE),
                Default::default(),
                Default::default(),
            );

            let tc = tracking_copy.borrow();
            let finalization_tc = Rc::new(RefCell::new(tc.fork()));

            let finalize_payment_stack = self.get_new_system_call_stack();
            handle_payment_access_rights.extend(&[payment_uref, proposer_purse]);

            let (_ret, finalize_result): (Option<()>, ExecutionResult) = executor
                .call_system_contract(
                    DirectSystemContractCall::FinalizePayment,
                    handle_payment_args,
                    &system_account,
                    authorization_keys,
                    blocktime,
                    deploy_item.deploy_hash,
                    gas_limit,
                    protocol_version,
                    correlation_id,
                    finalization_tc,
                    Phase::FinalizePayment,
                    finalize_payment_stack,
                    // Spending limit is cost of wasmless execution.
                    U512::from(self.config().system_config().wasmless_transfer_cost()),
                );

            finalize_result
        };

        // Create + persist deploy info.
        {
            let transfers = session_result.transfers();
            let cost = wasmless_transfer_gas_cost.value();
            let deploy_info = DeployInfo::new(
                deploy_item.deploy_hash,
                transfers,
                account.account_hash(),
                account.main_purse(),
                cost,
            );
            tracking_copy.borrow_mut().write(
                Key::DeployInfo(deploy_item.deploy_hash),
                StoredValue::DeployInfo(deploy_info),
            );
        }

        if session_result.is_success() {
            session_result = session_result.with_journal(tracking_copy.borrow().execution_journal())
        }

        let mut execution_result_builder = ExecutionResultBuilder::new();
        execution_result_builder.set_payment_execution_result(payment_result);
        execution_result_builder.set_session_execution_result(session_result);
        execution_result_builder.set_finalize_execution_result(finalize_result);

        let execution_result = execution_result_builder
            .build()
            .expect("ExecutionResultBuilder not initialized properly");

        Ok(execution_result)
    }

    /// Executes a deploy.
    ///
    /// A deploy execution consists of running the payment code, which is expected to deposit funds
    /// into the payment purse, and then running the session code with a specific gas limit. For
    /// running payment code, we lock [`MAX_PAYMENT`] amount of motes from the user as collateral.
    /// If both the payment code and the session code execute successfully, a fraction of the
    /// unspent collateral will be transferred back to the proposer of the deploy, as specified
    /// in the request.
    ///
    /// Returns [`ExecutionResult`], or an error condition.
    #[allow(clippy::too_many_arguments)]
    pub fn deploy(
        &self,
        correlation_id: CorrelationId,
        executor: &Executor,
        protocol_version: ProtocolVersion,
        prestate_hash: Digest,
        blocktime: BlockTime,
        deploy_item: DeployItem,
        proposer: PublicKey,
    ) -> Result<ExecutionResult, Error> {
        // spec: https://casperlabs.atlassian.net/wiki/spaces/EN/pages/123404576/Payment+code+execution+specification

        // Create tracking copy (which functions as a deploy context)
        // validation_spec_2: prestate_hash check
        // do this second; as there is no reason to proceed if the prestate hash is invalid
        let tracking_copy = match self.tracking_copy(prestate_hash) {
            Err(error) => return Ok(ExecutionResult::precondition_failure(error)),
            Ok(None) => return Err(Error::RootNotFound(prestate_hash)),
            Ok(Some(tracking_copy)) => Rc::new(RefCell::new(tracking_copy)),
        };

        // Get addr bytes from `address` (which is actually a Key)
        // validation_spec_3: account validity

        let authorization_keys = deploy_item.authorization_keys;

        // Get account from tracking copy
        // validation_spec_3: account validity
        let account = {
            let account_hash = deploy_item.address;
            match self.get_authorized_account(
                correlation_id,
                account_hash,
                &authorization_keys,
                Rc::clone(&tracking_copy),
            ) {
                Ok(account) => account,
                Err(e) => return Ok(ExecutionResult::precondition_failure(e)),
            }
        };

        let payment = deploy_item.payment;
        let session = deploy_item.session;
        let deploy_hash = deploy_item.deploy_hash;

        let session_args = session.args().clone();

        // Create session code `A` from provided session bytes
        // validation_spec_1: valid wasm bytes
        // we do this upfront as there is no reason to continue if session logic is invalid
        let session_execution_kind = match ExecutionKind::new(
            Rc::clone(&tracking_copy),
            account.named_keys(),
            session,
            correlation_id,
            &protocol_version,
            Phase::Session,
        ) {
            Ok(execution_kind) => execution_kind,
            Err(error) => {
                return Ok(ExecutionResult::precondition_failure(error));
            }
        };

        // Get account main purse balance key
        // validation_spec_5: account main purse minimum balance
        let account_main_purse_balance_key: Key = {
            let account_key = Key::URef(account.main_purse());
            match tracking_copy
                .borrow_mut()
                .get_purse_balance_key(correlation_id, account_key)
            {
                Ok(key) => key,
                Err(error) => {
                    return Ok(ExecutionResult::precondition_failure(error.into()));
                }
            }
        };

        // Get account main purse balance to enforce precondition and in case of forced
        // transfer validation_spec_5: account main purse minimum balance
        let account_main_purse_balance: Motes = match tracking_copy
            .borrow_mut()
            .get_purse_balance(correlation_id, account_main_purse_balance_key)
        {
            Ok(balance) => balance,
            Err(error) => return Ok(ExecutionResult::precondition_failure(error.into())),
        };

        let max_payment_cost = Motes::new(*MAX_PAYMENT);

        // Enforce minimum main purse balance validation
        // validation_spec_5: account main purse minimum balance
        if account_main_purse_balance < max_payment_cost {
            return Ok(ExecutionResult::precondition_failure(
                Error::InsufficientPayment,
            ));
        }

        // Finalization is executed by system account (currently genesis account)
        // payment_code_spec_5: system executes finalization
        let system_account = Account::new(
            PublicKey::System.to_account_hash(),
            Default::default(),
            URef::new(Default::default(), AccessRights::READ_ADD_WRITE),
            Default::default(),
            Default::default(),
        );

        // [`ExecutionResultBuilder`] handles merging of multiple execution results
        let mut execution_result_builder = execution_result::ExecutionResultBuilder::new();

        // Execute provided payment code
        let payment_result = {
            // payment_code_spec_1: init pay environment w/ gas limit == (max_payment_cost /
            // gas_price)
            let payment_gas_limit = match Gas::from_motes(max_payment_cost, deploy_item.gas_price) {
                Some(gas) => gas,
                None => {
                    return Ok(ExecutionResult::precondition_failure(
                        Error::GasConversionOverflow,
                    ))
                }
            };

            // Create payment code module from bytes
            // validation_spec_1: valid wasm bytes
            let phase = Phase::Payment;

            let payment_stack = RuntimeStack::from_account_hash(
                deploy_item.address,
                self.config.max_runtime_call_stack_height() as usize,
            );

            // payment_code_spec_2: execute payment code
            let payment_access_rights = account.extract_access_rights();

            let mut payment_named_keys = account.named_keys().clone();

            let payment_args = payment.args().clone();

            if payment.is_standard_payment(phase) {
                // Todo potentially could be moved to Executor::Exec
                executor.exec_standard_payment(
                    payment_args,
                    Key::Account(account.account_hash()),
                    &account,
                    &mut payment_named_keys,
                    payment_access_rights,
                    authorization_keys.clone(),
                    blocktime,
                    deploy_hash,
                    payment_gas_limit,
                    protocol_version,
                    correlation_id,
                    Rc::clone(&tracking_copy),
                    phase,
                    payment_stack,
                )
            } else {
                let payment_execution_kind = match ExecutionKind::new(
                    Rc::clone(&tracking_copy),
                    account.named_keys(),
                    payment,
                    correlation_id,
                    &protocol_version,
                    phase,
                ) {
                    Ok(execution_kind) => execution_kind,
                    Err(error) => {
                        return Ok(ExecutionResult::precondition_failure(error));
                    }
                };
                executor.exec(
                    payment_execution_kind,
                    payment_args,
                    &account,
                    &mut payment_named_keys,
                    payment_access_rights,
                    authorization_keys.clone(),
                    blocktime,
                    deploy_hash,
                    payment_gas_limit,
                    protocol_version,
                    correlation_id,
                    Rc::clone(&tracking_copy),
                    phase,
                    payment_stack,
                )
            }
        };

        debug!("Payment result: {:?}", payment_result);

        // the proposer of the block this deploy is in receives the gas from this deploy execution
        let proposer_purse = {
            let proposer_account: Account = match tracking_copy
                .borrow_mut()
                .get_account(correlation_id, AccountHash::from(&proposer))
            {
                Ok(account) => account,
                Err(error) => {
                    return Ok(ExecutionResult::precondition_failure(error.into()));
                }
            };
            proposer_account.main_purse()
        };

        let proposer_main_purse_balance_key = {
            // Get reward purse Key from handle payment contract
            // payment_code_spec_6: system contract validity
            match tracking_copy
                .borrow_mut()
                .get_purse_balance_key(correlation_id, proposer_purse.into())
            {
                Ok(key) => key,
                Err(error) => {
                    return Ok(ExecutionResult::precondition_failure(error.into()));
                }
            }
        };

        // If provided wasm file was malformed, we should charge.
        if should_charge_for_errors_in_wasm(&payment_result) {
            let error = payment_result
                .as_error()
                .cloned()
                .unwrap_or(Error::InsufficientPayment);

            match ExecutionResult::new_payment_code_error(
                error,
                max_payment_cost,
                account_main_purse_balance,
                payment_result.cost(),
                account_main_purse_balance_key,
                proposer_main_purse_balance_key,
            ) {
                Ok(execution_result) => return Ok(execution_result),
                Err(error) => return Ok(ExecutionResult::precondition_failure(error)),
            }
        }

        let payment_result_cost = payment_result.cost();
        // payment_code_spec_3: fork based upon payment purse balance and cost of
        // payment code execution

        // Get handle payment system contract details
        // payment_code_spec_6: system contract validity
        let system_contract_registry = tracking_copy
            .borrow_mut()
            .get_system_contracts(correlation_id)?;

        let handle_payment_contract_hash = system_contract_registry
            .get(HANDLE_PAYMENT)
            .ok_or_else(|| {
                error!("Missing system handle payment contract hash");
                Error::MissingSystemContractHash(HANDLE_PAYMENT.to_string())
            })?;

        let handle_payment_contract = match tracking_copy
            .borrow_mut()
            .get_contract(correlation_id, *handle_payment_contract_hash)
        {
            Ok(contract) => contract,
            Err(error) => {
                return Ok(ExecutionResult::precondition_failure(error.into()));
            }
        };

        // Get payment purse Key from handle payment contract
        // payment_code_spec_6: system contract validity
        let payment_purse_key: Key = match handle_payment_contract
            .named_keys()
            .get(handle_payment::PAYMENT_PURSE_KEY)
        {
            Some(key) => *key,
            None => return Ok(ExecutionResult::precondition_failure(Error::Deploy)),
        };
        let purse_balance_key = match tracking_copy
            .borrow_mut()
            .get_purse_balance_key(correlation_id, payment_purse_key)
        {
            Ok(key) => key,
            Err(error) => {
                return Ok(ExecutionResult::precondition_failure(error.into()));
            }
        };
        let payment_purse_balance: Motes = {
            match tracking_copy
                .borrow_mut()
                .get_purse_balance(correlation_id, purse_balance_key)
            {
                Ok(balance) => balance,
                Err(error) => {
                    return Ok(ExecutionResult::precondition_failure(error.into()));
                }
            }
        };

        if let Some(forced_transfer) =
            payment_result.check_forced_transfer(payment_purse_balance, deploy_item.gas_price)
        {
            // Get rewards purse balance key
            // payment_code_spec_6: system contract validity
            let error = match forced_transfer {
                ForcedTransferResult::InsufficientPayment => Error::InsufficientPayment,
                ForcedTransferResult::GasConversionOverflow => Error::GasConversionOverflow,
                ForcedTransferResult::PaymentFailure => payment_result
                    .take_error()
                    .unwrap_or(Error::InsufficientPayment),
            };

            let gas_cost = match Gas::from_motes(max_payment_cost, deploy_item.gas_price) {
                Some(gas) => gas,
                None => {
                    return Ok(ExecutionResult::precondition_failure(
                        Error::GasConversionOverflow,
                    ))
                }
            };

            match ExecutionResult::new_payment_code_error(
                error,
                max_payment_cost,
                account_main_purse_balance,
                gas_cost,
                account_main_purse_balance_key,
                proposer_main_purse_balance_key,
            ) {
                Ok(execution_result) => return Ok(execution_result),
                Err(error) => return Ok(ExecutionResult::precondition_failure(error)),
            }
        };

        // Transfer the contents of the rewards purse to block proposer
        execution_result_builder.set_payment_execution_result(payment_result);

        // Begin session logic handling
        let post_payment_tracking_copy = tracking_copy.borrow();
        let session_tracking_copy = Rc::new(RefCell::new(post_payment_tracking_copy.fork()));

        let session_stack = RuntimeStack::from_account_hash(
            deploy_item.address,
            self.config.max_runtime_call_stack_height() as usize,
        );

        let session_access_rights = account.extract_access_rights();

        let mut session_named_keys = account.named_keys().clone();

        let mut session_result = {
            // payment_code_spec_3_b_i: if (balance of handle payment pay purse) >= (gas spent
            // during payment code execution) * gas_price, yes session
            // session_code_spec_1: gas limit = ((balance of handle payment payment purse) /
            // gas_price)
            // - (gas spent during payment execution)
            let session_gas_limit: Gas =
                match Gas::from_motes(payment_purse_balance, deploy_item.gas_price)
                    .and_then(|gas| gas.checked_sub(payment_result_cost))
                {
                    Some(gas) => gas,
                    None => {
                        return Ok(ExecutionResult::precondition_failure(
                            Error::GasConversionOverflow,
                        ))
                    }
                };

            executor.exec(
                session_execution_kind,
                session_args,
                &account,
                &mut session_named_keys,
                session_access_rights,
                authorization_keys.clone(),
                blocktime,
                deploy_hash,
                session_gas_limit,
                protocol_version,
                correlation_id,
                Rc::clone(&session_tracking_copy),
                Phase::Session,
                session_stack,
            )
        };
        debug!("Session result: {:?}", session_result);

        // Create + persist deploy info.
        {
            let transfers = session_result.transfers();
            let cost = payment_result_cost.value() + session_result.cost().value();
            let deploy_info = DeployInfo::new(
                deploy_hash,
                transfers,
                account.account_hash(),
                account.main_purse(),
                cost,
            );
            session_tracking_copy.borrow_mut().write(
                Key::DeployInfo(deploy_hash),
                StoredValue::DeployInfo(deploy_info),
            );
        }

        // Session execution was zero cost or provided wasm was malformed.
        // Check if the payment purse can cover the minimum floor for session execution.
        if (session_result.cost().is_zero() && payment_purse_balance < max_payment_cost)
            || should_charge_for_errors_in_wasm(&session_result)
        {
            // When session code structure is valid but still has 0 cost we should propagate the
            // error.
            let error = session_result
                .as_error()
                .cloned()
                .unwrap_or(Error::InsufficientPayment);

            match ExecutionResult::new_payment_code_error(
                error,
                max_payment_cost,
                account_main_purse_balance,
                session_result.cost(),
                account_main_purse_balance_key,
                proposer_main_purse_balance_key,
            ) {
                Ok(execution_result) => return Ok(execution_result),
                Err(error) => return Ok(ExecutionResult::precondition_failure(error)),
            }
        }

        let post_session_rc = if session_result.is_failure() {
            // If session code fails we do not include its effects,
            // so we start again from the post-payment state.
            Rc::new(RefCell::new(post_payment_tracking_copy.fork()))
        } else {
            session_result =
                session_result.with_journal(session_tracking_copy.borrow().execution_journal());
            session_tracking_copy
        };

        // NOTE: session_code_spec_3: (do not include session execution effects in
        // results) is enforced in execution_result_builder.build()
        execution_result_builder.set_session_execution_result(session_result);

        // payment_code_spec_5: run finalize process
        let finalize_result: ExecutionResult = {
            let post_session_tc = post_session_rc.borrow();
            let finalization_tc = Rc::new(RefCell::new(post_session_tc.fork()));

            let handle_payment_args = {
                //((gas spent during payment code execution) + (gas spent during session code execution)) * gas_price
                let finalize_cost_motes = match Motes::from_gas(
                    execution_result_builder.total_cost(),
                    deploy_item.gas_price,
                ) {
                    Some(motes) => motes,
                    None => {
                        return Ok(ExecutionResult::precondition_failure(
                            Error::GasConversionOverflow,
                        ))
                    }
                };

                let maybe_runtime_args = RuntimeArgs::try_new(|args| {
                    args.insert(handle_payment::ARG_AMOUNT, finalize_cost_motes.value())?;
                    args.insert(handle_payment::ARG_ACCOUNT, account.account_hash())?;
                    args.insert(handle_payment::ARG_TARGET, proposer_purse)?;
                    Ok(())
                });
                match maybe_runtime_args {
                    Ok(runtime_args) => runtime_args,
                    Err(error) => {
                        let exec_error = ExecError::from(error);
                        return Ok(ExecutionResult::precondition_failure(exec_error.into()));
                    }
                }
            };

            // The Handle Payment keys may have changed because of effects during payment and/or
            // session, so we need to look them up again from the tracking copy
            let system_contract_registry = finalization_tc
                .borrow_mut()
                .get_system_contracts(correlation_id)?;

            let handle_payment_contract_hash = system_contract_registry
                .get(HANDLE_PAYMENT)
                .ok_or_else(|| {
                    error!("Missing system handle payment contract hash");
                    Error::MissingSystemContractHash(HANDLE_PAYMENT.to_string())
                })?;

            let handle_payment_contract = match finalization_tc
                .borrow_mut()
                .get_contract(correlation_id, *handle_payment_contract_hash)
            {
                Ok(info) => info,
                Err(error) => return Ok(ExecutionResult::precondition_failure(error.into())),
            };

            let mut handle_payment_access_rights =
                handle_payment_contract.extract_access_rights(*handle_payment_contract_hash);
            handle_payment_access_rights.extend(&[
                payment_purse_key
                    .into_uref()
                    .ok_or(Error::InvalidKeyVariant)?,
                proposer_purse,
            ]);

            let gas_limit = Gas::new(U512::MAX);

            let handle_payment_stack = self.get_new_system_call_stack();

            let (_ret, finalize_result): (Option<()>, ExecutionResult) = executor
                .call_system_contract(
                    DirectSystemContractCall::FinalizePayment,
                    handle_payment_args,
                    &system_account,
                    authorization_keys,
                    blocktime,
                    deploy_hash,
                    gas_limit,
                    protocol_version,
                    correlation_id,
                    finalization_tc,
                    Phase::FinalizePayment,
                    handle_payment_stack,
                    U512::zero(),
                );

            finalize_result
        };

        execution_result_builder.set_finalize_execution_result(finalize_result);

        // We panic here to indicate that the builder was not used properly.
        let ret = execution_result_builder
            .build()
            .expect("ExecutionResultBuilder not initialized properly");

        // NOTE: payment_code_spec_5_a is enforced in execution_result_builder.build()
        // payment_code_spec_6: return properly combined set of transforms and
        // appropriate error
        Ok(ret)
    }

    /// Apply effects of the execution.
    ///
    /// This is also referred to as "committing" the effects into the global state. This method has
    /// to be run after an execution has been made to persists the effects of it.
    ///
    /// Returns new state root hash.
    pub fn apply_effect(
        &self,
        correlation_id: CorrelationId,
        pre_state_hash: Digest,
        effects: AdditiveMap<Key, Transform>,
    ) -> Result<Digest, Error> {
        self.state
            .commit(correlation_id, pre_state_hash, effects)
            .map_err(|err| Error::Exec(err.into()))
    }

    /// Gets a trie object for given state root hash.
    pub fn get_trie_full(
        &self,
        correlation_id: CorrelationId,
        trie_key: Digest,
    ) -> Result<Option<TrieRaw>, Error>
    where
        Error: From<S::Error>,
    {
        Ok(self.state.get_trie_full(correlation_id, &trie_key)?)
    }

    /// Puts a trie if no children are missing from the global state; otherwise reports the missing
    /// children hashes via the `Error` enum.
    pub fn put_trie_if_all_children_present(
        &self,
        correlation_id: CorrelationId,
        trie_bytes: &[u8],
    ) -> Result<Digest, Error>
    where
        Error: From<S::Error>,
    {
        let missing_children = self.state.missing_children(correlation_id, trie_bytes)?;
        if missing_children.is_empty() {
            Ok(self.state.put_trie(correlation_id, trie_bytes)?)
        } else {
            Err(Error::MissingTrieNodeChildren(missing_children))
        }
    }

    /// Obtains validator weights for given era.
    ///
    /// This skips execution of auction's `get_era_validator` entry point logic to avoid creating an
    /// executor instance, and going through the execution flow. It follows the same process but
    /// uses queries rather than execution to get the snapshot.
    pub fn get_era_validators(
        &self,
        correlation_id: CorrelationId,
        system_contract_registry: Option<SystemContractRegistry>,
        get_era_validators_request: GetEraValidatorsRequest,
    ) -> Result<EraValidators, GetEraValidatorsError> {
        let state_root_hash = get_era_validators_request.state_hash();

        let system_contract_registry = match system_contract_registry {
            Some(system_contract_registry) => system_contract_registry,
            None => match self.get_system_contract_registry(correlation_id, state_root_hash) {
                Ok(system_contract_registry) => system_contract_registry,
                Err(error) => {
                    error!(%state_root_hash, %error, "unable to get era validators");
                    return Err(error.into());
                }
            },
        };

        let auction_hash = system_contract_registry
            .get(AUCTION)
            .copied()
            .ok_or_else(|| Error::MissingSystemContractHash(AUCTION.to_string()))?;

        let query_request = QueryRequest::new(
            state_root_hash,
            auction_hash.into(),
            vec![SEIGNIORAGE_RECIPIENTS_SNAPSHOT_KEY.to_string()],
        );

        let snapshot = match self.run_query(correlation_id, query_request)? {
            QueryResult::RootNotFound => return Err(GetEraValidatorsError::RootNotFound),
            QueryResult::ValueNotFound(error) => {
                error!(%error, "unexpected query failure; value not found");
                return Err(GetEraValidatorsError::EraValidatorsMissing);
            }
            QueryResult::CircularReference(error) => {
                error!(%error, "unexpected query failure; circular reference");
                return Err(GetEraValidatorsError::UnexpectedQueryFailure);
            }
            QueryResult::DepthLimit { depth } => {
                error!(%depth, "unexpected query failure; depth limit exceeded");
                return Err(GetEraValidatorsError::UnexpectedQueryFailure);
            }
            QueryResult::Success { value, proofs: _ } => {
                let cl_value = match value.as_cl_value() {
                    Some(snapshot_cl_value) => snapshot_cl_value.clone(),
                    None => {
                        error!("unexpected query failure; seigniorage recipients snapshot is not a CLValue");
                        return Err(GetEraValidatorsError::UnexpectedQueryFailure);
                    }
                };

                cl_value.into_t().map_err(|cl_value_error| {
                    error!(%cl_value_error, "unexpected query failure; unable to parse seigniorage recipients");
                    GetEraValidatorsError::CLValue
                })?
            }
        };

        let era_validators_result = auction::detail::era_validators_from_snapshot(snapshot);
        Ok(era_validators_result)
    }

    /// Gets current bids from the auction system.
    pub fn get_bids(
        &self,
        correlation_id: CorrelationId,
        get_bids_request: GetBidsRequest,
    ) -> Result<GetBidsResult, Error> {
        let tracking_copy = match self.tracking_copy(get_bids_request.state_hash())? {
            Some(tracking_copy) => Rc::new(RefCell::new(tracking_copy)),
            None => return Ok(GetBidsResult::RootNotFound),
        };

        let mut tracking_copy = tracking_copy.borrow_mut();

        let bid_keys = tracking_copy
            .get_keys(correlation_id, &KeyTag::Bid)
            .map_err(|err| Error::Exec(err.into()))?;

        let mut bids = BTreeMap::new();

        for key in bid_keys.iter() {
            if let Some(StoredValue::Bid(bid)) =
                tracking_copy.get(correlation_id, key).map_err(Into::into)?
            {
                bids.insert(bid.validator_public_key().clone(), *bid);
            };
        }

        Ok(GetBidsResult::Success { bids })
    }

    /// Executes a step request.
    pub fn commit_step(
        &self,
        correlation_id: CorrelationId,
        step_request: StepRequest,
    ) -> Result<StepSuccess, StepError> {
        let tracking_copy = match self.tracking_copy(step_request.pre_state_hash) {
            Err(error) => return Err(StepError::TrackingCopyError(error)),
            Ok(None) => return Err(StepError::RootNotFound(step_request.pre_state_hash)),
            Ok(Some(tracking_copy)) => Rc::new(RefCell::new(tracking_copy)),
        };

        let executor = Executor::new(*self.config());

        let system_account_addr = PublicKey::System.to_account_hash();

        let virtual_system_account = {
            let named_keys = NamedKeys::new();
            let purse = URef::new(Default::default(), AccessRights::READ_ADD_WRITE);
            Account::create(system_account_addr, named_keys, purse)
        };
        let authorization_keys = {
            let mut ret = BTreeSet::new();
            ret.insert(system_account_addr);
            ret
        };

        let gas_limit = Gas::new(U512::from(std::u64::MAX));
        let deploy_hash = {
            // seeds address generator w/ era_end_timestamp_millis
            let mut bytes = step_request.era_end_timestamp_millis.into_bytes()?;
            bytes.append(&mut step_request.next_era_id.into_bytes()?);
            DeployHash::new(Digest::hash(&bytes).value())
        };

        let reward_factors = match step_request.reward_factors() {
            Ok(reward_factors) => reward_factors,
            Err(error) => {
                error!(
                    "failed to deserialize reward factors: {}",
                    error.to_string()
                );
                return Err(StepError::BytesRepr(error));
            }
        };

        let reward_args = RuntimeArgs::try_new(|args| {
            args.insert(ARG_REWARD_FACTORS, reward_factors)?;
            Ok(())
        })?;

        let distribute_rewards_stack = self.get_new_system_call_stack();
        let (_, execution_result): (Option<()>, ExecutionResult) = executor.call_system_contract(
            DirectSystemContractCall::DistributeRewards,
            reward_args,
            &virtual_system_account,
            authorization_keys.clone(),
            BlockTime::default(),
            deploy_hash,
            gas_limit,
            step_request.protocol_version,
            correlation_id,
            Rc::clone(&tracking_copy),
            Phase::Session,
            distribute_rewards_stack,
            // There should be no tokens transferred during rewards distribution.
            U512::zero(),
        );

        if let Some(exec_error) = execution_result.take_error() {
            return Err(StepError::DistributeError(exec_error));
        }

        let slashed_validators: Vec<PublicKey> = step_request.slashed_validators();

        if !slashed_validators.is_empty() {
            let slash_args = {
                let mut runtime_args = RuntimeArgs::new();
                runtime_args
                    .insert(ARG_VALIDATOR_PUBLIC_KEYS, slashed_validators)
                    .map_err(|e| Error::Exec(e.into()))?;
                runtime_args
            };

            let slash_stack = self.get_new_system_call_stack();
            let (_, execution_result): (Option<()>, ExecutionResult) = executor
                .call_system_contract(
                    DirectSystemContractCall::Slash,
                    slash_args,
                    &virtual_system_account,
                    authorization_keys.clone(),
                    BlockTime::default(),
                    deploy_hash,
                    gas_limit,
                    step_request.protocol_version,
                    correlation_id,
                    Rc::clone(&tracking_copy),
                    Phase::Session,
                    slash_stack,
                    // No transfer should occur when slashing.
                    U512::zero(),
                );

            if let Some(exec_error) = execution_result.take_error() {
                return Err(StepError::SlashingError(exec_error));
            }
        }

        let run_auction_args = RuntimeArgs::try_new(|args| {
            args.insert(
                ARG_ERA_END_TIMESTAMP_MILLIS,
                step_request.era_end_timestamp_millis,
            )?;
            args.insert(
                ARG_EVICTED_VALIDATORS,
                step_request
                    .evict_items
                    .iter()
                    .map(|item| item.validator_id.clone())
                    .collect::<Vec<PublicKey>>(),
            )?;
            Ok(())
        })?;

        let run_auction_stack = self.get_new_system_call_stack();
        let (_, execution_result): (Option<()>, ExecutionResult) = executor.call_system_contract(
            DirectSystemContractCall::RunAuction,
            run_auction_args,
            &virtual_system_account,
            authorization_keys,
            BlockTime::default(),
            deploy_hash,
            gas_limit,
            step_request.protocol_version,
            correlation_id,
            Rc::clone(&tracking_copy),
            Phase::Session,
            run_auction_stack,
            // RunAuction should not consume tokens.
            U512::zero(),
        );

        if let Some(exec_error) = execution_result.take_error() {
            return Err(StepError::AuctionError(exec_error));
        }

        let execution_effect = tracking_copy.borrow().effect();
        let execution_journal = tracking_copy.borrow().execution_journal();

        // commit
        let post_state_hash = self
            .state
            .commit(
                correlation_id,
                step_request.pre_state_hash,
                execution_effect.transforms,
            )
            .map_err(Into::into)?;

        Ok(StepSuccess {
            post_state_hash,
            execution_journal,
        })
    }

    /// Gets the balance of a given public key.
    pub fn get_balance(
        &self,
        correlation_id: CorrelationId,
        state_hash: Digest,
        public_key: PublicKey,
    ) -> Result<BalanceResult, Error> {
        // Look up the account, get the main purse, and then do the existing balance check
        let tracking_copy = match self.tracking_copy(state_hash) {
            Ok(Some(tracking_copy)) => Rc::new(RefCell::new(tracking_copy)),
            Ok(None) => return Ok(BalanceResult::RootNotFound),
            Err(error) => return Err(error),
        };

        let account_addr = public_key.to_account_hash();

        let account = match tracking_copy
            .borrow_mut()
            .get_account(correlation_id, account_addr)
        {
            Ok(account) => account,
            Err(error) => return Err(error.into()),
        };

        let main_purse_balance_key = {
            let main_purse = account.main_purse();
            match tracking_copy
                .borrow()
                .get_purse_balance_key(correlation_id, main_purse.into())
            {
                Ok(balance_key) => balance_key,
                Err(error) => return Err(error.into()),
            }
        };

        let (account_balance, proof) = match tracking_copy
            .borrow()
            .get_purse_balance_with_proof(correlation_id, main_purse_balance_key)
        {
            Ok((balance, proof)) => (balance, proof),
            Err(error) => return Err(error.into()),
        };

        let proof = Box::new(proof);
        let motes = account_balance.value();
        Ok(BalanceResult::Success { motes, proof })
    }

    /// Obtains an instance of a system contract registry for a given state root hash.
    pub fn get_system_contract_registry(
        &self,
        correlation_id: CorrelationId,
        state_root_hash: Digest,
    ) -> Result<SystemContractRegistry, Error> {
        let tracking_copy = match self.tracking_copy(state_root_hash)? {
            None => return Err(Error::RootNotFound(state_root_hash)),
            Some(tracking_copy) => Rc::new(RefCell::new(tracking_copy)),
        };
        let result = tracking_copy
            .borrow_mut()
            .get_system_contracts(correlation_id)
            .map_err(|error| {
                error!(%error, "Failed to retrieve system contract registry");
                Error::MissingSystemContractRegistry
            });
        result
    }

    /// Returns mint system contract hash.
    pub fn get_system_mint_hash(
        &self,
        correlation_id: CorrelationId,
        state_hash: Digest,
    ) -> Result<ContractHash, Error> {
        let registry = self.get_system_contract_registry(correlation_id, state_hash)?;
        let mint_hash = registry.get(MINT).ok_or_else(|| {
            error!("Missing system mint contract hash");
            Error::MissingSystemContractHash(MINT.to_string())
        })?;
        Ok(*mint_hash)
    }

    /// Returns auction system contract hash.
    pub fn get_system_auction_hash(
        &self,
        correlation_id: CorrelationId,
        state_hash: Digest,
    ) -> Result<ContractHash, Error> {
        let registry = self.get_system_contract_registry(correlation_id, state_hash)?;
        let auction_hash = registry.get(AUCTION).ok_or_else(|| {
            error!("Missing system auction contract hash");
            Error::MissingSystemContractHash(AUCTION.to_string())
        })?;
        Ok(*auction_hash)
    }

    /// Returns handle payment system contract hash.
    pub fn get_handle_payment_hash(
        &self,
        correlation_id: CorrelationId,
        state_hash: Digest,
    ) -> Result<ContractHash, Error> {
        let registry = self.get_system_contract_registry(correlation_id, state_hash)?;
        let handle_payment = registry.get(HANDLE_PAYMENT).ok_or_else(|| {
            error!("Missing system handle payment contract hash");
            Error::MissingSystemContractHash(HANDLE_PAYMENT.to_string())
        })?;
        Ok(*handle_payment)
    }

    /// Returns standard payment system contract hash.
    pub fn get_standard_payment_hash(
        &self,
        correlation_id: CorrelationId,
        state_hash: Digest,
    ) -> Result<ContractHash, Error> {
        let registry = self.get_system_contract_registry(correlation_id, state_hash)?;
        let standard_payment = registry.get(STANDARD_PAYMENT).ok_or_else(|| {
            error!("Missing system standard payment contract hash");
            Error::MissingSystemContractHash(STANDARD_PAYMENT.to_string())
        })?;
        Ok(*standard_payment)
    }

    fn get_new_system_call_stack(&self) -> RuntimeStack {
        let max_height = self.config.max_runtime_call_stack_height() as usize;
        RuntimeStack::new_system_call_stack(max_height)
    }

    /// Returns the checksum registry at the given state root hash.
    pub fn get_checksum_registry(
        &self,
        correlation_id: CorrelationId,
        state_root_hash: Digest,
    ) -> Result<Option<ChecksumRegistry>, Error> {
        let tracking_copy = match self.tracking_copy(state_root_hash)? {
            None => return Err(Error::RootNotFound(state_root_hash)),
            Some(tracking_copy) => Rc::new(RefCell::new(tracking_copy)),
        };
        let maybe_checksum_registry = tracking_copy
            .borrow_mut()
            .get_checksum_registry(correlation_id)
            .map_err(Error::Exec);
        maybe_checksum_registry
    }

    /// Returns the Merkle proof for the checksum registry at the given state root hash.
    pub fn get_checksum_registry_proof(
        &self,
        correlation_id: CorrelationId,
        state_root_hash: Digest,
    ) -> Result<TrieMerkleProof<Key, StoredValue>, Error> {
        let tracking_copy = match self.tracking_copy(state_root_hash)? {
            None => return Err(Error::RootNotFound(state_root_hash)),
            Some(tracking_copy) => Rc::new(RefCell::new(tracking_copy)),
        };

        let key = Key::ChecksumRegistry;
        let maybe_proof = tracking_copy
            .borrow_mut()
            .reader()
            .read_with_proof(correlation_id, &key)
            .map_err(Into::into)?;
        maybe_proof.ok_or(Error::MissingChecksumRegistry)
    }
}

fn should_charge_for_errors_in_wasm(execution_result: &ExecutionResult) -> bool {
    match execution_result {
        ExecutionResult::Failure {
            error,
            transfers: _,
            cost: _,
            execution_journal: _,
        } => match error {
            Error::Exec(err) => match err {
                ExecError::WasmPreprocessing(_) | ExecError::UnsupportedWasmStart => true,
                ExecError::Storage(_)
                | ExecError::InvalidContractWasm(_)
                | ExecError::WasmOptimizer
                | ExecError::ParityWasm(_)
                | ExecError::Interpreter(_)
                | ExecError::BytesRepr(_)
                | ExecError::NamedKeyNotFound(_)
                | ExecError::KeyNotFound(_)
                | ExecError::AccountNotFound(_)
                | ExecError::TypeMismatch(_)
                | ExecError::InvalidAccess { .. }
                | ExecError::ForgedReference(_)
                | ExecError::URefNotFound(_)
                | ExecError::FunctionNotFound(_)
                | ExecError::GasLimit
                | ExecError::Ret(_)
                | ExecError::Resolver(_)
                | ExecError::Revert(_)
                | ExecError::AddKeyFailure(_)
                | ExecError::RemoveKeyFailure(_)
                | ExecError::UpdateKeyFailure(_)
                | ExecError::SetThresholdFailure(_)
                | ExecError::SystemContract(_)
                | ExecError::DeploymentAuthorizationFailure
                | ExecError::ExpectedReturnValue
                | ExecError::UnexpectedReturnValue
                | ExecError::InvalidContext
                | ExecError::IncompatibleProtocolMajorVersion { .. }
                | ExecError::CLValue(_)
                | ExecError::HostBufferEmpty
                | ExecError::NoActiveContractVersions(_)
                | ExecError::InvalidContractVersion(_)
                | ExecError::NoSuchMethod(_)
                | ExecError::KeyIsNotAURef(_)
                | ExecError::UnexpectedStoredValueVariant
                | ExecError::LockedContract(_)
                | ExecError::InvalidContractPackage(_)
                | ExecError::InvalidContract(_)
                | ExecError::MissingArgument { .. }
                | ExecError::DictionaryItemKeyExceedsLength
                | ExecError::MissingSystemContractRegistry
                | ExecError::MissingSystemContractHash(_)
                | ExecError::RuntimeStackOverflow
                | ExecError::ValueTooLarge
                | ExecError::MissingRuntimeStack
                | ExecError::DisabledContract(_)
                | ExecError::Transform(_) => false,
            },
            Error::WasmPreprocessing(_) => true,
            Error::WasmSerialization(_) => true,
            Error::RootNotFound(_)
            | Error::InvalidProtocolVersion(_)
            | Error::Genesis(_)
            | Error::Storage(_)
            | Error::Authorization
            | Error::InsufficientPayment
            | Error::GasConversionOverflow
            | Error::Deploy
            | Error::Finalization
            | Error::Bytesrepr(_)
            | Error::Mint(_)
            | Error::InvalidKeyVariant
            | Error::ProtocolUpgrade(_)
            | Error::InvalidDeployItemVariant(_)
            | Error::CommitError(_)
            | Error::MissingSystemContractRegistry
            | Error::MissingSystemContractHash(_)
            | Error::MissingChecksumRegistry
            | Error::RuntimeStackOverflow
            | Error::FailedToGetWithdrawKeys
            | Error::FailedToGetStoredWithdraws
            | Error::FailedToGetWithdrawPurses
            | Error::FailedToRetrieveUnbondingDelay
            | Error::FailedToRetrieveEraId
            | Error::MissingTrieNodeChildren(_) => false,
        },
        ExecutionResult::Success { .. } => false,
    }
}<|MERGE_RESOLUTION|>--- conflicted
+++ resolved
@@ -41,8 +41,9 @@
             lmdb,
             state::{
                 lmdb::LmdbGlobalState, scratch::ScratchGlobalState, CommitProvider, StateProvider,
+                StateReader,
             },
-            trie::{TrieOrChunk, TrieOrChunkId},
+            trie::{merkle_proof::TrieMerkleProof, TrieRaw},
         },
     },
 };
@@ -99,17 +100,6 @@
         runtime::RuntimeStack,
         tracking_copy::{TrackingCopy, TrackingCopyExt},
     },
-<<<<<<< HEAD
-=======
-    shared::{additive_map::AdditiveMap, newtypes::CorrelationId, transform::Transform},
-    storage::{
-        global_state::{
-            lmdb::LmdbGlobalState, scratch::ScratchGlobalState, CommitProvider, StateProvider,
-            StateReader,
-        },
-        trie::{merkle_proof::TrieMerkleProof, TrieRaw},
-    },
->>>>>>> c7be00fc
     system::auction,
 };
 
