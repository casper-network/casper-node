--- conflicted
+++ resolved
@@ -126,7 +126,6 @@
     }
 }
 
-<<<<<<< HEAD
 impl EngineState<DbGlobalState> {
     /// Migrate the given state roots from lmdb to rocksdb data store.
     /// Returns Ok(true) if the migration was needed.
@@ -166,13 +165,8 @@
         Ok(false)
     }
 
-    /// Gets underlyng LmdbGlobalState
+    /// Gets underlyng DbGlobalState
     pub fn get_state(&self) -> &DbGlobalState {
-=======
-impl EngineState<LmdbGlobalState> {
-    /// Gets underlyng LmdbGlobalState
-    pub fn get_state(&self) -> &LmdbGlobalState {
->>>>>>> 89b4cf9e
         &self.state
     }
 
