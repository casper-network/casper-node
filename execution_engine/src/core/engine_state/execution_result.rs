use std::collections::VecDeque;

use casper_types::{
    bytesrepr::FromBytes, CLTyped, CLValue, CLValueError, Key, StoredValue, TransferAddr,
};

use super::{error, execution_effect::ExecutionEffect, op::Op};
use crate::{
    shared::{
<<<<<<< HEAD
        additive_map::AdditiveMap, execution_journal::ExecutionJournal, gas::Gas, motes::Motes,
        newtypes::CorrelationId, stored_value::StoredValue, transform::Transform,
=======
        additive_map::AdditiveMap, gas::Gas, motes::Motes, newtypes::CorrelationId,
        transform::Transform,
>>>>>>> 7aef72e4
    },
    storage::global_state::StateReader,
};

fn make_payment_error_effects(
    max_payment_cost: Motes,
    account_main_purse_balance: Motes,
    account_main_purse_balance_key: Key,
    proposer_main_purse_balance_key: Key,
) -> Result<ExecutionJournal, CLValueError> {
    let new_balance = account_main_purse_balance - max_payment_cost;
    // from_t for U512 is assumed to never panic
    let new_balance_value = StoredValue::CLValue(CLValue::from_t(new_balance.value())?);
    Ok(vec![
        (
            account_main_purse_balance_key.normalize(),
            Transform::Write(new_balance_value),
        ),
        (
            proposer_main_purse_balance_key.normalize(),
            Transform::AddUInt512(max_payment_cost.value()),
        ),
    ]
    .into())
}

#[derive(Clone, Debug)]
pub enum ExecutionResult {
    /// An error condition that happened during execution
    Failure {
        error: error::Error,
        execution_effect: ExecutionEffect,
        transfers: Vec<TransferAddr>,
        cost: Gas,
        execution_journal: ExecutionJournal,
    },
    /// Execution was finished successfully
    Success {
        execution_effect: ExecutionEffect,
        transfers: Vec<TransferAddr>,
        cost: Gas,
        execution_journal: ExecutionJournal,
    },
}

impl Default for ExecutionResult {
    fn default() -> Self {
        ExecutionResult::Success {
            execution_journal: Default::default(),
            execution_effect: Default::default(),
            transfers: Default::default(),
            cost: Default::default(),
        }
    }
}

/// A type alias that represents multiple execution results.
pub type ExecutionResults = VecDeque<ExecutionResult>;

pub enum ForcedTransferResult {
    /// Payment code ran out of gas during execution
    InsufficientPayment,
    /// Gas conversion overflow
    GasConversionOverflow,
    /// Payment code execution resulted in an error
    PaymentFailure,
}

impl ExecutionResult {
    /// Constructs [ExecutionResult::Failure] that has 0 cost and no effects.
    /// This is the case for failures that we can't (or don't want to) charge
    /// for, like `PreprocessingError` or `InvalidNonce`.
    pub fn precondition_failure(error: error::Error) -> ExecutionResult {
        ExecutionResult::Failure {
            error,
            execution_effect: Default::default(),
            transfers: Vec::default(),
            cost: Gas::default(),
            execution_journal: Default::default(),
        }
    }

    pub fn is_success(&self) -> bool {
        match self {
            ExecutionResult::Failure { .. } => false,
            ExecutionResult::Success { .. } => true,
        }
    }

    pub fn is_failure(&self) -> bool {
        match self {
            ExecutionResult::Failure { .. } => true,
            ExecutionResult::Success { .. } => false,
        }
    }

    pub fn has_precondition_failure(&self) -> bool {
        match self {
            ExecutionResult::Failure {
                cost,
                execution_effect,
                ..
            } => cost.value() == 0.into() && *execution_effect == Default::default(),
            ExecutionResult::Success { .. } => false,
        }
    }

    pub fn cost(&self) -> Gas {
        match self {
            ExecutionResult::Failure { cost, .. } => *cost,
            ExecutionResult::Success { cost, .. } => *cost,
        }
    }

    pub fn effect(&self) -> &ExecutionEffect {
        match self {
            ExecutionResult::Failure {
                execution_effect, ..
            } => execution_effect,
            ExecutionResult::Success {
                execution_effect, ..
            } => execution_effect,
        }
    }

    pub fn transfers(&self) -> &Vec<TransferAddr> {
        match self {
            ExecutionResult::Failure { transfers, .. } => transfers,
            ExecutionResult::Success { transfers, .. } => transfers,
        }
    }

    pub fn with_cost(self, cost: Gas) -> Self {
        match self {
            ExecutionResult::Failure {
                error,
                execution_effect,
                transfers,
                execution_journal,
                ..
            } => ExecutionResult::Failure {
                error,
                execution_effect,
                transfers,
                cost,
                execution_journal,
            },
            ExecutionResult::Success {
                execution_effect,
                transfers,
                execution_journal,
                ..
            } => ExecutionResult::Success {
                execution_effect,
                transfers,
                cost,
                execution_journal,
            },
        }
    }

    pub fn with_effect(self, execution_effect: ExecutionEffect) -> Self {
        match self {
            ExecutionResult::Failure {
                error,
                cost,
                transfers,
                execution_journal,
                ..
            } => ExecutionResult::Failure {
                error,
                execution_effect,
                transfers,
                cost,
                execution_journal,
            },
            ExecutionResult::Success {
                cost,
                transfers,
                execution_journal,
                ..
            } => ExecutionResult::Success {
                execution_effect,
                transfers,
                cost,
                execution_journal,
            },
        }
    }

    pub fn with_transfers(self, transfers: Vec<TransferAddr>) -> Self {
        match self {
            ExecutionResult::Failure {
                error,
                execution_effect,
                cost,
                execution_journal,
                ..
            } => ExecutionResult::Failure {
                error,
                execution_effect,
                transfers,
                cost,
                execution_journal,
            },
            ExecutionResult::Success {
                cost,
                execution_effect,
                execution_journal,
                ..
            } => ExecutionResult::Success {
                execution_effect,
                transfers,
                cost,
                execution_journal,
            },
        }
    }

    pub fn as_error(&self) -> Option<&error::Error> {
        match self {
            ExecutionResult::Failure { error, .. } => Some(error),
            ExecutionResult::Success { .. } => None,
        }
    }

    /// Consumes [`ExecutionResult`] instance and optionally returns [`error::Error`] instance for
    /// [`ExecutionResult::Failure`] variant.
    pub fn take_error(self) -> Option<error::Error> {
        match self {
            ExecutionResult::Failure { error, .. } => Some(error),
            ExecutionResult::Success { .. } => None,
        }
    }

    pub fn check_forced_transfer(
        &self,
        payment_purse_balance: Motes,
        gas_price: u64,
    ) -> Option<ForcedTransferResult> {
        let payment_result_cost = match Motes::from_gas(self.cost(), gas_price) {
            Some(cost) => cost,
            None => return Some(ForcedTransferResult::GasConversionOverflow),
        };
        // payment_code_spec_3_b_ii: if (balance of handle payment pay purse) < (gas spent during
        // payment code execution) * gas_price, no session
        let insufficient_balance_to_continue = payment_purse_balance < payment_result_cost;

        match self {
            ExecutionResult::Success { .. } if insufficient_balance_to_continue => {
                // payment_code_spec_4: insufficient payment
                Some(ForcedTransferResult::InsufficientPayment)
            }
            ExecutionResult::Success { .. } => {
                // payment_code_spec_3_b_ii: continue execution
                None
            }
            ExecutionResult::Failure { .. } => {
                // payment_code_spec_3_a: report payment error in the deploy response
                Some(ForcedTransferResult::PaymentFailure)
            }
        }
    }

    pub fn new_payment_code_error(
        error: error::Error,
        max_payment_cost: Motes,
        account_main_purse_balance: Motes,
        gas_cost: Gas,
        account_main_purse_balance_key: Key,
        proposer_main_purse_balance_key: Key,
    ) -> Result<ExecutionResult, CLValueError> {
        let execution_journal = make_payment_error_effects(
            max_payment_cost,
            account_main_purse_balance,
            account_main_purse_balance_key,
            proposer_main_purse_balance_key,
        )?;
        let execution_effect: ExecutionEffect = execution_journal.clone().into();
        let transfers = Vec::default();
        Ok(ExecutionResult::Failure {
            error,
            execution_effect,
            execution_journal,
            transfers,
            cost: gas_cost,
        })
    }

    pub fn take_with_ret<T: FromBytes + CLTyped>(self, ret: T) -> (Option<T>, Self) {
        (Some(ret), self)
    }

    pub fn take_without_ret<T: FromBytes + CLTyped>(self) -> (Option<T>, Self) {
        (None, self)
    }
}

impl From<ExecutionResult> for casper_types::JsonExecutionResult {
    fn from(ee_execution_result: ExecutionResult) -> Self {
        match ee_execution_result {
            ExecutionResult::Success {
                execution_effect: _,
                transfers,
                cost,
                execution_journal,
            } => casper_types::JsonExecutionResult::Success {
                effect: execution_journal.into(),
                transfers,
                cost: cost.value(),
            },
            ExecutionResult::Failure {
                error,
                execution_effect: _,
                transfers,
                cost,
                execution_journal,
            } => casper_types::JsonExecutionResult::Failure {
                effect: execution_journal.into(),
                transfers,
                cost: cost.value(),
                error_message: error.to_string(),
            },
        }
    }
}

#[derive(Debug, Copy, Clone, PartialEq, Eq)]
pub enum ExecutionResultBuilderError {
    MissingPaymentExecutionResult,
    MissingSessionExecutionResult,
    MissingFinalizeExecutionResult,
}

pub struct ExecutionResultBuilder {
    payment_execution_result: Option<ExecutionResult>,
    session_execution_result: Option<ExecutionResult>,
    finalize_execution_result: Option<ExecutionResult>,
}

impl Default for ExecutionResultBuilder {
    fn default() -> Self {
        ExecutionResultBuilder {
            payment_execution_result: None,
            session_execution_result: None,
            finalize_execution_result: None,
        }
    }
}

impl ExecutionResultBuilder {
    pub fn new() -> ExecutionResultBuilder {
        ExecutionResultBuilder::default()
    }

    pub fn set_payment_execution_result(&mut self, payment_result: ExecutionResult) -> &mut Self {
        self.payment_execution_result = Some(payment_result);
        self
    }

    pub fn set_session_execution_result(
        &mut self,
        session_execution_result: ExecutionResult,
    ) -> &mut ExecutionResultBuilder {
        self.session_execution_result = Some(session_execution_result);
        self
    }

    pub fn set_finalize_execution_result(
        &mut self,
        finalize_execution_result: ExecutionResult,
    ) -> &mut ExecutionResultBuilder {
        self.finalize_execution_result = Some(finalize_execution_result);
        self
    }

    pub fn total_cost(&self) -> Gas {
        let payment_cost = self
            .payment_execution_result
            .as_ref()
            .map(ExecutionResult::cost)
            .unwrap_or_default();
        let session_cost = self
            .session_execution_result
            .as_ref()
            .map(ExecutionResult::cost)
            .unwrap_or_default();
        payment_cost + session_cost
    }

    pub fn transfers(&self) -> Vec<TransferAddr> {
        self.session_execution_result
            .as_ref()
            .map(ExecutionResult::transfers)
            .cloned()
            .unwrap_or_default()
    }

    pub fn build<R: StateReader<Key, StoredValue>>(
        self,
        reader: &R,
        correlation_id: CorrelationId,
    ) -> Result<ExecutionResult, ExecutionResultBuilderError> {
        let transfers = self.transfers();
        let cost = self.total_cost();
        let mut ops = AdditiveMap::new();
        let mut transforms = AdditiveMap::new();

        let mut ret: ExecutionResult = ExecutionResult::Success {
            execution_effect: Default::default(),
            execution_journal: Default::default(),
            transfers,
            cost,
        };

        match self.payment_execution_result {
            Some(result) => {
                if result.is_failure() {
                    return Ok(result);
                } else {
                    Self::add_effects(&mut ops, &mut transforms, result.effect());
                }
            }
            None => return Err(ExecutionResultBuilderError::MissingPaymentExecutionResult),
        };

        // session_code_spec_3: only include session exec effects if there is no session
        // exec error
        match self.session_execution_result {
            Some(result) => {
                if result.is_failure() {
                    ret = result.with_cost(cost);
                } else {
                    Self::add_effects(&mut ops, &mut transforms, result.effect());
                }
            }
            None => return Err(ExecutionResultBuilderError::MissingSessionExecutionResult),
        };

        match self.finalize_execution_result {
            Some(result) => {
                if result.is_failure() {
                    // payment_code_spec_5_a: Finalization Error should only ever be raised here
                    return Ok(ExecutionResult::precondition_failure(
                        error::Error::Finalization,
                    ));
                } else {
                    Self::add_effects(&mut ops, &mut transforms, result.effect());
                }
            }
            None => return Err(ExecutionResultBuilderError::MissingFinalizeExecutionResult),
        }

        // Remove redundant writes to allow more opportunity to commute
        let reduced_effect = Self::reduce_identity_writes(ops, transforms, reader, correlation_id);

        Ok(ret.with_effect(reduced_effect))
    }

    fn add_effects(
        ops: &mut AdditiveMap<Key, Op>,
        transforms: &mut AdditiveMap<Key, Transform>,
        effect: &ExecutionEffect,
    ) {
        for (k, op) in effect.ops.iter() {
            ops.insert_add(*k, *op);
        }
        for (k, t) in effect.transforms.iter() {
            transforms.insert_add(*k, t.clone())
        }
    }

    /// In the case we are writing the same value as was there originally,
    /// it is equivalent to having a `Transform::Identity` and `Op::Read`.
    /// This function makes that reduction before returning the `ExecutionEffect`.
    fn reduce_identity_writes<R: StateReader<Key, StoredValue>>(
        mut ops: AdditiveMap<Key, Op>,
        mut transforms: AdditiveMap<Key, Transform>,
        reader: &R,
        correlation_id: CorrelationId,
    ) -> ExecutionEffect {
        let kvs: Vec<(Key, StoredValue)> = transforms
            .keys()
            .filter_map(|k| match transforms.get(k) {
                Some(Transform::Write(_)) => reader
                    .read(correlation_id, k)
                    .ok()
                    .and_then(|maybe_v| maybe_v.map(|v| (*k, v))),
                _ => None,
            })
            .collect();

        for (k, old_value) in kvs {
            if let Some(Transform::Write(new_value)) = transforms.remove(&k) {
                if new_value == old_value {
                    transforms.insert(k, Transform::Identity);
                    ops.insert(k, Op::Read);
                } else {
                    transforms.insert(k, Transform::Write(new_value));
                }
            }
        }

        ExecutionEffect::new(ops, transforms)
    }
}<|MERGE_RESOLUTION|>--- conflicted
+++ resolved
@@ -7,13 +7,8 @@
 use super::{error, execution_effect::ExecutionEffect, op::Op};
 use crate::{
     shared::{
-<<<<<<< HEAD
         additive_map::AdditiveMap, execution_journal::ExecutionJournal, gas::Gas, motes::Motes,
-        newtypes::CorrelationId, stored_value::StoredValue, transform::Transform,
-=======
-        additive_map::AdditiveMap, gas::Gas, motes::Motes, newtypes::CorrelationId,
-        transform::Transform,
->>>>>>> 7aef72e4
+        newtypes::CorrelationId, transform::Transform,
     },
     storage::global_state::StateReader,
 };
