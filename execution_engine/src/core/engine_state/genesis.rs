--- conflicted
+++ resolved
@@ -39,14 +39,8 @@
             SystemContractRegistry,
         },
         execution,
-<<<<<<< HEAD
-        execution::{AddressGenerator, Executor},
-        runtime::RuntimeStack,
-        tracking_copy::{TrackingCopy, TrackingCopyExt},
-=======
         execution::AddressGenerator,
         tracking_copy::TrackingCopy,
->>>>>>> a7f6a648
     },
     shared::{newtypes::CorrelationId, system_config::SystemConfig, wasm_config::WasmConfig},
     storage::global_state::StateProvider,
@@ -1178,11 +1172,7 @@
 
     fn create_accounts(&self, total_supply_key: Key) -> Result<(), GenesisError> {
         let accounts = {
-<<<<<<< HEAD
-            let mut ret: Vec<GenesisAccount> = self.exec_config.accounts.to_vec();
-=======
             let mut ret: Vec<GenesisAccount> = self.exec_config.accounts().to_vec();
->>>>>>> a7f6a648
             let system_account = GenesisAccount::system();
             ret.push(system_account); // todo load bearing remove or not? probably dont need anymore
             ret
@@ -1255,7 +1245,31 @@
             self.engine_config.max_stored_value_size(),
         );
 
-<<<<<<< HEAD
+        let purse_cl_value = CLValue::unit();
+        let purse_uref = URef::new(purse_addr, AccessRights::READ_ADD_WRITE);
+        let _ = self.tracking_copy.borrow_mut().write(
+            Key::URef(purse_uref),
+            StoredValue::CLValue(purse_cl_value),
+            self.engine_config.max_stored_value_size(),
+        );
+
+        let base_key = Key::Hash(mint_hash.value());
+        let mint = {
+            if let StoredValue::Contract(contract) = self
+                .tracking_copy
+                .borrow_mut()
+                .read(self.correlation_id, &base_key)
+                .map_err(|_| GenesisError::InvalidMintKey)?
+                .ok_or(GenesisError::MissingMintContract)?
+            {
+                contract
+            } else {
+                return Err(GenesisError::UnexpectedStoredValue);
+            }
+        };
+
+        let mut named_keys = mint.named_keys().clone();
+
         let mut stack =
             RuntimeStack::new(self.executor.config().max_runtime_call_stack_height() as usize);
         stack
@@ -1293,16 +1307,6 @@
             .into_t::<Result<URef, mint::Error>>()
             .map_err(|cl_value_error| GenesisError::CLValue(cl_value_error.to_string()))?
             .map_err(GenesisError::MintError)?;
-=======
-        let purse_cl_value = CLValue::unit();
-        let purse_uref = URef::new(purse_addr, AccessRights::READ_ADD_WRITE);
-        let _ = self.tracking_copy.borrow_mut().write(
-            Key::URef(purse_uref),
-            StoredValue::CLValue(purse_cl_value),
-            self.engine_config.max_stored_value_size(),
-        );
-
->>>>>>> a7f6a648
         Ok(purse_uref)
     }
 
@@ -1390,8 +1394,7 @@
         Ok(())
     }
 
-<<<<<<< HEAD
-    pub(crate) fn store_chainspec_registry(
+    fn store_chainspec_registry(
         &self,
         chainspec_registry: ChainspecRegistry,
     ) -> Result<(), GenesisError> {
@@ -1405,9 +1408,14 @@
             Key::ChainspecRegistry,
             StoredValue::CLValue(cl_value_registry),
         );
-=======
+        Ok(())
+    }
+
     /// Performs a complete system installation.
-    pub(crate) fn install(&mut self) -> Result<(), GenesisError> {
+    pub(crate) fn install(
+        &mut self,
+        chainspec_registry: ChainspecRegistry,
+    ) -> Result<(), GenesisError> {
         // Create mint
         let total_supply_key = self.create_mint()?;
 
@@ -1423,7 +1431,8 @@
         // Create standard payment
         self.create_standard_payment()?;
 
->>>>>>> a7f6a648
+        self.store_chainspec_registry(chainspec_registry)?;
+
         Ok(())
     }
 }
