--- conflicted
+++ resolved
@@ -12,10 +12,6 @@
         runtime::stack,
     },
     shared::wasm_prep,
-<<<<<<< HEAD
-=======
-    storage::{self, global_state::CommitError},
->>>>>>> af9fa99c
 };
 
 use casper_storage::global_state::storage::{self, lmdb, state::CommitError};
