--- conflicted
+++ resolved
@@ -57,11 +57,8 @@
     DictionaryPutFuncIndex,
     LoadCallStack,
     LoadAuthorizationKeys,
-<<<<<<< HEAD
     ControlManagementFuncIndex,
-=======
     RandomBytes,
->>>>>>> 98fc4b03
 }
 
 impl From<FunctionIndex> for usize {
