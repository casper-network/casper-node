//!  This module contains all the execution related code.
pub mod balance;
pub mod checksum_registry;
pub mod deploy_item;
pub mod engine_config;
pub mod era_validators;
mod error;
pub mod execute_request;
pub(crate) mod execution_kind;
pub mod execution_result;
pub mod genesis;
pub mod get_bids;
mod prune;
pub mod query;
pub mod run_genesis_request;
pub mod step;
pub mod system_contract_registry;
mod transfer;
pub mod upgrade;

use std::{
    cell::RefCell,
    collections::{btree_map::Entry, BTreeMap, BTreeSet},
    convert::TryFrom,
    rc::Rc,
};

use num_rational::Ratio;
use num_traits::Zero;
use once_cell::sync::Lazy;
use tracing::{debug, error, trace, warn};

use casper_storage::{
    data_access_layer::DataAccessLayer,
    global_state::{
        self,
        state::{
            lmdb::LmdbGlobalState, scratch::ScratchGlobalState, CommitProvider, StateProvider,
            StateReader,
        },
        trie::{merkle_proof::TrieMerkleProof, TrieRaw},
        trie_store::operations::DeleteResult,
    },
};
use casper_types::{
    account::{Account, AccountHash},
    addressable_entity::{AssociatedKeys, NamedKeys},
    bytesrepr::ToBytes,
<<<<<<< HEAD
    execution::Effects,
=======
    package::{
        ContractPackageKind, ContractPackageStatus, ContractVersions, DisabledVersions, Groups,
    },
>>>>>>> a0147930
    system::{
        auction::{
            EraValidators, UnbondingPurse, WithdrawPurse, ARG_ERA_END_TIMESTAMP_MILLIS,
            ARG_EVICTED_VALIDATORS, ARG_VALIDATOR, ARG_VALIDATOR_PUBLIC_KEYS, AUCTION_DELAY_KEY,
            ERA_ID_KEY, LOCKED_FUNDS_PERIOD_KEY, SEIGNIORAGE_RECIPIENTS_SNAPSHOT_KEY,
            UNBONDING_DELAY_KEY, VALIDATOR_SLOTS_KEY,
        },
        handle_payment,
        mint::{self, ROUND_SEIGNIORAGE_RATE_KEY},
        AUCTION, HANDLE_PAYMENT, MINT, STANDARD_PAYMENT,
    },
<<<<<<< HEAD
    AccessRights, ApiError, BlockTime, CLValue, ChainspecRegistry, ContractHash, DeployHash,
    DeployInfo, Digest, EraId, ExecutableDeployItem, Gas, Key, KeyTag, Motes, NamedKeys, Phase,
    ProtocolVersion, PublicKey, RuntimeArgs, StoredValue, URef, UpgradeConfig, U512,
=======
    AccessRights, AddressableEntity, ApiError, BlockTime, CLValue, ChainspecRegistry, ContractHash,
    ContractPackageHash, ContractWasmHash, DeployHash, DeployInfo, Digest, EntryPoints, EraId,
    ExecutableDeployItem, Gas, Key, KeyTag, Motes, Package, Phase, ProtocolVersion, PublicKey,
    RuntimeArgs, StoredValue, URef, UpgradeConfig, U512,
>>>>>>> a0147930
};

pub use self::{
    balance::{BalanceRequest, BalanceResult},
    checksum_registry::ChecksumRegistry,
    deploy_item::DeployItem,
    engine_config::{EngineConfig, DEFAULT_MAX_QUERY_DEPTH, DEFAULT_MAX_RUNTIME_CALL_STACK_HEIGHT},
    era_validators::{GetEraValidatorsError, GetEraValidatorsRequest},
    error::Error,
    execute_request::ExecuteRequest,
    execution::Error as ExecError,
    execution_result::{ExecutionResult, ForcedTransferResult},
    genesis::{ExecConfig, GenesisConfig, GenesisSuccess},
    get_bids::{GetBidsRequest, GetBidsResult},
    prune::{PruneConfig, PruneResult},
    query::{QueryRequest, QueryResult},
    run_genesis_request::RunGenesisRequest,
    step::{SlashItem, StepError, StepRequest, StepSuccess},
    system_contract_registry::SystemContractRegistry,
    transfer::{TransferArgs, TransferRuntimeArgsBuilder, TransferTargetMode},
    upgrade::UpgradeSuccess,
};
use crate::{
    engine_state::{
        execution_kind::ExecutionKind,
        execution_result::{ExecutionResultBuilder, ExecutionResults},
        genesis::GenesisInstaller,
        upgrade::{ProtocolUpgradeError, SystemUpgrader},
    },
    execution::{self, AddressGenerator, DirectSystemContractCall, Executor},
    runtime::RuntimeStack,
    system::auction,
    tracking_copy::{TrackingCopy, TrackingCopyExt},
};

const DEFAULT_ADDRESS: [u8; 32] = [0; 32];
/// The maximum amount of motes that payment code execution can cost.
pub const MAX_PAYMENT_AMOUNT: u64 = 2_500_000_000;
/// The maximum amount of gas a payment code can use.
///
/// This value also indicates the minimum balance of the main purse of an account when
/// executing payment code, as such amount is held as collateral to compensate for
/// code execution.
pub static MAX_PAYMENT: Lazy<U512> = Lazy::new(|| U512::from(MAX_PAYMENT_AMOUNT));

/// A special contract wasm hash for contracts representing Accounts.
pub static ACCOUNT_WASM_HASH: Lazy<ContractWasmHash> =
    Lazy::new(|| ContractWasmHash::new(DEFAULT_ADDRESS));

/// Gas/motes conversion rate of wasmless transfer cost is always 1 regardless of what user wants to
/// pay.
pub const WASMLESS_TRANSFER_FIXED_GAS_PRICE: u64 = 1;

/// Main implementation of an execution engine state.
///
/// Takes an engine's configuration and a provider of a state (aka the global state) to operate on.
/// Methods implemented on this structure are the external API intended to be used by the users such
/// as the node, test framework, and others.
#[derive(Debug)]
pub struct EngineState<S> {
    config: EngineConfig,
    state: S,
}

impl EngineState<ScratchGlobalState> {
    /// Returns the inner state
    pub fn into_inner(self) -> ScratchGlobalState {
        self.state
    }
}

impl EngineState<DataAccessLayer<LmdbGlobalState>> {
    /// Gets underlyng LmdbGlobalState
    pub fn get_state(&self) -> &DataAccessLayer<LmdbGlobalState> {
        &self.state
    }

    /// Flushes the LMDB environment to disk when manual sync is enabled in the config.toml.
    pub fn flush_environment(&self) -> Result<(), global_state::error::Error> {
        if self.state.state().environment().is_manual_sync_enabled() {
            self.state.state().environment().sync()?
        }
        Ok(())
    }

    /// Provide a local cached-only version of engine-state.
    pub fn get_scratch_engine_state(&self) -> EngineState<ScratchGlobalState> {
        EngineState {
            config: self.config,
            state: self.state.state().create_scratch(),
        }
    }

    /// Writes state cached in an `EngineState<ScratchEngineState>` to LMDB.
    pub fn write_scratch_to_db(
        &self,
        state_root_hash: Digest,
        scratch_global_state: ScratchGlobalState,
    ) -> Result<Digest, Error> {
        let stored_values = scratch_global_state.into_inner();
        self.state
            .state()
            .put_stored_values(state_root_hash, stored_values)
            .map_err(Into::into)
    }
}

impl EngineState<LmdbGlobalState> {
    /// Gets underlying LmdbGlobalState
    pub fn get_state(&self) -> &LmdbGlobalState {
        &self.state
    }

    /// Flushes the LMDB environment to disk when manual sync is enabled in the config.toml.
    pub fn flush_environment(&self) -> Result<(), global_state::error::Error> {
        if self.state.environment().is_manual_sync_enabled() {
            self.state.environment().sync()?
        }
        Ok(())
    }

    /// Provide a local cached-only version of engine-state.
    pub fn get_scratch_engine_state(&self) -> EngineState<ScratchGlobalState> {
        EngineState {
            config: self.config,
            state: self.state.create_scratch(),
        }
    }

    /// Writes state cached in an `EngineState<ScratchEngineState>` to LMDB.
    pub fn write_scratch_to_db(
        &self,
        state_root_hash: Digest,
        scratch_global_state: ScratchGlobalState,
    ) -> Result<Digest, Error> {
        let stored_values = scratch_global_state.into_inner();
        self.state
            .put_stored_values(state_root_hash, stored_values)
            .map_err(Into::into)
    }
}

impl<S> EngineState<S>
where
    S: StateProvider + CommitProvider,
    S::Error: Into<execution::Error>,
{
    /// Creates new engine state.
    pub fn new(state: S, config: EngineConfig) -> EngineState<S> {
        EngineState { config, state }
    }

    /// Returns engine config.
    pub fn config(&self) -> &EngineConfig {
        &self.config
    }

    /// Updates current engine config with a new instance.
    pub fn update_config(&mut self, new_config: EngineConfig) {
        self.config = new_config
    }

    /// Commits genesis process.
    ///
    /// This process is run only once per network to initiate the system. By definition users are
    /// unable to execute smart contracts on a network without a genesis.
    ///
    /// Takes genesis configuration passed through [`ExecConfig`] and creates the system contracts,
    /// sets up the genesis accounts, and sets up the auction state based on that. At the end of
    /// the process, [`SystemContractRegistry`] is persisted under the special global state space
    /// [`Key::SystemContractRegistry`].
    ///
    /// Returns a [`GenesisSuccess`] for a successful operation, or an error otherwise.
    pub fn commit_genesis(
        &self,
        genesis_config_hash: Digest,
        protocol_version: ProtocolVersion,
        ee_config: &ExecConfig,
        chainspec_registry: ChainspecRegistry,
    ) -> Result<GenesisSuccess, Error> {
        // Preliminaries
        let initial_root_hash = self.state.empty_root();

        let tracking_copy = match self.tracking_copy(initial_root_hash) {
            Ok(Some(tracking_copy)) => Rc::new(RefCell::new(tracking_copy)),
            // NOTE: As genesis is run once per instance condition below is considered programming
            // error
            Ok(None) => panic!("state has not been initialized properly"),
            Err(error) => return Err(error),
        };

        let mut genesis_installer: GenesisInstaller<S> = GenesisInstaller::new(
            genesis_config_hash,
            protocol_version,
            ee_config.clone(),
            tracking_copy,
        );

        genesis_installer.install(chainspec_registry)?;

        // Commit the transforms.
        let effects = genesis_installer.finalize();

        let post_state_hash = self
            .state
            .commit(initial_root_hash, effects.clone())
            .map_err(Into::<execution::Error>::into)?;

        // Return the result
        Ok(GenesisSuccess {
            post_state_hash,
            effects,
        })
    }

    /// Commits upgrade.
    ///
    /// This process applies changes to the global state.
    ///
    /// Returns [`UpgradeSuccess`].
    pub fn commit_upgrade(&self, upgrade_config: UpgradeConfig) -> Result<UpgradeSuccess, Error> {
        // per specification:
        // https://casperlabs.atlassian.net/wiki/spaces/EN/pages/139854367/Upgrading+System+Contracts+Specification

        // 3.1.1.1.1.1 validate pre state hash exists
        // 3.1.2.1 get a tracking_copy at the provided pre_state_hash
        let pre_state_hash = upgrade_config.pre_state_hash();
        let tracking_copy = match self.tracking_copy(pre_state_hash)? {
            Some(tracking_copy) => Rc::new(RefCell::new(tracking_copy)),
            None => return Err(Error::RootNotFound(pre_state_hash)),
        };

        // 3.1.1.1.1.2 current protocol version is required
        let current_protocol_version = upgrade_config.current_protocol_version();

        // 3.1.1.1.1.3 activation point is not currently used by EE; skipping
        // 3.1.1.1.1.4 upgrade point protocol version validation
        let new_protocol_version = upgrade_config.new_protocol_version();

        let upgrade_check_result =
            current_protocol_version.check_next_version(&new_protocol_version);

        if upgrade_check_result.is_invalid() {
            return Err(Error::InvalidProtocolVersion(new_protocol_version));
        }

        let registry = if let Ok(registry) = tracking_copy.borrow_mut().get_system_contracts() {
            registry
        } else {
            // Check the upgrade config for the registry
            let upgrade_registry = upgrade_config
                .global_state_update()
                .get(&Key::SystemContractRegistry)
                .ok_or_else(|| {
                    error!("Registry is absent in upgrade config");
                    Error::ProtocolUpgrade(ProtocolUpgradeError::FailedToCreateSystemRegistry)
                })?
                .to_owned();
            if let StoredValue::CLValue(cl_registry) = upgrade_registry {
                CLValue::into_t::<SystemContractRegistry>(cl_registry).map_err(|error| {
                    let error_msg = format!("Conversion to system registry failed: {:?}", error);
                    error!("{}", error_msg);
                    Error::Bytesrepr(error_msg)
                })?
            } else {
                error!("Failed to create registry as StoreValue in upgrade config is not CLValue");
                return Err(Error::ProtocolUpgrade(
                    ProtocolUpgradeError::FailedToCreateSystemRegistry,
                ));
            }
        };

        let mint_hash = registry.get(MINT).ok_or_else(|| {
            error!("Missing system mint contract hash");
            Error::MissingSystemContractHash(MINT.to_string())
        })?;
        let auction_hash = registry.get(AUCTION).ok_or_else(|| {
            error!("Missing system auction contract hash");
            Error::MissingSystemContractHash(AUCTION.to_string())
        })?;
        let standard_payment_hash = registry.get(STANDARD_PAYMENT).ok_or_else(|| {
            error!("Missing system standard payment contract hash");
            Error::MissingSystemContractHash(STANDARD_PAYMENT.to_string())
        })?;
        let handle_payment_hash = registry.get(HANDLE_PAYMENT).ok_or_else(|| {
            error!("Missing system handle payment contract hash");
            Error::MissingSystemContractHash(HANDLE_PAYMENT.to_string())
        })?;

        // Write the chainspec registry to global state
        let cl_value_chainspec_registry =
            CLValue::from_t(upgrade_config.chainspec_registry().clone())
                .map_err(|error| Error::Bytesrepr(error.to_string()))?;

        tracking_copy.borrow_mut().write(
            Key::ChainspecRegistry,
            StoredValue::CLValue(cl_value_chainspec_registry),
        );

        // Cycle through the system contracts and update
        // their metadata if there is a change in entry points.
        let system_upgrader: SystemUpgrader<S> =
            SystemUpgrader::new(new_protocol_version, tracking_copy.clone());

        system_upgrader.migrate_system_account(pre_state_hash)?;

        system_upgrader
            .refresh_system_contracts(
                mint_hash,
                auction_hash,
                handle_payment_hash,
                standard_payment_hash,
            )
            .map_err(Error::ProtocolUpgrade)?;

        // 3.1.1.1.1.7 new total validator slots is optional
        if let Some(new_validator_slots) = upgrade_config.new_validator_slots() {
            // 3.1.2.4 if new total validator slots is provided, update auction contract state
            let auction_contract = tracking_copy.borrow_mut().get_contract(*auction_hash)?;

            let validator_slots_key = auction_contract
                .named_keys()
                .get(VALIDATOR_SLOTS_KEY)
                .expect("validator_slots key must exist in auction contract's named keys");
            let value = StoredValue::CLValue(
                CLValue::from_t(new_validator_slots)
                    .map_err(|_| Error::Bytesrepr("new_validator_slots".to_string()))?,
            );
            tracking_copy
                .borrow_mut()
                .write(*validator_slots_key, value);
        }

        if let Some(new_auction_delay) = upgrade_config.new_auction_delay() {
            debug!(%new_auction_delay, "Auction delay changed as part of the upgrade");
            let auction_contract = tracking_copy.borrow_mut().get_contract(*auction_hash)?;

            let auction_delay_key = auction_contract
                .named_keys()
                .get(AUCTION_DELAY_KEY)
                .expect("auction_delay key must exist in auction contract's named keys");
            let value = StoredValue::CLValue(
                CLValue::from_t(new_auction_delay)
                    .map_err(|_| Error::Bytesrepr("new_auction_delay".to_string()))?,
            );
            tracking_copy.borrow_mut().write(*auction_delay_key, value);
        }

        if let Some(new_locked_funds_period) = upgrade_config.new_locked_funds_period_millis() {
            let auction_contract = tracking_copy.borrow_mut().get_contract(*auction_hash)?;

            let locked_funds_period_key = auction_contract
                .named_keys()
                .get(LOCKED_FUNDS_PERIOD_KEY)
                .expect("locked_funds_period key must exist in auction contract's named keys");
            let value = StoredValue::CLValue(
                CLValue::from_t(new_locked_funds_period)
                    .map_err(|_| Error::Bytesrepr("new_locked_funds_period".to_string()))?,
            );
            tracking_copy
                .borrow_mut()
                .write(*locked_funds_period_key, value);
        }

        if let Some(new_round_seigniorage_rate) = upgrade_config.new_round_seigniorage_rate() {
            let new_round_seigniorage_rate: Ratio<U512> = {
                let (numer, denom) = new_round_seigniorage_rate.into();
                Ratio::new(numer.into(), denom.into())
            };

            let mint_contract = tracking_copy.borrow_mut().get_contract(*mint_hash)?;

            let locked_funds_period_key = mint_contract
                .named_keys()
                .get(ROUND_SEIGNIORAGE_RATE_KEY)
                .expect("round_seigniorage_rate key must exist in mint contract's named keys");
            let value = StoredValue::CLValue(
                CLValue::from_t(new_round_seigniorage_rate)
                    .map_err(|_| Error::Bytesrepr("new_round_seigniorage_rate".to_string()))?,
            );
            tracking_copy
                .borrow_mut()
                .write(*locked_funds_period_key, value);
        }

        // apply the arbitrary modifications
        for (key, value) in upgrade_config.global_state_update() {
            tracking_copy.borrow_mut().write(*key, value.clone());
        }

        // This is a one time data transformation which will be removed
        // in a following upgrade.
        // TODO: CRef={https://github.com/casper-network/casper-node/issues/2479}
        {
            let withdraw_keys = tracking_copy
                .borrow_mut()
                .get_keys(&KeyTag::Withdraw)
                .map_err(|_| Error::FailedToGetWithdrawKeys)?;

            let (unbonding_delay, current_era_id) = {
                let auction_contract = tracking_copy.borrow_mut().get_contract(*auction_hash)?;

                let unbonding_delay_key = auction_contract
                    .named_keys()
                    .get(UNBONDING_DELAY_KEY)
                    .expect("unbonding_delay key must exist in auction contract's named keys");
                let delay = tracking_copy
                    .borrow_mut()
                    .read(unbonding_delay_key)
                    .map_err(|error| error.into())?
                    .ok_or(Error::FailedToRetrieveUnbondingDelay)?
                    .as_cl_value()
                    .ok_or_else(|| Error::Bytesrepr("unbonding_delay".to_string()))?
                    .clone()
                    .into_t::<u64>()
                    .map_err(execution::Error::from)?;

                let era_id_key = auction_contract
                    .named_keys()
                    .get(ERA_ID_KEY)
                    .expect("era_id key must exist in auction contract's named keys");

                let era_id = tracking_copy
                    .borrow_mut()
                    .read(era_id_key)
                    .map_err(|error| error.into())?
                    .ok_or(Error::FailedToRetrieveEraId)?
                    .as_cl_value()
                    .ok_or_else(|| Error::Bytesrepr("era_id".to_string()))?
                    .clone()
                    .into_t::<EraId>()
                    .map_err(execution::Error::from)?;

                (delay, era_id)
            };

            for key in withdraw_keys {
                // Transform only those withdraw purses that are still to be
                // processed in the unbonding queue.
                let withdraw_purses = tracking_copy
                    .borrow_mut()
                    .read(&key)
                    .map_err(|_| Error::FailedToGetWithdrawKeys)?
                    .ok_or(Error::FailedToGetStoredWithdraws)?
                    .as_withdraw()
                    .ok_or(Error::FailedToGetWithdrawPurses)?
                    .to_owned();

                // Ensure that sufficient balance exists for all unbond purses that are to be
                // migrated.
                Self::fail_upgrade_if_withdraw_purses_lack_sufficient_balance(
                    &withdraw_purses,
                    &tracking_copy,
                )?;

                let unbonding_purses: Vec<UnbondingPurse> = withdraw_purses
                    .into_iter()
                    .filter_map(|purse| {
                        if purse.era_of_creation() + unbonding_delay >= current_era_id {
                            return Some(UnbondingPurse::from(purse));
                        }
                        None
                    })
                    .collect();

                let unbonding_key = key
                    .withdraw_to_unbond()
                    .ok_or_else(|| Error::Bytesrepr("unbond".to_string()))?;

                tracking_copy
                    .borrow_mut()
                    .write(unbonding_key, StoredValue::Unbonding(unbonding_purses));
            }
        }

        // We insert the new unbonding delay once the purses to be paid out have been transformed
        // based on the previous unbonding delay.
        if let Some(new_unbonding_delay) = upgrade_config.new_unbonding_delay() {
            let auction_contract = tracking_copy.borrow_mut().get_contract(*auction_hash)?;

            let unbonding_delay_key = auction_contract
                .named_keys()
                .get(UNBONDING_DELAY_KEY)
                .expect("unbonding_delay key must exist in auction contract's named keys");
            let value = StoredValue::CLValue(
                CLValue::from_t(new_unbonding_delay)
                    .map_err(|_| Error::Bytesrepr("new_unbonding_delay".to_string()))?,
            );
            tracking_copy
                .borrow_mut()
                .write(*unbonding_delay_key, value);
        }

        // Perform global state migrations that require state.

        if let Some(activation_point) = upgrade_config.activation_point() {
            // The highest stored era is the immediate predecessor of the activation point.
            let highest_era_info_id = activation_point.saturating_sub(1);
            let highest_era_info_key = Key::EraInfo(highest_era_info_id);

            let get_result = tracking_copy
                .borrow_mut()
                .get(&highest_era_info_key)
                .map_err(|error| Error::Exec(error.into()))?;

            match get_result {
                Some(stored_value @ StoredValue::EraInfo(_)) => {
                    tracking_copy
                        .borrow_mut()
                        .write(Key::EraSummary, stored_value);
                }
                Some(other_stored_value) => {
                    // This should not happen as we only write EraInfo variants.
                    error!(stored_value_type_name=%other_stored_value.type_name(),
                        "EraInfo key contains unexpected StoredValue variant");
                    return Err(Error::ProtocolUpgrade(
                        ProtocolUpgradeError::UnexpectedStoredValueVariant,
                    ));
                }
                None => {
                    // Can't find key
                    // Most likely this chain did not yet ran an auction, or recently completed a
                    // prune
                }
            };
        }

        let effects = tracking_copy.borrow().effects();

        // commit
        let post_state_hash = self
            .state
            .commit(pre_state_hash, effects.clone())
            .map_err(Into::into)?;

        // return result and effects
        Ok(UpgradeSuccess {
            post_state_hash,
            effects,
        })
    }

    /// Commit a prune of leaf nodes from the tip of the merkle trie.
    pub fn commit_prune(&self, prune_config: PruneConfig) -> Result<PruneResult, Error> {
        let state_root_hash = prune_config.pre_state_hash();

        // Validate the state root hash just to make sure we can safely short circuit in case the
        // list of keys is empty.
        match self.tracking_copy(state_root_hash)? {
            None => return Ok(PruneResult::RootNotFound),
            Some(_tracking_copy) => {}
        };

        let keys_to_delete = prune_config.keys_to_prune();
        if keys_to_delete.is_empty() {
            return Ok(PruneResult::Success {
                post_state_hash: state_root_hash,
            });
        }

        match self.state.delete_keys(state_root_hash, keys_to_delete) {
            Ok(DeleteResult::Deleted(post_state_hash)) => {
                Ok(PruneResult::Success { post_state_hash })
            }
            Ok(DeleteResult::DoesNotExist) => Ok(PruneResult::DoesNotExist),
            Ok(DeleteResult::RootNotFound) => Ok(PruneResult::RootNotFound),
            Err(error) => Err(Error::Exec(error.into())),
        }
    }

    /// Creates a new tracking copy instance.
    pub fn tracking_copy(&self, hash: Digest) -> Result<Option<TrackingCopy<S::Reader>>, Error> {
        match self.state.checkout(hash).map_err(Into::into)? {
            Some(tc) => Ok(Some(TrackingCopy::new(tc))),
            None => Ok(None),
        }
    }

    /// Executes a query.
    ///
    /// For a given root [`Key`] it does a path lookup through the named keys.
    ///
    /// Returns the value stored under a [`URef`] wrapped in a [`QueryResult`].
    pub fn run_query(&self, query_request: QueryRequest) -> Result<QueryResult, Error> {
        let tracking_copy = match self.tracking_copy(query_request.state_hash())? {
            Some(tracking_copy) => Rc::new(RefCell::new(tracking_copy)),
            None => return Ok(QueryResult::RootNotFound),
        };

        let tracking_copy = tracking_copy.borrow();

        Ok(tracking_copy
            .query(self.config(), query_request.key(), query_request.path())
            .map_err(|err| Error::Exec(err.into()))?
            .into())
    }

    /// Runs a deploy execution request.
    ///
    /// For each deploy stored in the request it will execute it.
    ///
    /// Currently a special shortcut is taken to distinguish a native transfer, from a deploy.
    ///
    /// Return execution results which contains results from each deploy ran.
    pub fn run_execute(&self, mut exec_request: ExecuteRequest) -> Result<ExecutionResults, Error> {
        let executor = Executor::new(*self.config());

        let deploys = exec_request.take_deploys();
        let mut results = ExecutionResults::with_capacity(deploys.len());

        for deploy_item in deploys {
            let result = match deploy_item.session {
                ExecutableDeployItem::Transfer { .. } => self.transfer(
                    &executor,
                    exec_request.protocol_version,
                    exec_request.parent_state_hash,
                    BlockTime::new(exec_request.block_time),
                    deploy_item,
                    exec_request.proposer.clone(),
                ),
                _ => self.deploy(
                    &executor,
                    exec_request.protocol_version,
                    exec_request.parent_state_hash,
                    BlockTime::new(exec_request.block_time),
                    deploy_item,
                    exec_request.proposer.clone(),
                ),
            };
            match result {
                Ok(result) => results.push_back(result),
                Err(error) => {
                    return Err(error);
                }
            };
        }

        Ok(results)
    }

    fn get_authorized_addressable_entity(
        &self,
        account_hash: AccountHash,
        protocol_version: ProtocolVersion,
        authorization_keys: &BTreeSet<AccountHash>,
        tracking_copy: Rc<RefCell<TrackingCopy<<S as StateProvider>::Reader>>>,
    ) -> Result<(AddressableEntity, ContractHash), Error> {
        let entity_record = match tracking_copy
            .borrow_mut()
            .get_addressable_entity_by_account_hash(protocol_version, account_hash)
        {
            Ok(entity) => entity,
            Err(_) => return Err(Error::MissingContractByAccountHash(account_hash)),
        };

        let entity_hash: ContractHash = match tracking_copy
            .borrow_mut()
            .get_entity_hash_by_account_hash(account_hash)
        {
            Ok(contract_hash) => contract_hash,
            Err(error) => {
                return Err(error.into());
            }
        };

        // Authorize using provided authorization keys
        if !entity_record.can_authorize(authorization_keys) {
            return Err(Error::Authorization);
        }

        // Check total key weight against deploy threshold
        if !entity_record.can_deploy_with(authorization_keys) {
            return Err(execution::Error::DeploymentAuthorizationFailure.into());
        }

        Ok((entity_record, entity_hash))
    }

    fn create_addressable_entity_from_account(
        &self,
        account: Account,
        protocol_version: ProtocolVersion,
        tracking_copy: Rc<RefCell<TrackingCopy<<S as StateProvider>::Reader>>>,
    ) -> Result<(), Error> {
        let account_hash = account.account_hash();

        let mut generator =
            AddressGenerator::new(account.main_purse().addr().as_ref(), Phase::System);

        let contract_wasm_hash = *ACCOUNT_WASM_HASH;
        let contract_hash = ContractHash::new(generator.new_hash_address());
        let contract_package_hash = ContractPackageHash::new(generator.new_hash_address());

        let entry_points = EntryPoints::new();

        let associated_keys = AssociatedKeys::from(account.associated_keys().clone());

        let entity = AddressableEntity::new(
            contract_package_hash,
            contract_wasm_hash,
            account.named_keys().clone(),
            entry_points,
            protocol_version,
            account.main_purse(),
            associated_keys,
            account.action_thresholds().clone().into(),
        );

        let access_key = generator.new_uref(AccessRights::READ_ADD_WRITE);

        let contract_package = {
            let mut contract_package = Package::new(
                access_key,
                ContractVersions::default(),
                DisabledVersions::default(),
                Groups::default(),
                ContractPackageStatus::Locked,
                ContractPackageKind::Account(account_hash),
            );
            contract_package.insert_contract_version(protocol_version.value().major, contract_hash);
            contract_package
        };

        let contract_key: Key = contract_hash.into();

        tracking_copy
            .borrow_mut()
            .write(contract_key, entity.into());
        tracking_copy
            .borrow_mut()
            .write(contract_package_hash.into(), contract_package.into());
        let contract_by_account = match CLValue::from_t(contract_key) {
            Ok(cl_value) => cl_value,
            Err(_) => return Err(Error::Bytesrepr("Failed to convert to CLValue".to_string())),
        };

        tracking_copy.borrow_mut().write(
            Key::Account(account_hash),
            StoredValue::CLValue(contract_by_account),
        );
        Ok(())
    }

    fn migrate_account(
        &self,
        account_hash: AccountHash,
        protocol_version: ProtocolVersion,
        tracking_copy: Rc<RefCell<TrackingCopy<<S as StateProvider>::Reader>>>,
    ) -> Result<(), Error> {
        let maybe_stored_value = tracking_copy
            .borrow_mut()
            .read(&Key::Account(account_hash))
            .map_err(Into::into)?;

        match maybe_stored_value {
            Some(StoredValue::Account(account)) => self.create_addressable_entity_from_account(
                account,
                protocol_version,
                Rc::clone(&tracking_copy),
            ),
            Some(StoredValue::CLValue(_)) => Ok(()),
            // This means the Account does not exist, which we consider to be
            // an authorization error. As used by the node, this type of deploy
            // will have already been filtered out, but for other EE use cases
            // and testing it is reachable.
            Some(_) | None => Err(Error::Authorization),
        }
    }

    /// Get the balance of a passed purse referenced by its [`URef`].
    pub fn get_purse_balance(
        &self,
        state_hash: Digest,
        purse_uref: URef,
    ) -> Result<BalanceResult, Error> {
        let tracking_copy = match self.tracking_copy(state_hash)? {
            Some(tracking_copy) => tracking_copy,
            None => return Ok(BalanceResult::RootNotFound),
        };
        let purse_balance_key = tracking_copy.get_purse_balance_key(purse_uref.into())?;
        let (balance, proof) = tracking_copy.get_purse_balance_with_proof(purse_balance_key)?;
        let proof = Box::new(proof);
        let motes = balance.value();
        Ok(BalanceResult::Success { motes, proof })
    }

    /// Return the package kind.
    pub fn get_entity_package_kind(
        &self,

        entity_package_address: ContractPackageHash,
        tracking_copy: Rc<RefCell<TrackingCopy<<S as StateProvider>::Reader>>>,
    ) -> Result<ContractPackageKind, Error> {
        let entity_package = match tracking_copy
            .borrow_mut()
            .read(&entity_package_address.into())
            .map_err(Into::into)?
        {
            Some(StoredValue::ContractPackage(entity_package)) => entity_package,
            Some(_) | None => return Err(Error::MissingEntityPackage(entity_package_address)),
        };

        Ok(entity_package.get_package_kind())
    }

    /// Executes a native transfer.
    ///
    /// Native transfers do not involve WASM at all, and also skip executing payment code.
    /// Therefore this is the fastest and cheapest way to transfer tokens from account to account.
    ///
    /// Returns an [`ExecutionResult`] for a successful native transfer.
    #[allow(clippy::too_many_arguments)]
    pub fn transfer(
        &self,
        executor: &Executor,
        protocol_version: ProtocolVersion,
        prestate_hash: Digest,
        blocktime: BlockTime,
        deploy_item: DeployItem,
        proposer: PublicKey,
    ) -> Result<ExecutionResult, Error> {
        let tracking_copy = match self.tracking_copy(prestate_hash) {
            Err(error) => return Ok(ExecutionResult::precondition_failure(error)),
            Ok(None) => return Err(Error::RootNotFound(prestate_hash)),
            Ok(Some(tracking_copy)) => Rc::new(RefCell::new(tracking_copy)),
        };

        let base_key = Key::Account(deploy_item.address);

        let account_hash = match base_key.into_account() {
            Some(account_addr) => account_addr,
            None => {
                return Ok(ExecutionResult::precondition_failure(
                    error::Error::Authorization,
                ));
            }
        };

        let authorization_keys = deploy_item.authorization_keys;

        // Migrate the legacy account structure if necessary.
        if let Err(e) =
            self.migrate_account(account_hash, protocol_version, Rc::clone(&tracking_copy))
        {
            return Ok(ExecutionResult::precondition_failure(e));
        }

        let (entity, _contract_hash) = match self.get_authorized_addressable_entity(
            account_hash,
            protocol_version,
            &authorization_keys,
            Rc::clone(&tracking_copy),
        ) {
            Ok(account) => account,
            Err(e) => return Ok(ExecutionResult::precondition_failure(e)),
        };

        let package_kind = match self
            .get_entity_package_kind(entity.contract_package_hash(), Rc::clone(&tracking_copy))
        {
            Ok(package_kind) => package_kind,
            Err(e) => return Ok(ExecutionResult::precondition_failure(e)),
        };

        let proposer_addr = proposer.to_account_hash();

        let proposer_contract = match tracking_copy
            .borrow_mut()
            .get_addressable_entity_by_account_hash(protocol_version, proposer_addr)
        {
            Ok(contract) => contract,
            Err(error) => return Ok(ExecutionResult::precondition_failure(Error::Exec(error))),
        };

        let system_contract_registry = tracking_copy.borrow_mut().get_system_contracts()?;

        let handle_payment_contract_hash = system_contract_registry
            .get(HANDLE_PAYMENT)
            .ok_or_else(|| {
                error!("Missing system handle payment contract hash");
                Error::MissingSystemContractHash(HANDLE_PAYMENT.to_string())
            })?;

        let handle_payment_contract = match tracking_copy
            .borrow_mut()
            .get_contract(*handle_payment_contract_hash)
        {
            Ok(contract) => contract,
            Err(error) => {
                return Ok(ExecutionResult::precondition_failure(error.into()));
            }
        };

        let mut handle_payment_access_rights =
            handle_payment_contract.extract_access_rights(*handle_payment_contract_hash);

        let gas_limit = Gas::new(U512::from(std::u64::MAX));

        let wasmless_transfer_gas_cost = Gas::new(U512::from(
            self.config().system_config().wasmless_transfer_cost(),
        ));

        let wasmless_transfer_motes = match Motes::from_gas(
            wasmless_transfer_gas_cost,
            WASMLESS_TRANSFER_FIXED_GAS_PRICE,
        ) {
            Some(motes) => motes,
            None => {
                return Ok(ExecutionResult::precondition_failure(
                    Error::GasConversionOverflow,
                ))
            }
        };

        let proposer_main_purse_balance_key = {
            let proposer_main_purse = proposer_contract.main_purse();

            match tracking_copy
                .borrow_mut()
                .get_purse_balance_key(proposer_main_purse.into())
            {
                Ok(balance_key) => balance_key,
                Err(error) => return Ok(ExecutionResult::precondition_failure(Error::Exec(error))),
            }
        };

        let proposer_purse = proposer_contract.main_purse();

        let account_main_purse = entity.main_purse();

        let account_main_purse_balance_key = match tracking_copy
            .borrow_mut()
            .get_purse_balance_key(account_main_purse.into())
        {
            Ok(balance_key) => balance_key,
            Err(error) => return Ok(ExecutionResult::precondition_failure(Error::Exec(error))),
        };

        let account_main_purse_balance = match tracking_copy
            .borrow_mut()
            .get_purse_balance(account_main_purse_balance_key)
        {
            Ok(balance_key) => balance_key,
            Err(error) => return Ok(ExecutionResult::precondition_failure(Error::Exec(error))),
        };

        if account_main_purse_balance < wasmless_transfer_motes {
            // We don't have minimum balance to operate and therefore we can't charge for user
            // errors.
            return Ok(ExecutionResult::precondition_failure(
                Error::InsufficientPayment,
            ));
        }

        // Function below creates an ExecutionResult with precomputed effects of "finalize_payment".
        let make_charged_execution_failure = |error| match ExecutionResult::new_payment_code_error(
            error,
            wasmless_transfer_motes,
            account_main_purse_balance,
            wasmless_transfer_gas_cost,
            account_main_purse_balance_key,
            proposer_main_purse_balance_key,
        ) {
            Ok(execution_result) => execution_result,
            Err(error) => ExecutionResult::precondition_failure(error),
        };

        // All wasmless transfer preconditions are met.
        // Any error that occurs in logic below this point would result in a charge for user error.

        let mut runtime_args_builder =
            TransferRuntimeArgsBuilder::new(deploy_item.session.args().clone());

        match runtime_args_builder.transfer_target_mode(protocol_version, Rc::clone(&tracking_copy))
        {
            Ok(mode) => match mode {
                TransferTargetMode::Unknown | TransferTargetMode::PurseExists(_) => { /* noop */ }
                TransferTargetMode::CreateAccount(public_key) => {
                    let create_purse_stack = self.get_new_system_call_stack();
                    let (maybe_uref, execution_result): (Option<URef>, ExecutionResult) = executor
                        .call_system_contract(
                            DirectSystemContractCall::CreatePurse,
                            RuntimeArgs::new(), // mint create takes no arguments
                            &entity,
                            package_kind.clone(),
                            authorization_keys.clone(),
                            account_hash,
                            blocktime,
                            deploy_item.deploy_hash,
                            gas_limit,
                            protocol_version,
                            Rc::clone(&tracking_copy),
                            Phase::Session,
                            create_purse_stack,
                            // We're just creating a purse.
                            U512::zero(),
                        );
                    match maybe_uref {
                        Some(main_purse) => {
<<<<<<< HEAD
                            let new_account =
                                Account::create(public_key, NamedKeys::new(), main_purse);
                            // write new account
                            tracking_copy
                                .borrow_mut()
                                .write(Key::Account(public_key), StoredValue::Account(new_account));
=======
                            let account = Account::create(public_key, NamedKeys::new(), main_purse);
                            if let Err(error) = self.create_addressable_entity_from_account(
                                account,
                                protocol_version,
                                Rc::clone(&tracking_copy),
                            ) {
                                return Ok(make_charged_execution_failure(error));
                            }
>>>>>>> a0147930
                        }
                        None => {
                            // This case implies that the execution_result is a failure variant as
                            // implemented inside host_exec().
                            let error = execution_result
                                .take_error()
                                .unwrap_or(Error::InsufficientPayment);
                            return Ok(make_charged_execution_failure(error));
                        }
                    }
                }
            },
            Err(error) => return Ok(make_charged_execution_failure(error)),
        }

        let transfer_args = match runtime_args_builder.build(
            &entity,
            protocol_version,
            Rc::clone(&tracking_copy),
        ) {
            Ok(transfer_args) => transfer_args,
            Err(error) => return Ok(make_charged_execution_failure(error)),
        };

        let payment_uref;

        // Construct a payment code that will put cost of wasmless payment into payment purse
        let payment_result = {
            // Check source purses minimum balance
            let source_uref = transfer_args.source();
            let source_purse_balance = if source_uref != account_main_purse {
                let source_purse_balance_key = match tracking_copy
                    .borrow_mut()
                    .get_purse_balance_key(Key::URef(source_uref))
                {
                    Ok(purse_balance_key) => purse_balance_key,
                    Err(error) => return Ok(make_charged_execution_failure(Error::Exec(error))),
                };

                match tracking_copy
                    .borrow_mut()
                    .get_purse_balance(source_purse_balance_key)
                {
                    Ok(purse_balance) => purse_balance,
                    Err(error) => return Ok(make_charged_execution_failure(Error::Exec(error))),
                }
            } else {
                // If source purse is main purse then we already have the balance.
                account_main_purse_balance
            };

            let transfer_amount_motes = Motes::new(transfer_args.amount());

            match wasmless_transfer_motes.checked_add(transfer_amount_motes) {
                Some(total_amount) if source_purse_balance < total_amount => {
                    // We can't continue if the minimum funds in source purse are lower than the
                    // required cost.
                    return Ok(make_charged_execution_failure(Error::InsufficientPayment));
                }
                None => {
                    // When trying to send too much that could cause an overflow.
                    return Ok(make_charged_execution_failure(Error::InsufficientPayment));
                }
                Some(_) => {}
            }

            let get_payment_purse_stack = self.get_new_system_call_stack();
            let (maybe_payment_uref, get_payment_purse_result): (Option<URef>, ExecutionResult) =
                executor.call_system_contract(
                    DirectSystemContractCall::GetPaymentPurse,
                    RuntimeArgs::default(),
                    &entity,
                    package_kind.clone(),
                    authorization_keys.clone(),
                    account_hash,
                    blocktime,
                    deploy_item.deploy_hash,
                    gas_limit,
                    protocol_version,
                    Rc::clone(&tracking_copy),
                    Phase::Payment,
                    get_payment_purse_stack,
                    // Getting payment purse does not require transfering tokens.
                    U512::zero(),
                );

            payment_uref = match maybe_payment_uref {
                Some(payment_uref) => payment_uref,
                None => return Ok(make_charged_execution_failure(Error::InsufficientPayment)),
            };

            if let Some(error) = get_payment_purse_result.take_error() {
                return Ok(make_charged_execution_failure(error));
            }

            // Create a new arguments to transfer cost of wasmless transfer into the payment purse.

            let new_transfer_args = TransferArgs::new(
                transfer_args.to(),
                transfer_args.source(),
                payment_uref,
                wasmless_transfer_motes.value(),
                transfer_args.arg_id(),
            );

            let runtime_args = match RuntimeArgs::try_from(new_transfer_args) {
                Ok(runtime_args) => runtime_args,
                Err(error) => return Ok(make_charged_execution_failure(Error::Exec(error.into()))),
            };

            let transfer_to_payment_purse_stack = self.get_new_system_call_stack();
            let (actual_result, payment_result): (Option<Result<(), u8>>, ExecutionResult) =
                executor.call_system_contract(
                    DirectSystemContractCall::Transfer,
                    runtime_args,
                    &entity,
                    package_kind.clone(),
                    authorization_keys.clone(),
                    account_hash,
                    blocktime,
                    deploy_item.deploy_hash,
                    gas_limit,
                    protocol_version,
                    Rc::clone(&tracking_copy),
                    Phase::Payment,
                    transfer_to_payment_purse_stack,
                    // We should use only as much as transfer costs.
                    // We're not changing the allowed spending limit since this is a system cost.
                    wasmless_transfer_motes.value(),
                );

            if let Some(error) = payment_result.as_error().cloned() {
                return Ok(make_charged_execution_failure(error));
            }

            let transfer_result = match actual_result {
                Some(Ok(())) => Ok(()),
                Some(Err(mint_error)) => match mint::Error::try_from(mint_error) {
                    Ok(mint_error) => Err(ApiError::from(mint_error)),
                    Err(_) => Err(ApiError::Transfer),
                },
                None => Err(ApiError::Transfer),
            };

            if let Err(error) = transfer_result {
                return Ok(make_charged_execution_failure(Error::Exec(
                    ExecError::Revert(error),
                )));
            }

            let payment_purse_balance = {
                let payment_purse_balance_key = match tracking_copy
                    .borrow_mut()
                    .get_purse_balance_key(Key::URef(payment_uref))
                {
                    Ok(payment_purse_balance_key) => payment_purse_balance_key,
                    Err(error) => return Ok(make_charged_execution_failure(Error::Exec(error))),
                };

                match tracking_copy
                    .borrow_mut()
                    .get_purse_balance(payment_purse_balance_key)
                {
                    Ok(payment_purse_balance) => payment_purse_balance,
                    Err(error) => return Ok(make_charged_execution_failure(Error::Exec(error))),
                }
            };

            // Wasmless transfer payment code pre & post conditions:
            // (a) payment purse should be empty before the payment operation
            // (b) after executing payment code it's balance has to be equal to the wasmless gas
            // cost price

            let payment_gas =
                match Gas::from_motes(payment_purse_balance, WASMLESS_TRANSFER_FIXED_GAS_PRICE) {
                    Some(gas) => gas,
                    None => {
                        return Ok(make_charged_execution_failure(Error::GasConversionOverflow))
                    }
                };

            debug_assert_eq!(payment_gas, wasmless_transfer_gas_cost);

            // This assumes the cost incurred is already denominated in gas

            payment_result.with_cost(payment_gas)
        };

        let runtime_args = match RuntimeArgs::try_from(transfer_args) {
            Ok(runtime_args) => runtime_args,
            Err(error) => {
                return Ok(make_charged_execution_failure(
                    ExecError::from(error).into(),
                ))
            }
        };

        let transfer_stack = self.get_new_system_call_stack();
        let (_, mut session_result): (Option<Result<(), u8>>, ExecutionResult) = executor
            .call_system_contract(
                DirectSystemContractCall::Transfer,
                runtime_args,
                &entity,
                package_kind,
                authorization_keys.clone(),
                account_hash,
                blocktime,
                deploy_item.deploy_hash,
                gas_limit,
                protocol_version,
                Rc::clone(&tracking_copy),
                Phase::Session,
                transfer_stack,
                // We limit native transfer to the amount that user signed over as `amount`
                // argument.
                transfer_args.amount(),
            );

        // User is already charged fee for wasmless contract, and we need to make sure we will not
        // charge for anything that happens while calling transfer entrypoint.
        session_result = session_result.with_cost(Gas::default());

        let finalize_result = {
            let handle_payment_args = {
                // Gas spent during payment code execution
                let finalize_cost_motes = {
                    // A case where payment_result.cost() is different than wasmless transfer cost
                    // is considered a programming error.
                    debug_assert_eq!(payment_result.cost(), wasmless_transfer_gas_cost);
                    wasmless_transfer_motes
                };

                let account = deploy_item.address;
                let maybe_runtime_args = RuntimeArgs::try_new(|args| {
                    args.insert(handle_payment::ARG_AMOUNT, finalize_cost_motes.value())?;
                    args.insert(handle_payment::ARG_ACCOUNT, account)?;
                    args.insert(handle_payment::ARG_TARGET, proposer_purse)?;
                    Ok(())
                });

                match maybe_runtime_args {
                    Ok(runtime_args) => runtime_args,
                    Err(error) => {
                        let exec_error = ExecError::from(error);
                        return Ok(ExecutionResult::precondition_failure(exec_error.into()));
                    }
                }
            };

<<<<<<< HEAD
            let system_account = Account::new(
                PublicKey::System.to_account_hash(),
                NamedKeys::new(),
                URef::new(Default::default(), AccessRights::READ_ADD_WRITE),
                Default::default(),
                Default::default(),
            );
=======
            let system_addressable_entity = {
                tracking_copy
                    .borrow_mut()
                    .get_addressable_entity_by_account_hash(
                        protocol_version,
                        PublicKey::System.to_account_hash(),
                    )?
            };
>>>>>>> a0147930

            let tc = tracking_copy.borrow();
            let finalization_tc = Rc::new(RefCell::new(tc.fork()));

            let finalize_payment_stack = self.get_new_system_call_stack();
            handle_payment_access_rights.extend(&[payment_uref, proposer_purse]);

            let (_ret, finalize_result): (Option<()>, ExecutionResult) = executor
                .call_system_contract(
                    DirectSystemContractCall::FinalizePayment,
                    handle_payment_args,
                    &system_addressable_entity,
                    ContractPackageKind::Account(PublicKey::System.to_account_hash()),
                    authorization_keys,
                    PublicKey::System.to_account_hash(),
                    blocktime,
                    deploy_item.deploy_hash,
                    gas_limit,
                    protocol_version,
                    finalization_tc,
                    Phase::FinalizePayment,
                    finalize_payment_stack,
                    // Spending limit is cost of wasmless execution.
                    U512::from(self.config().system_config().wasmless_transfer_cost()),
                );

            finalize_result
        };

        // Create + persist deploy info.
        {
            let transfers = session_result.transfers();
            let cost = wasmless_transfer_gas_cost.value();
            let deploy_info = DeployInfo::new(
                deploy_item.deploy_hash,
                transfers,
                account_hash,
                entity.main_purse(),
                cost,
            );
            tracking_copy.borrow_mut().write(
                Key::DeployInfo(deploy_item.deploy_hash),
                StoredValue::DeployInfo(deploy_info),
            );
        }

        if session_result.is_success() {
            session_result = session_result.with_effects(tracking_copy.borrow().effects())
        }

        let mut execution_result_builder = ExecutionResultBuilder::new();
        execution_result_builder.set_payment_execution_result(payment_result);
        execution_result_builder.set_session_execution_result(session_result);
        execution_result_builder.set_finalize_execution_result(finalize_result);

        let execution_result = execution_result_builder
            .build()
            .expect("ExecutionResultBuilder not initialized properly");

        Ok(execution_result)
    }

    /// Executes a deploy.
    ///
    /// A deploy execution consists of running the payment code, which is expected to deposit funds
    /// into the payment purse, and then running the session code with a specific gas limit. For
    /// running payment code, we lock [`MAX_PAYMENT`] amount of motes from the user as collateral.
    /// If both the payment code and the session code execute successfully, a fraction of the
    /// unspent collateral will be transferred back to the proposer of the deploy, as specified
    /// in the request.
    ///
    /// Returns [`ExecutionResult`], or an error condition.
    #[allow(clippy::too_many_arguments)]
    pub fn deploy(
        &self,
        executor: &Executor,
        protocol_version: ProtocolVersion,
        prestate_hash: Digest,
        blocktime: BlockTime,
        deploy_item: DeployItem,
        proposer: PublicKey,
    ) -> Result<ExecutionResult, Error> {
        // spec: https://casperlabs.atlassian.net/wiki/spaces/EN/pages/123404576/Payment+code+execution+specification

        // Create tracking copy (which functions as a deploy context)
        // validation_spec_2: prestate_hash check
        // do this second; as there is no reason to proceed if the prestate hash is invalid
        let tracking_copy = match self.tracking_copy(prestate_hash) {
            Err(error) => return Ok(ExecutionResult::precondition_failure(error)),
            Ok(None) => return Err(Error::RootNotFound(prestate_hash)),
            Ok(Some(tracking_copy)) => Rc::new(RefCell::new(tracking_copy)),
        };

        // Get addr bytes from `address` (which is actually a Key)
        // validation_spec_3: account validity

        let authorization_keys = deploy_item.authorization_keys;
        let account_hash = deploy_item.address;

        if let Err(error) =
            self.migrate_account(account_hash, protocol_version, Rc::clone(&tracking_copy))
        {
            return Ok(ExecutionResult::precondition_failure(error));
        }

        // Get account from tracking copy
        // validation_spec_3: account validity
        let (entity, entity_hash) = {
            match self.get_authorized_addressable_entity(
                account_hash,
                protocol_version,
                &authorization_keys,
                Rc::clone(&tracking_copy),
            ) {
                Ok((contract, contract_hash)) => (contract, contract_hash),
                Err(e) => return Ok(ExecutionResult::precondition_failure(e)),
            }
        };

        let package_address = entity.contract_package_hash();
        let package_kind =
            match self.get_entity_package_kind(package_address, Rc::clone(&tracking_copy)) {
                Ok(package_kind) => package_kind,
                Err(e) => return Ok(ExecutionResult::precondition_failure(e)),
            };

        let payment = deploy_item.payment;
        let session = deploy_item.session;

        let deploy_hash = deploy_item.deploy_hash;

        let session_args = session.args().clone();

        // Create session code `A` from provided session bytes
        // validation_spec_1: valid wasm bytes
        // we do this upfront as there is no reason to continue if session logic is invalid
        let session_execution_kind = match ExecutionKind::new(
            Rc::clone(&tracking_copy),
            entity.named_keys(),
            session,
            &protocol_version,
            Phase::Session,
        ) {
            Ok(execution_kind) => execution_kind,
            Err(error) => {
                return Ok(ExecutionResult::precondition_failure(error));
            }
        };

        // Get account main purse balance key
        // validation_spec_5: account main purse minimum balance
        let entity_main_purse_key: Key = {
            let account_key = Key::URef(entity.main_purse());
            match tracking_copy
                .borrow_mut()
                .get_purse_balance_key(account_key)
            {
                Ok(key) => key,
                Err(error) => {
                    return Ok(ExecutionResult::precondition_failure(error.into()));
                }
            }
        };

        // Get account main purse balance to enforce precondition and in case of forced
        // transfer validation_spec_5: account main purse minimum balance
        let account_main_purse_balance: Motes = match tracking_copy
            .borrow_mut()
            .get_purse_balance(entity_main_purse_key)
        {
            Ok(balance) => balance,
            Err(error) => return Ok(ExecutionResult::precondition_failure(error.into())),
        };

        let max_payment_cost = Motes::new(*MAX_PAYMENT);

        // Enforce minimum main purse balance validation
        // validation_spec_5: account main purse minimum balance
        if account_main_purse_balance < max_payment_cost {
            return Ok(ExecutionResult::precondition_failure(
                Error::InsufficientPayment,
            ));
        }

        // Finalization is executed by system account (currently genesis account)
        // payment_code_spec_5: system executes finalization
<<<<<<< HEAD
        let system_account = Account::new(
            PublicKey::System.to_account_hash(),
            NamedKeys::new(),
            URef::new(Default::default(), AccessRights::READ_ADD_WRITE),
            Default::default(),
            Default::default(),
        );
=======
        let system_addressable_entity = tracking_copy
            .borrow_mut()
            .read_addressable_entity_by_account_hash(
                protocol_version,
                PublicKey::System.to_account_hash(),
            )?;
>>>>>>> a0147930

        // [`ExecutionResultBuilder`] handles merging of multiple execution results
        let mut execution_result_builder = execution_result::ExecutionResultBuilder::new();

        // Execute provided payment code
        let payment_result = {
            // payment_code_spec_1: init pay environment w/ gas limit == (max_payment_cost /
            // gas_price)
            let payment_gas_limit = match Gas::from_motes(max_payment_cost, deploy_item.gas_price) {
                Some(gas) => gas,
                None => {
                    return Ok(ExecutionResult::precondition_failure(
                        Error::GasConversionOverflow,
                    ))
                }
            };

            // Create payment code module from bytes
            // validation_spec_1: valid wasm bytes
            let phase = Phase::Payment;

            let payment_stack = RuntimeStack::from_account_hash(
                deploy_item.address,
                self.config.max_runtime_call_stack_height() as usize,
            );

            // payment_code_spec_2: execute payment code
            let payment_access_rights = entity.extract_access_rights(entity_hash);

            let mut payment_named_keys = entity.named_keys().clone();

            let payment_args = payment.args().clone();

            if payment.is_standard_payment(phase) {
                // Todo potentially could be moved to Executor::Exec
                executor.exec_standard_payment(
                    payment_args,
                    entity_hash.into(),
                    &entity,
                    package_kind.clone(),
                    &mut payment_named_keys,
                    payment_access_rights,
                    authorization_keys.clone(),
                    account_hash,
                    blocktime,
                    deploy_hash,
                    payment_gas_limit,
                    protocol_version,
                    Rc::clone(&tracking_copy),
                    phase,
                    payment_stack,
                )
            } else {
                let payment_execution_kind = match ExecutionKind::new(
                    Rc::clone(&tracking_copy),
                    entity.named_keys(),
                    payment,
                    &protocol_version,
                    phase,
                ) {
                    Ok(execution_kind) => execution_kind,
                    Err(error) => {
                        return Ok(ExecutionResult::precondition_failure(error));
                    }
                };
                executor.exec(
                    payment_execution_kind,
                    payment_args,
                    entity_hash,
                    &entity,
                    package_kind.clone(),
                    &mut payment_named_keys,
                    payment_access_rights,
                    authorization_keys.clone(),
                    account_hash,
                    blocktime,
                    deploy_hash,
                    payment_gas_limit,
                    protocol_version,
                    Rc::clone(&tracking_copy),
                    phase,
                    payment_stack,
                )
            }
        };
        log_execution_result("payment result", &payment_result);

        // the proposer of the block this deploy is in receives the gas from this deploy execution
        let proposer_purse = {
            let proposer_entity = match tracking_copy
                .borrow_mut()
                .get_addressable_entity_by_account_hash(
                    protocol_version,
                    AccountHash::from(&proposer),
                ) {
                Ok(contract) => contract,
                Err(error) => return Ok(ExecutionResult::precondition_failure(error.into())),
            };

            proposer_entity.main_purse()
        };

        let proposer_main_purse_balance_key = {
            // Get reward purse Key from handle payment contract
            // payment_code_spec_6: system contract validity
            match tracking_copy
                .borrow_mut()
                .get_purse_balance_key(proposer_purse.into())
            {
                Ok(key) => key,
                Err(error) => {
                    return Ok(ExecutionResult::precondition_failure(error.into()));
                }
            }
        };

        // If provided wasm file was malformed, we should charge.
        if should_charge_for_errors_in_wasm(&payment_result) {
            let error = payment_result
                .as_error()
                .cloned()
                .unwrap_or(Error::InsufficientPayment);

            match ExecutionResult::new_payment_code_error(
                error,
                max_payment_cost,
                account_main_purse_balance,
                payment_result.cost(),
                entity_main_purse_key,
                proposer_main_purse_balance_key,
            ) {
                Ok(execution_result) => return Ok(execution_result),
                Err(error) => return Ok(ExecutionResult::precondition_failure(error)),
            }
        }

        let payment_result_cost = payment_result.cost();
        // payment_code_spec_3: fork based upon payment purse balance and cost of
        // payment code execution

        // Get handle payment system contract details
        // payment_code_spec_6: system contract validity
        let system_contract_registry = tracking_copy.borrow_mut().get_system_contracts()?;

        let handle_payment_contract_hash = system_contract_registry
            .get(HANDLE_PAYMENT)
            .ok_or_else(|| {
                error!("Missing system handle payment contract hash");
                Error::MissingSystemContractHash(HANDLE_PAYMENT.to_string())
            })?;

        let handle_payment_contract = match tracking_copy
            .borrow_mut()
            .get_contract(*handle_payment_contract_hash)
        {
            Ok(contract) => contract,
            Err(error) => {
                return Ok(ExecutionResult::precondition_failure(error.into()));
            }
        };

        // Get payment purse Key from handle payment contract
        // payment_code_spec_6: system contract validity
        let payment_purse_key: Key = match handle_payment_contract
            .named_keys()
            .get(handle_payment::PAYMENT_PURSE_KEY)
        {
            Some(key) => *key,
            None => return Ok(ExecutionResult::precondition_failure(Error::Deploy)),
        };
        let purse_balance_key = match tracking_copy
            .borrow_mut()
            .get_purse_balance_key(payment_purse_key)
        {
            Ok(key) => key,
            Err(error) => {
                return Ok(ExecutionResult::precondition_failure(error.into()));
            }
        };
        let payment_purse_balance: Motes = {
            match tracking_copy
                .borrow_mut()
                .get_purse_balance(purse_balance_key)
            {
                Ok(balance) => balance,
                Err(error) => {
                    return Ok(ExecutionResult::precondition_failure(error.into()));
                }
            }
        };

        if let Some(forced_transfer) =
            payment_result.check_forced_transfer(payment_purse_balance, deploy_item.gas_price)
        {
            // Get rewards purse balance key
            // payment_code_spec_6: system contract validity
            let error = match forced_transfer {
                ForcedTransferResult::InsufficientPayment => Error::InsufficientPayment,
                ForcedTransferResult::GasConversionOverflow => Error::GasConversionOverflow,
                ForcedTransferResult::PaymentFailure => payment_result
                    .take_error()
                    .unwrap_or(Error::InsufficientPayment),
            };

            let gas_cost = match Gas::from_motes(max_payment_cost, deploy_item.gas_price) {
                Some(gas) => gas,
                None => {
                    return Ok(ExecutionResult::precondition_failure(
                        Error::GasConversionOverflow,
                    ))
                }
            };

            match ExecutionResult::new_payment_code_error(
                error,
                max_payment_cost,
                account_main_purse_balance,
                gas_cost,
                entity_main_purse_key,
                proposer_main_purse_balance_key,
            ) {
                Ok(execution_result) => return Ok(execution_result),
                Err(error) => return Ok(ExecutionResult::precondition_failure(error)),
            }
        };

        // Transfer the contents of the rewards purse to block proposer
        execution_result_builder.set_payment_execution_result(payment_result);

        // Begin session logic handling
        let post_payment_tracking_copy = tracking_copy.borrow();
        let session_tracking_copy = Rc::new(RefCell::new(post_payment_tracking_copy.fork()));

        let session_stack = RuntimeStack::from_account_hash(
            deploy_item.address,
            self.config.max_runtime_call_stack_height() as usize,
        );

        let session_access_rights = entity.extract_access_rights(entity_hash);

        let mut session_named_keys = entity.named_keys().clone();

        let mut session_result = {
            // payment_code_spec_3_b_i: if (balance of handle payment pay purse) >= (gas spent
            // during payment code execution) * gas_price, yes session
            // session_code_spec_1: gas limit = ((balance of handle payment payment purse) /
            // gas_price)
            // - (gas spent during payment execution)
            let session_gas_limit: Gas =
                match Gas::from_motes(payment_purse_balance, deploy_item.gas_price)
                    .and_then(|gas| gas.checked_sub(payment_result_cost))
                {
                    Some(gas) => gas,
                    None => {
                        return Ok(ExecutionResult::precondition_failure(
                            Error::GasConversionOverflow,
                        ))
                    }
                };

            executor.exec(
                session_execution_kind,
                session_args,
                entity_hash,
                &entity,
                package_kind,
                &mut session_named_keys,
                session_access_rights,
                authorization_keys.clone(),
                account_hash,
                blocktime,
                deploy_hash,
                session_gas_limit,
                protocol_version,
                Rc::clone(&session_tracking_copy),
                Phase::Session,
                session_stack,
            )
        };
        log_execution_result("session result", &session_result);

        // Create + persist deploy info.
        {
            let transfers = session_result.transfers();
            let cost = payment_result_cost.value() + session_result.cost().value();
            let deploy_info = DeployInfo::new(
                deploy_hash,
                transfers,
                account_hash,
                entity.main_purse(),
                cost,
            );
            session_tracking_copy.borrow_mut().write(
                Key::DeployInfo(deploy_hash),
                StoredValue::DeployInfo(deploy_info),
            );
        }

        // Session execution was zero cost or provided wasm was malformed.
        // Check if the payment purse can cover the minimum floor for session execution.
        if (session_result.cost().is_zero() && payment_purse_balance < max_payment_cost)
            || should_charge_for_errors_in_wasm(&session_result)
        {
            // When session code structure is valid but still has 0 cost we should propagate the
            // error.
            let error = session_result
                .as_error()
                .cloned()
                .unwrap_or(Error::InsufficientPayment);

            match ExecutionResult::new_payment_code_error(
                error,
                max_payment_cost,
                account_main_purse_balance,
                session_result.cost(),
                entity_main_purse_key,
                proposer_main_purse_balance_key,
            ) {
                Ok(execution_result) => return Ok(execution_result),
                Err(error) => return Ok(ExecutionResult::precondition_failure(error)),
            }
        }

        let post_session_rc = if session_result.is_failure() {
            // If session code fails we do not include its effects,
            // so we start again from the post-payment state.
            Rc::new(RefCell::new(post_payment_tracking_copy.fork()))
        } else {
            session_result = session_result.with_effects(session_tracking_copy.borrow().effects());
            session_tracking_copy
        };

        // NOTE: session_code_spec_3: (do not include session execution effects in
        // results) is enforced in execution_result_builder.build()
        execution_result_builder.set_session_execution_result(session_result);

        // payment_code_spec_5: run finalize process
        let finalize_result: ExecutionResult = {
            let post_session_tc = post_session_rc.borrow();
            let finalization_tc = Rc::new(RefCell::new(post_session_tc.fork()));

            let handle_payment_args = {
                //((gas spent during payment code execution) + (gas spent during session code execution)) * gas_price
                let finalize_cost_motes = match Motes::from_gas(
                    execution_result_builder.total_cost(),
                    deploy_item.gas_price,
                ) {
                    Some(motes) => motes,
                    None => {
                        return Ok(ExecutionResult::precondition_failure(
                            Error::GasConversionOverflow,
                        ))
                    }
                };

                let maybe_runtime_args = RuntimeArgs::try_new(|args| {
                    args.insert(handle_payment::ARG_AMOUNT, finalize_cost_motes.value())?;
                    args.insert(handle_payment::ARG_ACCOUNT, account_hash)?;
                    args.insert(handle_payment::ARG_TARGET, proposer_purse)?;
                    Ok(())
                });
                match maybe_runtime_args {
                    Ok(runtime_args) => runtime_args,
                    Err(error) => {
                        let exec_error = ExecError::from(error);
                        return Ok(ExecutionResult::precondition_failure(exec_error.into()));
                    }
                }
            };

            // The Handle Payment keys may have changed because of effects during payment and/or
            // session, so we need to look them up again from the tracking copy
            let system_contract_registry = finalization_tc.borrow_mut().get_system_contracts()?;

            let handle_payment_contract_hash = system_contract_registry
                .get(HANDLE_PAYMENT)
                .ok_or_else(|| {
                    error!("Missing system handle payment contract hash");
                    Error::MissingSystemContractHash(HANDLE_PAYMENT.to_string())
                })?;

            let handle_payment_contract = match finalization_tc
                .borrow_mut()
                .get_contract(*handle_payment_contract_hash)
            {
                Ok(info) => info,
                Err(error) => return Ok(ExecutionResult::precondition_failure(error.into())),
            };

            let mut handle_payment_access_rights =
                handle_payment_contract.extract_access_rights(*handle_payment_contract_hash);
            handle_payment_access_rights.extend(&[
                payment_purse_key
                    .into_uref()
                    .ok_or(Error::InvalidKeyVariant)?,
                proposer_purse,
            ]);

            let gas_limit = Gas::new(U512::MAX);

            let handle_payment_stack = self.get_new_system_call_stack();
            let system_account_hash = PublicKey::System.to_account_hash();

            let (_ret, finalize_result): (Option<()>, ExecutionResult) = executor
                .call_system_contract(
                    DirectSystemContractCall::FinalizePayment,
                    handle_payment_args,
                    &system_addressable_entity,
                    ContractPackageKind::Account(system_account_hash),
                    authorization_keys,
                    system_account_hash,
                    blocktime,
                    deploy_hash,
                    gas_limit,
                    protocol_version,
                    finalization_tc,
                    Phase::FinalizePayment,
                    handle_payment_stack,
                    U512::zero(),
                );

            finalize_result
        };

        execution_result_builder.set_finalize_execution_result(finalize_result);

        // We panic here to indicate that the builder was not used properly.
        let ret = execution_result_builder
            .build()
            .expect("ExecutionResultBuilder not initialized properly");

        // NOTE: payment_code_spec_5_a is enforced in execution_result_builder.build()
        // payment_code_spec_6: return properly combined set of transforms and
        // appropriate error
        Ok(ret)
    }

    /// Apply effects of the execution.
    ///
    /// This is also referred to as "committing" the effects into the global state. This method has
    /// to be run after an execution has been made to persists the effects of it.
    ///
    /// Returns new state root hash.
    pub fn apply_effects(&self, pre_state_hash: Digest, effects: Effects) -> Result<Digest, Error> {
        self.state
            .commit(pre_state_hash, effects)
            .map_err(|err| Error::Exec(err.into()))
    }

    /// Gets a trie object for given state root hash.
    pub fn get_trie_full(&self, trie_key: Digest) -> Result<Option<TrieRaw>, Error>
    where
        Error: From<S::Error>,
    {
        Ok(self.state.get_trie_full(&trie_key)?)
    }

    /// Puts a trie if no children are missing from the global state; otherwise reports the missing
    /// children hashes via the `Error` enum.
    pub fn put_trie_if_all_children_present(&self, trie_bytes: &[u8]) -> Result<Digest, Error>
    where
        Error: From<S::Error>,
    {
        let missing_children = self.state.missing_children(trie_bytes)?;
        if missing_children.is_empty() {
            Ok(self.state.put_trie(trie_bytes)?)
        } else {
            Err(Error::MissingTrieNodeChildren(missing_children))
        }
    }

    /// Obtains validator weights for given era.
    ///
    /// This skips execution of auction's `get_era_validator` entry point logic to avoid creating an
    /// executor instance, and going through the execution flow. It follows the same process but
    /// uses queries rather than execution to get the snapshot.
    pub fn get_era_validators(
        &self,
        system_contract_registry: Option<SystemContractRegistry>,
        get_era_validators_request: GetEraValidatorsRequest,
    ) -> Result<EraValidators, GetEraValidatorsError> {
        let state_root_hash = get_era_validators_request.state_hash();

        let system_contract_registry = match system_contract_registry {
            Some(system_contract_registry) => system_contract_registry,
            None => match self.get_system_contract_registry(state_root_hash) {
                Ok(system_contract_registry) => system_contract_registry,
                Err(error) => {
                    error!(%state_root_hash, %error, "unable to get era validators");
                    return Err(error.into());
                }
            },
        };

        let auction_hash = system_contract_registry
            .get(AUCTION)
            .copied()
            .ok_or_else(|| Error::MissingSystemContractHash(AUCTION.to_string()))?;

        let query_request = QueryRequest::new(
            state_root_hash,
            auction_hash.into(),
            vec![SEIGNIORAGE_RECIPIENTS_SNAPSHOT_KEY.to_string()],
        );

        let snapshot = match self.run_query(query_request)? {
            QueryResult::RootNotFound => return Err(GetEraValidatorsError::RootNotFound),
            QueryResult::ValueNotFound(error) => {
                error!(%error, "unexpected query failure; value not found");
                return Err(GetEraValidatorsError::EraValidatorsMissing);
            }
            QueryResult::CircularReference(error) => {
                error!(%error, "unexpected query failure; circular reference");
                return Err(GetEraValidatorsError::UnexpectedQueryFailure);
            }
            QueryResult::DepthLimit { depth } => {
                error!(%depth, "unexpected query failure; depth limit exceeded");
                return Err(GetEraValidatorsError::UnexpectedQueryFailure);
            }
            QueryResult::Success { value, proofs: _ } => {
                let cl_value = match value.as_cl_value() {
                    Some(snapshot_cl_value) => snapshot_cl_value.clone(),
                    None => {
                        error!("unexpected query failure; seigniorage recipients snapshot is not a CLValue");
                        return Err(GetEraValidatorsError::UnexpectedQueryFailure);
                    }
                };

                cl_value.into_t().map_err(|cl_value_error| {
                    error!(%cl_value_error, "unexpected query failure; unable to parse seigniorage recipients");
                    GetEraValidatorsError::CLValue
                })?
            }
        };

        let era_validators_result = auction::detail::era_validators_from_snapshot(snapshot);
        Ok(era_validators_result)
    }

    /// Gets current bids from the auction system.
    pub fn get_bids(&self, get_bids_request: GetBidsRequest) -> Result<GetBidsResult, Error> {
        let tracking_copy = match self.tracking_copy(get_bids_request.state_hash())? {
            Some(tracking_copy) => Rc::new(RefCell::new(tracking_copy)),
            None => return Ok(GetBidsResult::RootNotFound),
        };

        let mut tracking_copy = tracking_copy.borrow_mut();

        let bid_keys = tracking_copy
            .get_keys(&KeyTag::Bid)
            .map_err(|err| Error::Exec(err.into()))?;

        let mut bids = BTreeMap::new();

        for key in bid_keys.iter() {
            if let Some(StoredValue::Bid(bid)) = tracking_copy.get(key).map_err(Into::into)? {
                bids.insert(bid.validator_public_key().clone(), *bid);
            };
        }

        Ok(GetBidsResult::Success { bids })
    }

    /// Distribute block rewards.
    pub fn distribute_block_rewards(
        &self,
        pre_state_hash: Digest,
        protocol_version: ProtocolVersion,
        proposer: PublicKey,
        next_block_height: u64,
        time: u64,
    ) -> Result<Digest, StepError> {
        let tracking_copy = match self.tracking_copy(pre_state_hash) {
            Err(error) => return Err(StepError::TrackingCopyError(error)),
            Ok(None) => return Err(StepError::RootNotFound(pre_state_hash)),
            Ok(Some(tracking_copy)) => Rc::new(RefCell::new(tracking_copy)),
        };

        let mut runtime_args = RuntimeArgs::new();
        runtime_args.insert(ARG_VALIDATOR, proposer)?;

        let executor = Executor::new(*self.config());

        let system_account_addr = PublicKey::System.to_account_hash();

        let virtual_system_contract_by_account = tracking_copy
            .borrow_mut()
            .get_addressable_entity_by_account_hash(protocol_version, system_account_addr)?;

        let authorization_keys = {
            let mut ret = BTreeSet::new();
            ret.insert(system_account_addr);
            ret
        };

        let gas_limit = Gas::new(U512::from(std::u64::MAX));

        let deploy_hash = {
            // seeds address generator w/ era_end_timestamp_millis
            let mut bytes = time.into_bytes()?;
            bytes.append(&mut next_block_height.into_bytes()?);
            DeployHash::new(Digest::hash(&bytes))
        };

        let distribute_rewards_stack = self.get_new_system_call_stack();
        let system_account_hash = PublicKey::System.to_account_hash();

        let (_, execution_result): (Option<()>, ExecutionResult) = executor.call_system_contract(
            DirectSystemContractCall::DistributeRewards,
            runtime_args,
            &virtual_system_contract_by_account,
            ContractPackageKind::Account(system_account_hash),
            authorization_keys,
            system_account_hash,
            BlockTime::default(),
            deploy_hash,
            gas_limit,
            protocol_version,
            Rc::clone(&tracking_copy),
            Phase::Session,
            distribute_rewards_stack,
            // There should be no tokens transferred during rewards distribution.
            U512::zero(),
        );

        if let Some(exec_error) = execution_result.take_error() {
            return Err(StepError::DistributeError(exec_error));
        }

        let effects = tracking_copy.borrow().effects();

        // commit
        let post_state_hash = self
            .state
            .commit(pre_state_hash, effects)
            .map_err(Into::into)?;

        Ok(post_state_hash)
    }

    /// Executes a step request.
    pub fn commit_step(&self, step_request: StepRequest) -> Result<StepSuccess, StepError> {
        let tracking_copy = match self.tracking_copy(step_request.pre_state_hash) {
            Err(error) => return Err(StepError::TrackingCopyError(error)),
            Ok(None) => return Err(StepError::RootNotFound(step_request.pre_state_hash)),
            Ok(Some(tracking_copy)) => Rc::new(RefCell::new(tracking_copy)),
        };

        let executor = Executor::new(*self.config());

        let system_account_addr = PublicKey::System.to_account_hash();

        let protocol_version = step_request.protocol_version;

        let system_addressable_entity = tracking_copy
            .borrow_mut()
            .get_addressable_entity_by_account_hash(protocol_version, system_account_addr)?;

        let authorization_keys = {
            let mut ret = BTreeSet::new();
            ret.insert(system_account_addr);
            ret
        };

        let gas_limit = Gas::new(U512::from(std::u64::MAX));
        let deploy_hash = {
            // seeds address generator w/ era_end_timestamp_millis
            let mut bytes = step_request.era_end_timestamp_millis.into_bytes()?;
            bytes.append(&mut step_request.next_era_id.into_bytes()?);
            DeployHash::new(Digest::hash(&bytes))
        };

        let slashed_validators: Vec<PublicKey> = step_request.slashed_validators();

        if !slashed_validators.is_empty() {
            let slash_args = {
                let mut runtime_args = RuntimeArgs::new();
                runtime_args
                    .insert(ARG_VALIDATOR_PUBLIC_KEYS, slashed_validators)
                    .map_err(|e| Error::Exec(e.into()))?;
                runtime_args
            };

            let slash_stack = self.get_new_system_call_stack();
            let system_account_hash = PublicKey::System.to_account_hash();
            let (_, execution_result): (Option<()>, ExecutionResult) = executor
                .call_system_contract(
                    DirectSystemContractCall::Slash,
                    slash_args,
                    &system_addressable_entity,
                    ContractPackageKind::Account(system_account_hash),
                    authorization_keys.clone(),
                    system_account_hash,
                    BlockTime::default(),
                    deploy_hash,
                    gas_limit,
                    step_request.protocol_version,
                    Rc::clone(&tracking_copy),
                    Phase::Session,
                    slash_stack,
                    // No transfer should occur when slashing.
                    U512::zero(),
                );

            if let Some(exec_error) = execution_result.take_error() {
                return Err(StepError::SlashingError(exec_error));
            }
        }

        let run_auction_args = RuntimeArgs::try_new(|args| {
            args.insert(
                ARG_ERA_END_TIMESTAMP_MILLIS,
                step_request.era_end_timestamp_millis,
            )?;
            args.insert(
                ARG_EVICTED_VALIDATORS,
                step_request
                    .evict_items
                    .iter()
                    .map(|item| item.validator_id.clone())
                    .collect::<Vec<PublicKey>>(),
            )?;
            Ok(())
        })?;

        let run_auction_stack = self.get_new_system_call_stack();
        let system_account_hash = PublicKey::System.to_account_hash();
        let (_, execution_result): (Option<()>, ExecutionResult) = executor.call_system_contract(
            DirectSystemContractCall::RunAuction,
            run_auction_args,
            &system_addressable_entity,
            ContractPackageKind::Account(system_account_hash),
            authorization_keys,
            system_account_hash,
            BlockTime::default(),
            deploy_hash,
            gas_limit,
            step_request.protocol_version,
            Rc::clone(&tracking_copy),
            Phase::Session,
            run_auction_stack,
            // RunAuction should not consume tokens.
            U512::zero(),
        );

        if let Some(exec_error) = execution_result.take_error() {
            return Err(StepError::AuctionError(exec_error));
        }

        let effects = tracking_copy.borrow().effects();

        // commit
        let post_state_hash = self
            .state
            .commit(step_request.pre_state_hash, effects.clone())
            .map_err(Into::into)?;

        Ok(StepSuccess {
            post_state_hash,
            effects,
        })
    }

    /// Gets the balance of a given public key.
    pub fn get_balance(
        &self,
        state_hash: Digest,
        public_key: PublicKey,
    ) -> Result<BalanceResult, Error> {
        // Look up the account, get the main purse, and then do the existing balance check
        let tracking_copy = match self.tracking_copy(state_hash) {
            Ok(Some(tracking_copy)) => Rc::new(RefCell::new(tracking_copy)),
            Ok(None) => return Ok(BalanceResult::RootNotFound),
            Err(error) => return Err(error),
        };

        let account_addr = public_key.to_account_hash();

        let contract_hash = match tracking_copy
            .borrow_mut()
            .get_entity_hash_by_account_hash(account_addr)
        {
            Ok(account) => account,
            Err(error) => return Err(error.into()),
        };

        let account = match tracking_copy.borrow_mut().get_contract(contract_hash) {
            Ok(contract) => contract,
            Err(error) => return Err(error.into()),
        };

        let main_purse_balance_key = {
            let main_purse = account.main_purse();
            match tracking_copy
                .borrow()
                .get_purse_balance_key(main_purse.into())
            {
                Ok(balance_key) => balance_key,
                Err(error) => return Err(error.into()),
            }
        };

        let (account_balance, proof) = match tracking_copy
            .borrow()
            .get_purse_balance_with_proof(main_purse_balance_key)
        {
            Ok((balance, proof)) => (balance, proof),
            Err(error) => return Err(error.into()),
        };

        let proof = Box::new(proof);
        let motes = account_balance.value();
        Ok(BalanceResult::Success { motes, proof })
    }

    /// Obtains an instance of a system contract registry for a given state root hash.
    pub fn get_system_contract_registry(
        &self,
        state_root_hash: Digest,
    ) -> Result<SystemContractRegistry, Error> {
        let tracking_copy = match self.tracking_copy(state_root_hash)? {
            None => return Err(Error::RootNotFound(state_root_hash)),
            Some(tracking_copy) => Rc::new(RefCell::new(tracking_copy)),
        };
        let result = tracking_copy
            .borrow_mut()
            .get_system_contracts()
            .map_err(|error| {
                warn!(%error, "Failed to retrieve system contract registry");
                Error::MissingSystemContractRegistry
            });
        result
    }

    /// Returns mint system contract hash.
    pub fn get_system_mint_hash(&self, state_hash: Digest) -> Result<ContractHash, Error> {
        let registry = self.get_system_contract_registry(state_hash)?;
        let mint_hash = registry.get(MINT).ok_or_else(|| {
            error!("Missing system mint contract hash");
            Error::MissingSystemContractHash(MINT.to_string())
        })?;
        Ok(*mint_hash)
    }

    /// Returns auction system contract hash.
    pub fn get_system_auction_hash(&self, state_hash: Digest) -> Result<ContractHash, Error> {
        let registry = self.get_system_contract_registry(state_hash)?;
        let auction_hash = registry.get(AUCTION).ok_or_else(|| {
            error!("Missing system auction contract hash");
            Error::MissingSystemContractHash(AUCTION.to_string())
        })?;
        Ok(*auction_hash)
    }

    /// Returns handle payment system contract hash.
    pub fn get_handle_payment_hash(&self, state_hash: Digest) -> Result<ContractHash, Error> {
        let registry = self.get_system_contract_registry(state_hash)?;
        let handle_payment = registry.get(HANDLE_PAYMENT).ok_or_else(|| {
            error!("Missing system handle payment contract hash");
            Error::MissingSystemContractHash(HANDLE_PAYMENT.to_string())
        })?;
        Ok(*handle_payment)
    }

    /// Returns standard payment system contract hash.
    pub fn get_standard_payment_hash(&self, state_hash: Digest) -> Result<ContractHash, Error> {
        let registry = self.get_system_contract_registry(state_hash)?;
        let standard_payment = registry.get(STANDARD_PAYMENT).ok_or_else(|| {
            error!("Missing system standard payment contract hash");
            Error::MissingSystemContractHash(STANDARD_PAYMENT.to_string())
        })?;
        Ok(*standard_payment)
    }

    fn get_new_system_call_stack(&self) -> RuntimeStack {
        let max_height = self.config.max_runtime_call_stack_height() as usize;
        RuntimeStack::new_system_call_stack(max_height)
    }

    /// Returns the checksum registry at the given state root hash.
    pub fn get_checksum_registry(
        &self,
        state_root_hash: Digest,
    ) -> Result<Option<ChecksumRegistry>, Error> {
        let tracking_copy = match self.tracking_copy(state_root_hash)? {
            None => return Err(Error::RootNotFound(state_root_hash)),
            Some(tracking_copy) => Rc::new(RefCell::new(tracking_copy)),
        };
        let maybe_checksum_registry = tracking_copy
            .borrow_mut()
            .get_checksum_registry()
            .map_err(Error::Exec);
        maybe_checksum_registry
    }

    /// Returns the Merkle proof for the checksum registry at the given state root hash.
    pub fn get_checksum_registry_proof(
        &self,
        state_root_hash: Digest,
    ) -> Result<TrieMerkleProof<Key, StoredValue>, Error> {
        let tracking_copy = match self.tracking_copy(state_root_hash)? {
            None => return Err(Error::RootNotFound(state_root_hash)),
            Some(tracking_copy) => Rc::new(RefCell::new(tracking_copy)),
        };

        let key = Key::ChecksumRegistry;
        let maybe_proof = tracking_copy
            .borrow_mut()
            .reader()
            .read_with_proof(&key)
            .map_err(Into::into)?;
        maybe_proof.ok_or(Error::MissingChecksumRegistry)
    }

    /// As the name suggests, used to ensure commit_upgrade fails if we lack sufficient balances.
    fn fail_upgrade_if_withdraw_purses_lack_sufficient_balance(
        withdraw_purses: &[WithdrawPurse],
        tracking_copy: &Rc<RefCell<TrackingCopy<<S as StateProvider>::Reader>>>,
    ) -> Result<(), Error> {
        let mut balances = BTreeMap::new();
        for purse in withdraw_purses.iter() {
            match balances.entry(*purse.bonding_purse()) {
                Entry::Vacant(entry) => {
                    entry.insert(*purse.amount());
                }
                Entry::Occupied(mut entry) => {
                    let value = entry.get_mut();
                    let new_val = value.checked_add(*purse.amount()).ok_or_else(|| {
                        Error::Mint("overflowed a u512 during unbond migration".into())
                    })?;
                    *value = new_val;
                }
            }
        }
        for (unbond_purse_uref, unbond_amount) in balances {
            let key = match tracking_copy
                .borrow_mut()
                .get_purse_balance_key(unbond_purse_uref.into())
            {
                Ok(key) => key,
                Err(_) => return Err(Error::Mint("purse balance not found".into())),
            };
            let current_balance = tracking_copy.borrow_mut().get_purse_balance(key)?.value();

            if unbond_amount > current_balance {
                // If we don't have enough balance to migrate, the only thing we can do
                // is to fail the upgrade.
                error!(%current_balance, %unbond_purse_uref, %unbond_amount, "commit_upgrade failed during migration - insufficient in purse to unbond");
                return Err(Error::Mint(
                    "insufficient balance detected while migrating unbond purses".into(),
                ));
            }
        }
        Ok(())
    }
}

fn log_execution_result(preamble: &'static str, result: &ExecutionResult) {
    trace!("{}: {:?}", preamble, result);
    match result {
        ExecutionResult::Success {
            transfers,
            cost,
            effects,
        } => {
            debug!(
                %cost,
                transfer_count = %transfers.len(),
                transforms_count = %effects.len(),
                "{}: execution success",
                preamble
            );
        }
        ExecutionResult::Failure {
            error,
            transfers,
            cost,
            effects,
        } => {
            debug!(
                %error,
                %cost,
                transfer_count = %transfers.len(),
                transforms_count = %effects.len(),
                "{}: execution failure",
                preamble
            );
        }
    }
}

fn should_charge_for_errors_in_wasm(execution_result: &ExecutionResult) -> bool {
    match execution_result {
        ExecutionResult::Failure {
            error,
            transfers: _,
            cost: _,
            effects: _,
        } => match error {
            Error::Exec(err) => match err {
                ExecError::WasmPreprocessing(_) | ExecError::UnsupportedWasmStart => true,
                ExecError::Storage(_)
                | ExecError::InvalidContractWasm(_)
                | ExecError::WasmOptimizer
                | ExecError::ParityWasm(_)
                | ExecError::Interpreter(_)
                | ExecError::BytesRepr(_)
                | ExecError::NamedKeyNotFound(_)
                | ExecError::KeyNotFound(_)
                | ExecError::AccountNotFound(_)
                | ExecError::TypeMismatch(_)
                | ExecError::InvalidAccess { .. }
                | ExecError::ForgedReference(_)
                | ExecError::URefNotFound(_)
                | ExecError::FunctionNotFound(_)
                | ExecError::GasLimit
                | ExecError::Ret(_)
                | ExecError::Resolver(_)
                | ExecError::Revert(_)
                | ExecError::AddKeyFailure(_)
                | ExecError::RemoveKeyFailure(_)
                | ExecError::UpdateKeyFailure(_)
                | ExecError::SetThresholdFailure(_)
                | ExecError::SystemContract(_)
                | ExecError::DeploymentAuthorizationFailure
                | ExecError::ExpectedReturnValue
                | ExecError::UnexpectedReturnValue
                | ExecError::InvalidContext
                | ExecError::IncompatibleProtocolMajorVersion { .. }
                | ExecError::CLValue(_)
                | ExecError::HostBufferEmpty
                | ExecError::NoActiveContractVersions(_)
                | ExecError::InvalidContractVersion(_)
                | ExecError::NoSuchMethod(_)
                | ExecError::KeyIsNotAURef(_)
                | ExecError::UnexpectedStoredValueVariant
                | ExecError::LockedContract(_)
                | ExecError::InvalidContractPackage(_)
                | ExecError::InvalidContract(_)
                | ExecError::MissingArgument { .. }
                | ExecError::DictionaryItemKeyExceedsLength
                | ExecError::MissingSystemContractRegistry
                | ExecError::MissingSystemContractHash(_)
                | ExecError::RuntimeStackOverflow
                | ExecError::ValueTooLarge
                | ExecError::MissingRuntimeStack
                | ExecError::DisabledContract(_)
                | ExecError::UnexpectedKeyVariant(_)
                | ExecError::InvalidContractPackageKind(_)
                | ExecError::Transform(_) => false,
            },
            Error::WasmPreprocessing(_) => true,
            Error::WasmSerialization(_) => true,
            Error::RootNotFound(_)
            | Error::InvalidProtocolVersion(_)
            | Error::Genesis(_)
            | Error::Storage(_)
            | Error::Authorization
            | Error::MissingContractByAccountHash(_)
            | Error::MissingEntityPackage(_)
            | Error::InsufficientPayment
            | Error::GasConversionOverflow
            | Error::Deploy
            | Error::Finalization
            | Error::Bytesrepr(_)
            | Error::Mint(_)
            | Error::InvalidKeyVariant
            | Error::ProtocolUpgrade(_)
            | Error::InvalidDeployItemVariant(_)
            | Error::CommitError(_)
            | Error::MissingSystemContractRegistry
            | Error::MissingSystemContractHash(_)
            | Error::MissingChecksumRegistry
            | Error::RuntimeStackOverflow
            | Error::FailedToGetWithdrawKeys
            | Error::FailedToGetStoredWithdraws
            | Error::FailedToGetWithdrawPurses
            | Error::FailedToRetrieveUnbondingDelay
            | Error::FailedToRetrieveEraId
            | Error::MissingTrieNodeChildren(_) => false,
        },
        ExecutionResult::Success { .. } => false,
    }
}<|MERGE_RESOLUTION|>--- conflicted
+++ resolved
@@ -46,13 +46,8 @@
     account::{Account, AccountHash},
     addressable_entity::{AssociatedKeys, NamedKeys},
     bytesrepr::ToBytes,
-<<<<<<< HEAD
     execution::Effects,
-=======
-    package::{
-        ContractPackageKind, ContractPackageStatus, ContractVersions, DisabledVersions, Groups,
-    },
->>>>>>> a0147930
+    package::{ContractPackageKind, ContractPackageStatus, ContractVersions, Groups},
     system::{
         auction::{
             EraValidators, UnbondingPurse, WithdrawPurse, ARG_ERA_END_TIMESTAMP_MILLIS,
@@ -64,16 +59,10 @@
         mint::{self, ROUND_SEIGNIORAGE_RATE_KEY},
         AUCTION, HANDLE_PAYMENT, MINT, STANDARD_PAYMENT,
     },
-<<<<<<< HEAD
-    AccessRights, ApiError, BlockTime, CLValue, ChainspecRegistry, ContractHash, DeployHash,
-    DeployInfo, Digest, EraId, ExecutableDeployItem, Gas, Key, KeyTag, Motes, NamedKeys, Phase,
-    ProtocolVersion, PublicKey, RuntimeArgs, StoredValue, URef, UpgradeConfig, U512,
-=======
     AccessRights, AddressableEntity, ApiError, BlockTime, CLValue, ChainspecRegistry, ContractHash,
     ContractPackageHash, ContractWasmHash, DeployHash, DeployInfo, Digest, EntryPoints, EraId,
     ExecutableDeployItem, Gas, Key, KeyTag, Motes, Package, Phase, ProtocolVersion, PublicKey,
     RuntimeArgs, StoredValue, URef, UpgradeConfig, U512,
->>>>>>> a0147930
 };
 
 pub use self::{
@@ -788,7 +777,7 @@
             let mut contract_package = Package::new(
                 access_key,
                 ContractVersions::default(),
-                DisabledVersions::default(),
+                BTreeSet::default(),
                 Groups::default(),
                 ContractPackageStatus::Locked,
                 ContractPackageKind::Account(account_hash),
@@ -1073,14 +1062,6 @@
                         );
                     match maybe_uref {
                         Some(main_purse) => {
-<<<<<<< HEAD
-                            let new_account =
-                                Account::create(public_key, NamedKeys::new(), main_purse);
-                            // write new account
-                            tracking_copy
-                                .borrow_mut()
-                                .write(Key::Account(public_key), StoredValue::Account(new_account));
-=======
                             let account = Account::create(public_key, NamedKeys::new(), main_purse);
                             if let Err(error) = self.create_addressable_entity_from_account(
                                 account,
@@ -1089,7 +1070,6 @@
                             ) {
                                 return Ok(make_charged_execution_failure(error));
                             }
->>>>>>> a0147930
                         }
                         None => {
                             // This case implies that the execution_result is a failure variant as
@@ -1339,15 +1319,6 @@
                 }
             };
 
-<<<<<<< HEAD
-            let system_account = Account::new(
-                PublicKey::System.to_account_hash(),
-                NamedKeys::new(),
-                URef::new(Default::default(), AccessRights::READ_ADD_WRITE),
-                Default::default(),
-                Default::default(),
-            );
-=======
             let system_addressable_entity = {
                 tracking_copy
                     .borrow_mut()
@@ -1356,7 +1327,6 @@
                         PublicKey::System.to_account_hash(),
                     )?
             };
->>>>>>> a0147930
 
             let tc = tracking_copy.borrow();
             let finalization_tc = Rc::new(RefCell::new(tc.fork()));
@@ -1543,22 +1513,12 @@
 
         // Finalization is executed by system account (currently genesis account)
         // payment_code_spec_5: system executes finalization
-<<<<<<< HEAD
-        let system_account = Account::new(
-            PublicKey::System.to_account_hash(),
-            NamedKeys::new(),
-            URef::new(Default::default(), AccessRights::READ_ADD_WRITE),
-            Default::default(),
-            Default::default(),
-        );
-=======
         let system_addressable_entity = tracking_copy
             .borrow_mut()
             .read_addressable_entity_by_account_hash(
                 protocol_version,
                 PublicKey::System.to_account_hash(),
             )?;
->>>>>>> a0147930
 
         // [`ExecutionResultBuilder`] handles merging of multiple execution results
         let mut execution_result_builder = execution_result::ExecutionResultBuilder::new();
