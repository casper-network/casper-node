--- conflicted
+++ resolved
@@ -20,15 +20,10 @@
         block_rewards::{BlockRewardsRequest, BlockRewardsResult},
         prune::{PruneRequest, PruneResult},
         query::{QueryRequest, QueryResult},
-<<<<<<< HEAD
-        DataAccessLayer, EraValidatorsRequest, EraValidatorsResult, FlushRequest, FlushResult,
-        GenesisRequest, GenesisResult, ProtocolUpgradeRequest, ProtocolUpgradeResult, TrieRequest,
-=======
         step::StepRequest,
         DataAccessLayer, EraValidatorsRequest, EraValidatorsResult, FeeRequest, FeeResult,
         GenesisRequest, GenesisResult, ProtocolUpgradeRequest, ProtocolUpgradeResult, StepResult,
-        TransferRequest, TrieRequest,
->>>>>>> 7af9475a
+        TrieRequest,
     },
     global_state::{
         self,
@@ -38,13 +33,9 @@
         },
         trie::TrieRaw,
     },
-    system::{
-        auction,
-        runtime_native::{Config as NativeRuntimeConfig, TransferConfig},
-    },
+    system::auction,
     tracking_copy::{TrackingCopy, TrackingCopyEntityExt, TrackingCopyError, TrackingCopyExt},
 };
-
 use casper_types::{
     account::AccountHash,
     addressable_entity::{EntityKind, EntityKindTag, NamedKeys},
@@ -54,50 +45,26 @@
         handle_payment::{self, ACCUMULATION_PURSE_KEY},
         AUCTION, HANDLE_PAYMENT, MINT,
     },
-<<<<<<< HEAD
-    AddressableEntity, AddressableEntityHash, BlockTime, Digest, EntityAddr, FeeHandling, Gas, Key,
-    KeyTag, Motes, Phase, ProtocolVersion, PublicKey, RuntimeArgs, StoredValue,
-    SystemEntityRegistry, TransactionHash, TransactionInfo, TransactionSessionKind,
-    TransactionV1Hash, URef, U512,
-=======
-    AddressableEntity, AddressableEntityHash, BlockTime, DeployInfo, Digest, EntityAddr,
-    ExecutableDeployItem, FeeHandling, Gas, Key, KeyTag, Motes, Phase, ProtocolVersion, PublicKey,
-    RuntimeArgs, StoredValue, SystemEntityRegistry, TransactionHash, URef, U512,
+    AddressableEntity, AddressableEntityHash, Digest, EntityAddr, FeeHandling, Gas, Key, KeyTag,
+    Motes, Phase, ProtocolVersion, PublicKey, RuntimeArgs, StoredValue, SystemEntityRegistry,
+    TransactionInfo, TransactionSessionKind, URef, U512,
 };
 
 use crate::{
-    engine_state::{execution_kind::ExecutionKind, execution_result::ExecutionResults},
     execution::{DirectSystemContractCall, ExecError, Executor},
     runtime::RuntimeStack,
->>>>>>> 7af9475a
 };
-
-pub use self::{
-    deploy_item::DeployItem,
-    engine_config::{
-        EngineConfig, EngineConfigBuilder, DEFAULT_MAX_QUERY_DEPTH,
-        DEFAULT_MAX_RUNTIME_CALL_STACK_HEIGHT,
-    },
-    error::Error,
-<<<<<<< HEAD
-    execute_request::{
-        ExecuteRequest, NewRequestError, Payment, PaymentInfo, Session, SessionInfo,
-    },
-    execution::Error as ExecError,
-    execution_result::{ExecutionResult, ForcedTransferResult},
-    prune::{PruneConfig, PruneResult},
-    step::{RewardItem, SlashItem, StepError, StepRequest, StepSuccess},
+pub use deploy_item::DeployItem;
+pub use engine_config::{
+    EngineConfig, EngineConfigBuilder, DEFAULT_MAX_QUERY_DEPTH,
+    DEFAULT_MAX_RUNTIME_CALL_STACK_HEIGHT,
 };
-
-use crate::{
-    engine_state::execution_kind::ExecutionKind,
-    execution::{self, DirectSystemContractCall, Executor},
-    runtime::RuntimeStack,
-=======
-    execute_request::ExecuteRequest,
-    execution_result::{ExecutionResult, ForcedTransferResult},
->>>>>>> 7af9475a
+pub use error::Error;
+pub use execute_request::{
+    ExecuteRequest, NewRequestError, Payment, PaymentInfo, Session, SessionInfo,
 };
+use execution_kind::ExecutionKind;
+pub use execution_result::{ExecutionResult, ForcedTransferResult};
 
 /// The maximum amount of motes that payment code execution can cost.
 pub const MAX_PAYMENT_AMOUNT: u64 = 2_500_000_000;
@@ -253,51 +220,6 @@
         self.state.query(query_request)
     }
 
-<<<<<<< HEAD
-=======
-    /// Runs a deploy execution request.
-    ///
-    /// For each deploy stored in the request it will execute it.
-    ///
-    /// Currently a special shortcut is taken to distinguish a native transfer, from a deploy.
-    ///
-    /// Return execution results which contains results from each deploy ran.
-    pub fn run_execute(&self, mut exec_request: ExecuteRequest) -> Result<ExecutionResults, Error> {
-        let executor = Executor::new(self.config().clone());
-
-        let deploys = exec_request.take_deploys();
-        let mut results = ExecutionResults::with_capacity(deploys.len());
-
-        for deploy_item in deploys {
-            let result = match deploy_item.session {
-                ExecutableDeployItem::Transfer { .. } => self.transfer(
-                    &executor,
-                    exec_request.protocol_version,
-                    exec_request.parent_state_hash,
-                    BlockTime::new(exec_request.block_time),
-                    deploy_item,
-                ),
-                _ => self.deploy(
-                    &executor,
-                    exec_request.protocol_version,
-                    exec_request.parent_state_hash,
-                    BlockTime::new(exec_request.block_time),
-                    deploy_item,
-                    exec_request.proposer.clone(),
-                ),
-            };
-            match result {
-                Ok(result) => results.push_back(result),
-                Err(error) => {
-                    return Err(error);
-                }
-            };
-        }
-
-        Ok(results)
-    }
-
->>>>>>> 7af9475a
     fn get_named_keys(
         &self,
         entity_addr: EntityAddr,
@@ -328,82 +250,12 @@
 
     /// Executes a transaction.
     ///
-<<<<<<< HEAD
     /// A transaction execution consists of running the payment code, which is expected to deposit
     /// funds into the payment purse, and then running the session code with a specific gas limit.
     /// For running payment code, we lock [`MAX_PAYMENT`] amount of motes from the user as
     /// collateral. If both the payment code and the session code execute successfully, a fraction
     /// of the unspent collateral will be transferred back to the proposer of the transaction, as
     /// specified in the request.
-=======
-    /// Native transfers do not involve WASM at all, and also skip executing payment code.
-    /// Therefore this is the fastest and cheapest way to transfer tokens from account to account.
-    ///
-    /// Returns an [`ExecutionResult`] for a successful native transfer.
-    #[allow(clippy::too_many_arguments)]
-    pub fn transfer(
-        &self,
-        _executor: &Executor,
-        protocol_version: ProtocolVersion,
-        prestate_hash: Digest,
-        blocktime: BlockTime,
-        deploy_item: DeployItem,
-    ) -> Result<ExecutionResult, Error> {
-        let deploy_hash = deploy_item.deploy_hash;
-        let transfer_config = TransferConfig::new(
-            self.config.administrative_accounts.clone(),
-            self.config.allow_unrestricted_transfers,
-        );
-
-        let fee_handling = self.config.fee_handling;
-        let refund_handling = self.config.refund_handling;
-        let vesting_schedule_period_millis = self.config.vesting_schedule_period_millis();
-        let allow_auction_bids = self.config.allow_auction_bids;
-        let compute_rewards = self.config.compute_rewards;
-        let max_delegators_per_validator = self.config.max_delegators_per_validator();
-        let minimum_delegation_amount = self.config.minimum_delegation_amount();
-
-        let native_runtime_config = NativeRuntimeConfig::new(
-            transfer_config,
-            fee_handling,
-            refund_handling,
-            vesting_schedule_period_millis,
-            allow_auction_bids,
-            compute_rewards,
-            max_delegators_per_validator,
-            minimum_delegation_amount,
-        );
-        let wasmless_transfer_gas = Gas::new(U512::from(
-            self.config().system_config().wasmless_transfer_cost(),
-        ));
-
-        let transaction_hash = TransactionHash::Deploy(deploy_hash);
-
-        let transfer_req = TransferRequest::with_runtime_args(
-            native_runtime_config,
-            prestate_hash,
-            blocktime.value(),
-            protocol_version,
-            transaction_hash,
-            deploy_item.address,
-            deploy_item.authorization_keys,
-            deploy_item.session.args().clone(),
-            wasmless_transfer_gas.value(),
-        );
-        let transfer_result = self.state.transfer(transfer_req);
-        ExecutionResult::from_transfer_result(transfer_result, wasmless_transfer_gas)
-            .map_err(|_| Error::RootNotFound(prestate_hash))
-    }
-
-    /// Executes a deploy.
-    ///
-    /// A deploy execution consists of running the payment code, which is expected to deposit funds
-    /// into the payment purse, and then running the session code with a specific gas limit. For
-    /// running payment code, we lock [`MAX_PAYMENT`] amount of motes from the user as collateral.
-    /// If both the payment code and the session code execute successfully, a fraction of the
-    /// unspent collateral will be transferred back to the proposer of the deploy, as specified
-    /// in the request.
->>>>>>> 7af9475a
     ///
     /// Returns [`ExecutionResult`], or an error condition.
     pub fn execute_transaction(
@@ -794,20 +646,7 @@
                     .unwrap_or(Error::InsufficientPayment),
             };
 
-<<<<<<< HEAD
-            match ExecutionResult::new_payment_code_error(
-=======
-            let gas_cost = match Gas::from_motes(max_payment_cost, deploy_item.gas_price) {
-                Some(gas) => gas,
-                None => {
-                    return Ok(ExecutionResult::precondition_failure(
-                        Error::GasConversionOverflow,
-                    ))
-                }
-            };
-
             return match ExecutionResult::new_payment_code_error(
->>>>>>> 7af9475a
                 error,
                 max_payment_cost,
                 account_main_purse_balance,
@@ -1188,242 +1027,6 @@
         BidsResult::Success { bids }
     }
 
-<<<<<<< HEAD
-    /// Distribute block rewards.
-    pub fn distribute_block_rewards(
-        &self,
-        pre_state_hash: Digest,
-        protocol_version: ProtocolVersion,
-        rewards: &BTreeMap<PublicKey, U512>,
-        next_block_height: u64,
-        block_time: BlockTime,
-    ) -> Result<Digest, StepError> {
-        let tracking_copy = match self.tracking_copy(pre_state_hash) {
-            Ok(Some(tracking_copy)) => Rc::new(RefCell::new(tracking_copy)),
-            Ok(None) => return Err(StepError::RootNotFound(pre_state_hash)),
-            Err(error) => return Err(StepError::OtherEngineStateError(error.into())),
-        };
-
-        let executor = Executor::new(self.config().clone());
-
-        let virtual_system_contract_by_account = {
-            let system_account_addr = PublicKey::System.to_account_hash();
-
-            tracking_copy
-                .borrow_mut()
-                .get_addressable_entity_by_account_hash(protocol_version, system_account_addr)
-                .map_err(|err| StepError::OtherEngineStateError(Error::TrackingCopy(err)))?
-        };
-
-        let authorization_keys = {
-            let mut ret = BTreeSet::new();
-            ret.insert(PublicKey::System.to_account_hash());
-            ret
-        };
-
-        let gas_limit = Gas::new(U512::from(std::u64::MAX));
-
-        let txn_hash = {
-            // seeds address generator w/ era_end_timestamp_millis
-            let mut bytes = block_time.into_bytes()?;
-            bytes.append(&mut next_block_height.into_bytes()?);
-            TransactionHash::V1(TransactionV1Hash::new(Digest::hash(&bytes)))
-        };
-
-        let system_account_hash = PublicKey::System.to_account_hash();
-
-        {
-            let distribute_accumulated_fees_stack = self.get_new_system_call_stack();
-            let (_, execution_result): (Option<()>, ExecutionResult) = executor
-                .call_system_contract(
-                    DirectSystemContractCall::DistributeAccumulatedFees,
-                    RuntimeArgs::default(),
-                    &virtual_system_contract_by_account,
-                    EntityKind::Account(system_account_hash),
-                    authorization_keys.clone(),
-                    system_account_hash,
-                    BlockTime::default(),
-                    txn_hash,
-                    gas_limit,
-                    protocol_version,
-                    Rc::clone(&tracking_copy),
-                    Phase::Session,
-                    distribute_accumulated_fees_stack,
-                    // There should be no tokens transferred during rewards distribution.
-                    U512::zero(),
-                );
-
-            if let Some(exec_error) = execution_result.take_error() {
-                return Err(StepError::DistributeAccumulatedFeesError(exec_error));
-            }
-        }
-
-        {
-            let mut runtime_args = RuntimeArgs::new();
-            runtime_args.insert(ARG_REWARDS_MAP, rewards)?;
-            let distribute_rewards_stack = self.get_new_system_call_stack();
-
-            let (_, execution_result): (Option<()>, ExecutionResult) = executor
-                .call_system_contract(
-                    DirectSystemContractCall::DistributeRewards,
-                    runtime_args,
-                    &virtual_system_contract_by_account,
-                    EntityKind::Account(system_account_hash),
-                    authorization_keys,
-                    system_account_hash,
-                    BlockTime::default(),
-                    txn_hash,
-                    gas_limit,
-                    protocol_version,
-                    Rc::clone(&tracking_copy),
-                    Phase::Session,
-                    distribute_rewards_stack,
-                    // There should be no tokens transferred during rewards distribution.
-                    U512::zero(),
-                );
-
-            if let Some(exec_error) = execution_result.take_error() {
-                return Err(StepError::DistributeError(exec_error));
-            }
-        }
-
-        let effects = tracking_copy.borrow().effects();
-
-        // commit
-        let post_state_hash = self
-            .state
-            .commit(pre_state_hash, effects)
-            .map_err(Into::<Error>::into)?;
-
-        Ok(post_state_hash)
-    }
-
-    /// Executes a step request.
-    pub fn commit_step(&self, step_request: StepRequest) -> Result<StepSuccess, StepError> {
-        let tracking_copy = match self.tracking_copy(step_request.pre_state_hash) {
-            Ok(Some(tracking_copy)) => Rc::new(RefCell::new(tracking_copy)),
-            Ok(None) => return Err(StepError::RootNotFound(step_request.pre_state_hash)),
-            Err(error) => return Err(StepError::OtherEngineStateError(error.into())),
-        };
-
-        let executor = Executor::new(self.config().clone());
-
-        let system_account_addr = PublicKey::System.to_account_hash();
-
-        let protocol_version = step_request.protocol_version;
-
-        let system_addressable_entity = tracking_copy
-            .borrow_mut()
-            .get_addressable_entity_by_account_hash(protocol_version, system_account_addr)
-            .map_err(|err| StepError::OtherEngineStateError(Error::TrackingCopy(err)))?;
-
-        let authorization_keys = {
-            let mut ret = BTreeSet::new();
-            ret.insert(system_account_addr);
-            ret
-        };
-
-        let gas_limit = Gas::new(U512::from(std::u64::MAX));
-        let txn_hash = {
-            // seeds address generator w/ era_end_timestamp_millis
-            let mut bytes = step_request.era_end_timestamp_millis.into_bytes()?;
-            bytes.append(&mut step_request.next_era_id.into_bytes()?);
-            TransactionHash::V1(TransactionV1Hash::new(Digest::hash(&bytes)))
-        };
-
-        let slashed_validators: Vec<PublicKey> = step_request.slashed_validators();
-
-        if !slashed_validators.is_empty() {
-            let slash_args = {
-                let mut runtime_args = RuntimeArgs::new();
-                runtime_args
-                    .insert(ARG_VALIDATOR_PUBLIC_KEYS, slashed_validators)
-                    .map_err(|e| Error::Exec(e.into()))?;
-                runtime_args
-            };
-
-            let slash_stack = self.get_new_system_call_stack();
-            let system_account_hash = PublicKey::System.to_account_hash();
-            let (_, execution_result): (Option<()>, ExecutionResult) = executor
-                .call_system_contract(
-                    DirectSystemContractCall::Slash,
-                    slash_args,
-                    &system_addressable_entity,
-                    EntityKind::Account(system_account_hash),
-                    authorization_keys.clone(),
-                    system_account_hash,
-                    BlockTime::default(),
-                    txn_hash,
-                    gas_limit,
-                    step_request.protocol_version,
-                    Rc::clone(&tracking_copy),
-                    Phase::Session,
-                    slash_stack,
-                    // No transfer should occur when slashing.
-                    U512::zero(),
-                );
-
-            if let Some(exec_error) = execution_result.take_error() {
-                return Err(StepError::SlashingError(exec_error));
-            }
-        }
-
-        let run_auction_args = RuntimeArgs::try_new(|args| {
-            args.insert(
-                ARG_ERA_END_TIMESTAMP_MILLIS,
-                step_request.era_end_timestamp_millis,
-            )?;
-            args.insert(
-                ARG_EVICTED_VALIDATORS,
-                step_request
-                    .evict_items
-                    .iter()
-                    .map(|item| item.validator_id.clone())
-                    .collect::<Vec<PublicKey>>(),
-            )?;
-            Ok(())
-        })?;
-
-        let run_auction_stack = self.get_new_system_call_stack();
-        let system_account_hash = PublicKey::System.to_account_hash();
-        let (_, execution_result): (Option<()>, ExecutionResult) = executor.call_system_contract(
-            DirectSystemContractCall::RunAuction,
-            run_auction_args,
-            &system_addressable_entity,
-            EntityKind::Account(system_account_hash),
-            authorization_keys,
-            system_account_hash,
-            BlockTime::default(),
-            txn_hash,
-            gas_limit,
-            step_request.protocol_version,
-            Rc::clone(&tracking_copy),
-            Phase::Session,
-            run_auction_stack,
-            // RunAuction should not consume tokens.
-            U512::zero(),
-        );
-
-        if let Some(exec_error) = execution_result.take_error() {
-            return Err(StepError::AuctionError(exec_error));
-        }
-
-        let effects = tracking_copy.borrow().effects();
-
-        // commit
-        let post_state_hash = self
-            .state
-            .commit(step_request.pre_state_hash, effects.clone())
-            .map_err(Into::<Error>::into)?;
-
-        Ok(StepSuccess {
-            post_state_hash,
-            effects,
-        })
-    }
-
-=======
->>>>>>> 7af9475a
     /// Gets the balance of a given public key.
     pub fn get_balance(
         &self,
