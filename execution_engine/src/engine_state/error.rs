--- conflicted
+++ resolved
@@ -3,7 +3,7 @@
 use thiserror::Error;
 
 use casper_storage::{system::transfer::TransferError, tracking_copy::TrackingCopyError};
-use casper_types::{bytesrepr, system::mint, ApiError, Digest, ProtocolVersion};
+use casper_types::{bytesrepr, system::mint, ApiError, Digest, Key, ProtocolVersion};
 
 use crate::{
     execution::ExecError,
@@ -45,31 +45,14 @@
     #[error("Mint error: {0}")]
     Mint(String),
     /// Invalid key variant.
-<<<<<<< HEAD
     #[error("Unsupported key type: {0}")]
     InvalidKeyVariant(Key),
-    /// Protocol upgrade error.
-    #[error("Protocol upgrade error: {0}")]
-    ProtocolUpgrade(#[from] ProtocolUpgradeError),
     /// Invalid deploy item variant.
     #[error("Unsupported deploy item variant: {0}")]
     InvalidDeployItemVariant(String),
     /// Empty module bytes cannot be used for custom payment.
     #[error("empty module bytes cannot be used for custom payment")]
     EmptyCustomPaymentModuleBytes,
-    /// Commit error.
-    #[error(transparent)]
-    CommitError(#[from] CommitError),
-    /// Missing system entity registry.
-    #[error("Missing system entity registry")]
-    MissingSystemEntityRegistry,
-=======
-    #[error("Unsupported key type")]
-    InvalidKeyVariant,
-    /// Invalid deploy item variant.
-    #[error("Unsupported deploy item variant: {0}")]
-    InvalidItemVariant(String),
->>>>>>> 4232609c
     /// Missing system contract hash.
     #[error("Missing system contract hash: {0}")]
     MissingSystemContractHash(String),
@@ -85,15 +68,9 @@
     /// Deprecated functionality.
     #[error("Deprecated: {0}")]
     Deprecated(String),
-<<<<<<< HEAD
-    /// Failed to get the payment purse from the handle-payment named keys.
-    #[error("Failed to get the payment purse from the handle-payment named keys")]
-    FailedToGetPaymentPurse,
-=======
     /// Could not derive a valid item to execute.
     #[error("Invalid executable item")]
     InvalidExecutableItem,
->>>>>>> 4232609c
 }
 
 impl Error {
@@ -148,21 +125,6 @@
     }
 }
 
-<<<<<<< HEAD
-impl From<Error> for binary_port::ErrorCode {
-    fn from(err: Error) -> Self {
-        match err {
-            Error::RootNotFound(_) => binary_port::ErrorCode::RootNotFound,
-            Error::InvalidDeployItemVariant(_) => binary_port::ErrorCode::InvalidDeployItemVariant,
-            Error::WasmPreprocessing(_) => binary_port::ErrorCode::WasmPreprocessing,
-            Error::InvalidProtocolVersion(_) => binary_port::ErrorCode::UnsupportedProtocolVersion,
-            _ => binary_port::ErrorCode::InternalError,
-        }
-    }
-}
-
-=======
->>>>>>> 4232609c
 impl DataSize for Error {
     const IS_DYNAMIC: bool = true;
 
