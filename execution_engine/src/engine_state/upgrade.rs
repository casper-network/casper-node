--- conflicted
+++ resolved
@@ -5,14 +5,10 @@
 
 use casper_storage::global_state::state::StateProvider;
 use casper_types::{
-<<<<<<< HEAD
     addressable_entity::{
         ActionThresholds, AssociatedKeys, EntityKind, EntityKindTag, NamedKeyAddr, NamedKeyValue,
-        NamedKeys, Weight,
+        NamedKeys, Weight, MessageTopics
     },
-=======
-    addressable_entity::{ActionThresholds, AssociatedKeys, MessageTopics, NamedKeys, Weight},
->>>>>>> 284af92e
     bytesrepr::{self, ToBytes},
     execution::Effects,
     package::{EntityVersions, Groups, PackageStatus},
@@ -158,11 +154,8 @@
             URef::default(),
             AssociatedKeys::default(),
             ActionThresholds::default(),
-<<<<<<< HEAD
+            MessageTopics::default(),
             EntityKind::System(system_contract_type),
-=======
-            MessageTopics::default(),
->>>>>>> 284af92e
         );
 
         let byte_code_key =
@@ -334,11 +327,8 @@
             main_purse,
             associated_keys,
             ActionThresholds::default(),
-<<<<<<< HEAD
+            MessageTopics::default(),
             EntityKind::Account(account_hash),
-=======
-            MessageTopics::default(),
->>>>>>> 284af92e
         );
 
         let access_key = address_generator.new_uref(AccessRights::READ_ADD_WRITE);
