//! This module contains executor state of the WASM code.
mod args;
mod auction_internal;
mod externals;
mod handle_payment_internal;
mod host_function_flag;
mod mint_internal;
pub mod stack;
mod utils;
mod wasm_prep;

use std::{
    cmp,
    collections::{BTreeMap, BTreeSet},
    convert::{TryFrom, TryInto},
    iter::FromIterator,
};

use casper_wasm::elements::Module;
use casper_wasmi::{MemoryRef, Trap, TrapCode};
use tracing::error;

#[cfg(feature = "test-support")]
use casper_wasmi::RuntimeValue;

use casper_storage::{
    global_state::{error::Error as GlobalStateError, state::StateReader},
    system::{auction::Auction, handle_payment::HandlePayment, mint::Mint},
    tracking_copy::TrackingCopyExt,
};
use casper_types::{
    account::{Account, AccountHash},
    addressable_entity::{
        self, ActionThresholds, ActionType, AddKeyFailure, AddressableEntity,
        AddressableEntityHash, AssociatedKeys, EntityKindTag, EntryPoint, EntryPointAccess,
        EntryPointType, EntryPoints, MessageTopicError, MessageTopics, NamedKeys, Parameter,
        RemoveKeyFailure, SetThresholdFailure, UpdateKeyFailure, Weight, DEFAULT_ENTRY_POINT_NAME,
    },
    bytesrepr::{self, Bytes, FromBytes, ToBytes},
    contract_messages::{
        Message, MessageAddr, MessagePayload, MessageTopicOperation, MessageTopicSummary,
    },
    contracts::ContractPackage,
    crypto,
    system::{
        self,
        auction::{self, EraInfo},
        handle_payment, mint, Caller, SystemEntityType, AUCTION, HANDLE_PAYMENT, MINT,
        STANDARD_PAYMENT,
    },
    AccessRights, ApiError, BlockTime, ByteCode, ByteCodeAddr, ByteCodeHash, ByteCodeKind, CLTyped,
    CLValue, ContextAccessRights, ContractWasm, EntityAddr, EntityKind, EntityVersion,
    EntityVersionKey, EntityVersions, Gas, GrantedAccess, Group, Groups, HostFunction,
    HostFunctionCost, InitiatorAddr, Key, NamedArg, Package, PackageHash, PackageStatus, Phase,
    PublicKey, RuntimeArgs, StoredValue, Tagged, Transfer, TransferResult, TransferV2,
    TransferredTo, URef, DICTIONARY_ITEM_KEY_MAX_LENGTH, U512,
};

use crate::{
    execution::ExecError, runtime::host_function_flag::HostFunctionFlag,
    runtime_context::RuntimeContext,
};
pub use stack::{RuntimeStack, RuntimeStackFrame, RuntimeStackOverflow};
pub use wasm_prep::{
    PreprocessingError, WasmValidationError, DEFAULT_BR_TABLE_MAX_SIZE, DEFAULT_MAX_GLOBALS,
    DEFAULT_MAX_PARAMETER_COUNT, DEFAULT_MAX_TABLE_SIZE,
};

#[derive(Debug)]
enum CallContractIdentifier {
    Contract {
        contract_hash: AddressableEntityHash,
    },
    ContractPackage {
        contract_package_hash: PackageHash,
        version: Option<EntityVersion>,
    },
}

/// Represents the runtime properties of a WASM execution.
pub struct Runtime<'a, R> {
    context: RuntimeContext<'a, R>,
    memory: Option<MemoryRef>,
    module: Option<Module>,
    host_buffer: Option<CLValue>,
    stack: Option<RuntimeStack>,
    host_function_flag: HostFunctionFlag,
}

impl<'a, R> Runtime<'a, R>
where
    R: StateReader<Key, StoredValue, Error = GlobalStateError>,
{
    /// Creates a new runtime instance.
    pub(crate) fn new(context: RuntimeContext<'a, R>) -> Self {
        Runtime {
            context,
            memory: None,
            module: None,
            host_buffer: None,
            stack: None,
            host_function_flag: HostFunctionFlag::default(),
        }
    }

    /// Creates a new runtime instance by cloning the config, and host function flag from `self`.
    fn new_invocation_runtime(
        &self,
        context: RuntimeContext<'a, R>,
        module: Module,
        memory: MemoryRef,
        stack: RuntimeStack,
    ) -> Self {
        Self::check_preconditions(&stack);
        Runtime {
            context,
            memory: Some(memory),
            module: Some(module),
            host_buffer: None,
            stack: Some(stack),
            host_function_flag: self.host_function_flag.clone(),
        }
    }

    /// Creates a new runtime instance with a stack from `self`.
    pub(crate) fn new_with_stack(
        &self,
        context: RuntimeContext<'a, R>,
        stack: RuntimeStack,
    ) -> Self {
        Self::check_preconditions(&stack);
        Runtime {
            context,
            memory: None,
            module: None,
            host_buffer: None,
            stack: Some(stack),
            host_function_flag: self.host_function_flag.clone(),
        }
    }

    /// Preconditions that would render the system inconsistent if violated. Those are strictly
    /// programming errors.
    fn check_preconditions(stack: &RuntimeStack) {
        if stack.is_empty() {
            error!("Call stack should not be empty while creating a new Runtime instance");
            debug_assert!(false);
        }

        if stack.first_frame().unwrap().contract_hash().is_some() {
            error!("First element of the call stack should always represent a Session call");
            debug_assert!(false);
        }
    }

    /// Returns the context.
    pub(crate) fn context(&self) -> &RuntimeContext<'a, R> {
        &self.context
    }

    fn gas(&mut self, amount: Gas) -> Result<(), ExecError> {
        self.context.charge_gas(amount)
    }

    /// Returns current gas counter.
    fn gas_counter(&self) -> Gas {
        self.context.gas_counter()
    }

    /// Sets new gas counter value.
    fn set_gas_counter(&mut self, new_gas_counter: Gas) {
        self.context.set_gas_counter(new_gas_counter);
    }

    /// Charge for a system contract call.
    ///
    /// This method does not charge for system contract calls if the immediate caller is a system
    /// contract or if we're currently within the scope of a host function call. This avoids
    /// misleading gas charges if one system contract calls other system contract (e.g. auction
    /// contract calls into mint to create new purses).
    pub(crate) fn charge_system_contract_call<T>(&mut self, amount: T) -> Result<(), ExecError>
    where
        T: Into<Gas>,
    {
        if self.is_system_immediate_caller()? || self.host_function_flag.is_in_host_function_scope()
        {
            return Ok(());
        }

        self.context.charge_system_contract_call(amount)
    }

    fn checked_memory_slice<Ret>(
        &self,
        offset: usize,
        size: usize,
        func: impl FnOnce(&[u8]) -> Ret,
    ) -> Result<Ret, ExecError> {
        // This is mostly copied from a private function `MemoryInstance::checked_memory_region`
        // that calls a user defined function with a validated slice of memory. This allows
        // usage patterns that does not involve copying data onto heap first i.e. deserialize
        // values without copying data first, etc.
        // NOTE: Depending on the VM backend used in future, this may change, as not all VMs may
        // support direct memory access.
        self.try_get_memory()?
            .with_direct_access(|buffer| {
                let end = offset.checked_add(size).ok_or_else(|| {
                    casper_wasmi::Error::Memory(format!(
                        "trying to access memory block of size {} from offset {}",
                        size, offset
                    ))
                })?;

                if end > buffer.len() {
                    return Err(casper_wasmi::Error::Memory(format!(
                        "trying to access region [{}..{}] in memory [0..{}]",
                        offset,
                        end,
                        buffer.len(),
                    )));
                }

                Ok(func(&buffer[offset..end]))
            })
            .map_err(Into::into)
    }

    /// Returns bytes from the WASM memory instance.
    #[inline]
    fn bytes_from_mem(&self, ptr: u32, size: usize) -> Result<Vec<u8>, ExecError> {
        self.checked_memory_slice(ptr as usize, size, |data| data.to_vec())
    }

    /// Returns a deserialized type from the WASM memory instance.
    #[inline]
    fn t_from_mem<T: FromBytes>(&self, ptr: u32, size: u32) -> Result<T, ExecError> {
        let result = self.checked_memory_slice(ptr as usize, size as usize, |data| {
            bytesrepr::deserialize_from_slice(data)
        })?;
        Ok(result?)
    }

    /// Reads key (defined as `key_ptr` and `key_size` tuple) from Wasm memory.
    #[inline]
    fn key_from_mem(&mut self, key_ptr: u32, key_size: u32) -> Result<Key, ExecError> {
        self.t_from_mem(key_ptr, key_size)
    }

    /// Reads `CLValue` (defined as `cl_value_ptr` and `cl_value_size` tuple) from Wasm memory.
    #[inline]
    fn cl_value_from_mem(
        &mut self,
        cl_value_ptr: u32,
        cl_value_size: u32,
    ) -> Result<CLValue, ExecError> {
        self.t_from_mem(cl_value_ptr, cl_value_size)
    }

    /// Returns a deserialized string from the WASM memory instance.
    #[inline]
    fn string_from_mem(&self, ptr: u32, size: u32) -> Result<String, Trap> {
        self.t_from_mem(ptr, size).map_err(Trap::from)
    }

    fn get_module_from_entry_points(
        &mut self,
        entry_points: &EntryPoints,
    ) -> Result<Vec<u8>, ExecError> {
        let module = self.try_get_module()?.clone();
        let entry_point_names: Vec<&str> = entry_points.keys().map(|s| s.as_str()).collect();
        let module_bytes = wasm_prep::get_module_from_entry_points(entry_point_names, module)?;
        Ok(module_bytes)
    }

    #[allow(clippy::wrong_self_convention)]
    fn is_valid_uref(&self, uref_ptr: u32, uref_size: u32) -> Result<bool, Trap> {
        let uref: URef = self.t_from_mem(uref_ptr, uref_size)?;
        Ok(self.context.validate_uref(&uref).is_ok())
    }

    /// Load the uref known by the given name into the Wasm memory
    fn load_key(
        &mut self,
        name_ptr: u32,
        name_size: u32,
        output_ptr: u32,
        output_size: usize,
        bytes_written_ptr: u32,
    ) -> Result<Result<(), ApiError>, Trap> {
        let name = self.string_from_mem(name_ptr, name_size)?;

        // Get a key and serialize it
        let key = match self.context.named_keys_get(&name) {
            Some(key) => key,
            None => {
                return Ok(Err(ApiError::MissingKey));
            }
        };

        let key_bytes = match key.to_bytes() {
            Ok(bytes) => bytes,
            Err(error) => return Ok(Err(error.into())),
        };

        // `output_size` has to be greater or equal to the actual length of serialized Key bytes
        if output_size < key_bytes.len() {
            return Ok(Err(ApiError::BufferTooSmall));
        }

        // Set serialized Key bytes into the output buffer
        if let Err(error) = self.try_get_memory()?.set(output_ptr, &key_bytes) {
            return Err(ExecError::Interpreter(error.into()).into());
        }

        // SAFETY: For all practical purposes following conversion is assumed to be safe
        let bytes_size: u32 = key_bytes
            .len()
            .try_into()
            .expect("Keys should not serialize to many bytes");
        let size_bytes = bytes_size.to_le_bytes(); // Wasm is little-endian
        if let Err(error) = self.try_get_memory()?.set(bytes_written_ptr, &size_bytes) {
            return Err(ExecError::Interpreter(error.into()).into());
        }

        Ok(Ok(()))
    }

    fn has_key(&mut self, name_ptr: u32, name_size: u32) -> Result<i32, Trap> {
        let name = self.string_from_mem(name_ptr, name_size)?;
        if self.context.named_keys_contains_key(&name) {
            Ok(0)
        } else {
            Ok(1)
        }
    }

    fn put_key(
        &mut self,
        name_ptr: u32,
        name_size: u32,
        key_ptr: u32,
        key_size: u32,
    ) -> Result<(), Trap> {
        let name = self.string_from_mem(name_ptr, name_size)?;
        let key = self.key_from_mem(key_ptr, key_size)?;
        self.context.put_key(name, key).map_err(Into::into)
    }

    fn remove_key(&mut self, name_ptr: u32, name_size: u32) -> Result<(), Trap> {
        let name = self.string_from_mem(name_ptr, name_size)?;
        self.context.remove_key(&name)?;
        Ok(())
    }

    /// Writes runtime context's account main purse to dest_ptr in the Wasm memory.
    fn get_main_purse(&mut self, dest_ptr: u32) -> Result<(), Trap> {
        let purse = self.context.get_main_purse()?;
        let purse_bytes = purse.into_bytes().map_err(ExecError::BytesRepr)?;
        self.try_get_memory()?
            .set(dest_ptr, &purse_bytes)
            .map_err(|e| ExecError::Interpreter(e.into()).into())
    }

    /// Writes caller (deploy) account public key to dest_ptr in the Wasm
    /// memory.
    fn get_caller(&mut self, output_size: u32) -> Result<Result<(), ApiError>, Trap> {
        if !self.can_write_to_host_buffer() {
            // Exit early if the host buffer is already occupied
            return Ok(Err(ApiError::HostBufferFull));
        }
        let value = CLValue::from_t(self.context.get_caller()).map_err(ExecError::CLValue)?;
        let value_size = value.inner_bytes().len();

        // Save serialized public key into host buffer
        if let Err(error) = self.write_host_buffer(value) {
            return Ok(Err(error));
        }

        // Write output
        let output_size_bytes = value_size.to_le_bytes(); // Wasm is little-endian
        if let Err(error) = self.try_get_memory()?.set(output_size, &output_size_bytes) {
            return Err(ExecError::Interpreter(error.into()).into());
        }
        Ok(Ok(()))
    }

    /// Gets the immediate caller of the current execution
    fn get_immediate_caller(&self) -> Option<&RuntimeStackFrame> {
        self.stack.as_ref().and_then(|stack| stack.previous_frame())
    }

    /// Checks if immediate caller is of session type of the same account as the provided account
    /// hash.
    fn is_allowed_session_caller(&self, provided_account_hash: &AccountHash) -> bool {
        if self.context.get_caller() == PublicKey::System.to_account_hash() {
            return true;
        }

        if let Some(Caller::Initiator { account_hash }) = self.get_immediate_caller() {
            return account_hash == provided_account_hash;
        }
        false
    }

    /// Writes runtime context's phase to dest_ptr in the Wasm memory.
    fn get_phase(&mut self, dest_ptr: u32) -> Result<(), Trap> {
        let phase = self.context.phase();
        let bytes = phase.into_bytes().map_err(ExecError::BytesRepr)?;
        self.try_get_memory()?
            .set(dest_ptr, &bytes)
            .map_err(|e| ExecError::Interpreter(e.into()).into())
    }

    /// Writes current blocktime to dest_ptr in Wasm memory.
    fn get_blocktime(&self, dest_ptr: u32) -> Result<(), Trap> {
        let blocktime = self
            .context
            .get_blocktime()
            .into_bytes()
            .map_err(ExecError::BytesRepr)?;
        self.try_get_memory()?
            .set(dest_ptr, &blocktime)
            .map_err(|e| ExecError::Interpreter(e.into()).into())
    }

    /// Load the uref known by the given name into the Wasm memory
    fn load_call_stack(
        &mut self,
        // (Output) Pointer to number of elements in the call stack.
        call_stack_len_ptr: u32,
        // (Output) Pointer to size in bytes of the serialized call stack.
        result_size_ptr: u32,
    ) -> Result<Result<(), ApiError>, Trap> {
        if !self.can_write_to_host_buffer() {
            // Exit early if the host buffer is already occupied
            return Ok(Err(ApiError::HostBufferFull));
        }
        let call_stack = match self.try_get_stack() {
            Ok(stack) => stack.call_stack_elements(),
            Err(_error) => return Ok(Err(ApiError::Unhandled)),
        };
        let call_stack_len: u32 = match call_stack.len().try_into() {
            Ok(value) => value,
            Err(_) => return Ok(Err(ApiError::OutOfMemory)),
        };
        let call_stack_len_bytes = call_stack_len.to_le_bytes();

        if let Err(error) = self
            .try_get_memory()?
            .set(call_stack_len_ptr, &call_stack_len_bytes)
        {
            return Err(ExecError::Interpreter(error.into()).into());
        }

        if call_stack_len == 0 {
            return Ok(Ok(()));
        }

        let call_stack_cl_value = CLValue::from_t(call_stack).map_err(ExecError::CLValue)?;

        let call_stack_cl_value_bytes_len: u32 =
            match call_stack_cl_value.inner_bytes().len().try_into() {
                Ok(value) => value,
                Err(_) => return Ok(Err(ApiError::OutOfMemory)),
            };

        if let Err(error) = self.write_host_buffer(call_stack_cl_value) {
            return Ok(Err(error));
        }

        let call_stack_cl_value_bytes_len_bytes = call_stack_cl_value_bytes_len.to_le_bytes();

        if let Err(error) = self
            .try_get_memory()?
            .set(result_size_ptr, &call_stack_cl_value_bytes_len_bytes)
        {
            return Err(ExecError::Interpreter(error.into()).into());
        }

        Ok(Ok(()))
    }

    /// Return some bytes from the memory and terminate the current `sub_call`. Note that the return
    /// type is `Trap`, indicating that this function will always kill the current Wasm instance.
    fn ret(&mut self, value_ptr: u32, value_size: usize) -> Trap {
        self.host_buffer = None;

        let mem_get =
            self.checked_memory_slice(value_ptr as usize, value_size, |data| data.to_vec());

        match mem_get {
            Ok(buf) => {
                // Set the result field in the runtime and return the proper element of the `Error`
                // enum indicating that the reason for exiting the module was a call to ret.
                self.host_buffer = bytesrepr::deserialize_from_slice(buf).ok();

                let urefs = match &self.host_buffer {
                    Some(buf) => utils::extract_urefs(buf),
                    None => Ok(vec![]),
                };
                match urefs {
                    Ok(urefs) => {
                        for uref in &urefs {
                            if let Err(error) = self.context.validate_uref(uref) {
                                return Trap::from(error);
                            }
                        }
                        ExecError::Ret(urefs).into()
                    }
                    Err(e) => e.into(),
                }
            }
            Err(e) => e.into(),
        }
    }

    /// Checks if a [`Key`] is a system contract.
    fn is_system_contract(&self, entity_hash: AddressableEntityHash) -> Result<bool, ExecError> {
        self.context.is_system_addressable_entity(&entity_hash)
    }

    fn get_named_argument<T: FromBytes + CLTyped>(
        args: &RuntimeArgs,
        name: &str,
    ) -> Result<T, ExecError> {
        let arg: CLValue = args
            .get(name)
            .cloned()
            .ok_or(ExecError::Revert(ApiError::MissingArgument))?;
        arg.into_t()
            .map_err(|_| ExecError::Revert(ApiError::InvalidArgument))
    }

    fn reverter<T: Into<ApiError>>(error: T) -> ExecError {
        let api_error: ApiError = error.into();
        // NOTE: This is special casing needed to keep the native system contracts propagate
        // GasLimit properly to the user. Once support for wasm system contract will be dropped this
        // won't be necessary anymore.
        match api_error {
            ApiError::Mint(mint_error) if mint_error == mint::Error::GasLimit as u8 => {
                ExecError::GasLimit
            }
            ApiError::AuctionError(auction_error)
                if auction_error == auction::Error::GasLimit as u8 =>
            {
                ExecError::GasLimit
            }
            ApiError::HandlePayment(handle_payment_error)
                if handle_payment_error == handle_payment::Error::GasLimit as u8 =>
            {
                ExecError::GasLimit
            }
            api_error => ExecError::Revert(api_error),
        }
    }

    /// Returns holds epoch.
    fn holds_epoch(&self) -> u64 {
        self.context
            .get_blocktime()
            .value()
            .saturating_sub(self.context.engine_config().balance_hold_interval.millis())
    }

    /// Calls host mint contract.
    fn call_host_mint(
        &mut self,
        entry_point_name: &str,
        runtime_args: &RuntimeArgs,
        access_rights: ContextAccessRights,
        stack: RuntimeStack,
    ) -> Result<CLValue, ExecError> {
        let gas_counter = self.gas_counter();

        let mint_hash = self.context.get_system_contract(MINT)?;
        let mint_addr = EntityAddr::new_system(mint_hash.value());

        let mint_named_keys = self
            .context
            .state()
            .borrow_mut()
            .get_named_keys(mint_addr)?;

        let mut named_keys = mint_named_keys;

        let runtime_context = self.context.new_from_self(
            mint_addr.into(),
            EntryPointType::Called,
            &mut named_keys,
            access_rights,
            runtime_args.to_owned(),
        );

        let mut mint_runtime = self.new_with_stack(runtime_context, stack);

        let engine_config = self.context.engine_config();
        let system_config = engine_config.system_config();
        let mint_costs = system_config.mint_costs();

        let result = match entry_point_name {
            // Type: `fn mint(amount: U512) -> Result<URef, ExecError>`
            mint::METHOD_MINT => (|| {
                mint_runtime.charge_system_contract_call(mint_costs.mint)?;

                let amount: U512 = Self::get_named_argument(runtime_args, mint::ARG_AMOUNT)?;
                let result: Result<URef, mint::Error> = mint_runtime.mint(amount);
                if let Err(mint::Error::GasLimit) = result {
                    return Err(ExecError::GasLimit);
                }
                CLValue::from_t(result).map_err(Self::reverter)
            })(),
            mint::METHOD_REDUCE_TOTAL_SUPPLY => (|| {
                mint_runtime.charge_system_contract_call(mint_costs.reduce_total_supply)?;

                let amount: U512 = Self::get_named_argument(runtime_args, mint::ARG_AMOUNT)?;
                let result: Result<(), mint::Error> = mint_runtime.reduce_total_supply(amount);
                CLValue::from_t(result).map_err(Self::reverter)
            })(),
            // Type: `fn create() -> URef`
            mint::METHOD_CREATE => (|| {
                mint_runtime.charge_system_contract_call(mint_costs.create)?;

                let uref = mint_runtime.mint(U512::zero()).map_err(Self::reverter)?;
                CLValue::from_t(uref).map_err(Self::reverter)
            })(),
            // Type: `fn balance(purse: URef) -> Option<U512>`
            mint::METHOD_BALANCE => (|| {
                mint_runtime.charge_system_contract_call(mint_costs.balance)?;

                let uref: URef = Self::get_named_argument(runtime_args, mint::ARG_PURSE)?;
                let holds_epoch = Some(self.holds_epoch());

                let maybe_balance: Option<U512> = mint_runtime
                    .balance(uref, holds_epoch)
                    .map_err(Self::reverter)?;
                CLValue::from_t(maybe_balance).map_err(Self::reverter)
            })(),
            // Type: `fn transfer(maybe_to: Option<AccountHash>, source: URef, target: URef, amount:
            // U512, id: Option<u64>) -> Result<(), ExecError>`
            mint::METHOD_TRANSFER => (|| {
                mint_runtime.charge_system_contract_call(mint_costs.transfer)?;

                let maybe_to: Option<AccountHash> =
                    Self::get_named_argument(runtime_args, mint::ARG_TO)?;
                let source: URef = Self::get_named_argument(runtime_args, mint::ARG_SOURCE)?;
                let target: URef = Self::get_named_argument(runtime_args, mint::ARG_TARGET)?;
                let amount: U512 = Self::get_named_argument(runtime_args, mint::ARG_AMOUNT)?;
                let id: Option<u64> = Self::get_named_argument(runtime_args, mint::ARG_ID)?;
                let holds_epoch = Some(self.holds_epoch());
                let result: Result<(), mint::Error> =
                    mint_runtime.transfer(maybe_to, source, target, amount, id, holds_epoch);

                CLValue::from_t(result).map_err(Self::reverter)
            })(),
            // Type: `fn read_base_round_reward() -> Result<U512, ExecError>`
            mint::METHOD_READ_BASE_ROUND_REWARD => (|| {
                mint_runtime.charge_system_contract_call(mint_costs.read_base_round_reward)?;

                let result: U512 = mint_runtime
                    .read_base_round_reward()
                    .map_err(Self::reverter)?;
                CLValue::from_t(result).map_err(Self::reverter)
            })(),
            mint::METHOD_MINT_INTO_EXISTING_PURSE => (|| {
                mint_runtime.charge_system_contract_call(mint_costs.mint_into_existing_purse)?;

                let amount: U512 = Self::get_named_argument(runtime_args, mint::ARG_AMOUNT)?;
                let existing_purse: URef = Self::get_named_argument(runtime_args, mint::ARG_PURSE)?;

                let result: Result<(), mint::Error> =
                    mint_runtime.mint_into_existing_purse(existing_purse, amount);
                CLValue::from_t(result).map_err(Self::reverter)
            })(),

            _ => CLValue::from_t(()).map_err(Self::reverter),
        };

        // Charge just for the amount that particular entry point cost - using gas cost from the
        // isolated runtime might have a recursive costs whenever system contract calls other system
        // contract.
        self.gas(match mint_runtime.gas_counter().checked_sub(gas_counter) {
            None => gas_counter,
            Some(new_gas) => new_gas,
        })?;

        // Result still contains a result, but the entrypoints logic does not exit early on errors.
        let ret = result?;

        // Update outer spending approved limit.
        self.context
            .set_remaining_spending_limit(mint_runtime.context.remaining_spending_limit());

        let urefs = utils::extract_urefs(&ret)?;
        self.context.access_rights_extend(&urefs);
        {
            let transfers = self.context.transfers_mut();
            *transfers = mint_runtime.context.transfers().to_owned();
        }
        Ok(ret)
    }

    /// Calls host `handle_payment` contract.
    fn call_host_handle_payment(
        &mut self,
        entry_point_name: &str,
        runtime_args: &RuntimeArgs,
        access_rights: ContextAccessRights,
        stack: RuntimeStack,
    ) -> Result<CLValue, ExecError> {
        let gas_counter = self.gas_counter();

        let handle_payment_hash = self.context.get_system_contract(HANDLE_PAYMENT)?;
        let handle_payment_key =
            Key::addressable_entity_key(EntityKindTag::System, handle_payment_hash);

        let handle_payment_named_keys = self
            .context
            .state()
            .borrow_mut()
            .get_named_keys(EntityAddr::System(handle_payment_hash.value()))?;

        let mut named_keys = handle_payment_named_keys;

        let runtime_context = self.context.new_from_self(
            handle_payment_key,
            EntryPointType::Called,
            &mut named_keys,
            access_rights,
            runtime_args.to_owned(),
        );

        let mut runtime = self.new_with_stack(runtime_context, stack);

        let engine_config = self.context.engine_config();
        let system_config = engine_config.system_config();
        let handle_payment_costs = system_config.handle_payment_costs();

        let result = match entry_point_name {
            handle_payment::METHOD_GET_PAYMENT_PURSE => (|| {
                runtime.charge_system_contract_call(handle_payment_costs.get_payment_purse)?;

                let rights_controlled_purse =
                    runtime.get_payment_purse().map_err(Self::reverter)?;
                CLValue::from_t(rights_controlled_purse).map_err(Self::reverter)
            })(),
            handle_payment::METHOD_SET_REFUND_PURSE => (|| {
                runtime.charge_system_contract_call(handle_payment_costs.set_refund_purse)?;

                let purse: URef =
                    Self::get_named_argument(runtime_args, handle_payment::ARG_PURSE)?;
                runtime.set_refund_purse(purse).map_err(Self::reverter)?;
                CLValue::from_t(()).map_err(Self::reverter)
            })(),
            handle_payment::METHOD_GET_REFUND_PURSE => (|| {
                runtime.charge_system_contract_call(handle_payment_costs.get_refund_purse)?;

                let maybe_purse = runtime.get_refund_purse().map_err(Self::reverter)?;
                CLValue::from_t(maybe_purse).map_err(Self::reverter)
            })(),
            handle_payment::METHOD_FINALIZE_PAYMENT => (|| {
                runtime.charge_system_contract_call(handle_payment_costs.finalize_payment)?;

                let amount_spent: U512 =
                    Self::get_named_argument(runtime_args, handle_payment::ARG_AMOUNT)?;
                let account: AccountHash =
                    Self::get_named_argument(runtime_args, handle_payment::ARG_ACCOUNT)?;
                let target: URef =
                    Self::get_named_argument(runtime_args, handle_payment::ARG_TARGET)?;
                runtime
                    .finalize_payment(amount_spent, account, target)
                    .map_err(Self::reverter)?;

                CLValue::from_t(()).map_err(Self::reverter)
            })(),
            handle_payment::METHOD_DISTRIBUTE_ACCUMULATED_FEES => (|| {
                runtime.charge_system_contract_call(handle_payment_costs.finalize_payment)?;
                runtime
                    .distribute_accumulated_fees()
                    .map_err(Self::reverter)?;
                CLValue::from_t(()).map_err(Self::reverter)
            })(),

            _ => CLValue::from_t(()).map_err(Self::reverter),
        };

        self.gas(match runtime.gas_counter().checked_sub(gas_counter) {
            None => gas_counter,
            Some(new_gas) => new_gas,
        })?;

        let ret = result?;

        let urefs = utils::extract_urefs(&ret)?;
        self.context.access_rights_extend(&urefs);
        {
            let transfers = self.context.transfers_mut();
            *transfers = runtime.context.transfers().to_owned();
        }
        Ok(ret)
    }

    /// Calls host auction contract.
    fn call_host_auction(
        &mut self,
        entry_point_name: &str,
        runtime_args: &RuntimeArgs,
        access_rights: ContextAccessRights,
        stack: RuntimeStack,
    ) -> Result<CLValue, ExecError> {
        let gas_counter = self.gas_counter();

        let auction_hash = self.context.get_system_contract(AUCTION)?;
        let auction_key = Key::addressable_entity_key(EntityKindTag::System, auction_hash);

        let auction_named_keys = self
            .context
            .state()
            .borrow_mut()
            .get_named_keys(EntityAddr::System(auction_hash.value()))?;

        let mut named_keys = auction_named_keys;

        let runtime_context = self.context.new_from_self(
            auction_key,
            EntryPointType::Called,
            &mut named_keys,
            access_rights,
            runtime_args.to_owned(),
        );

        let mut runtime = self.new_with_stack(runtime_context, stack);

        let engine_config = self.context.engine_config();
        let system_config = engine_config.system_config();
        let auction_costs = system_config.auction_costs();

        let result = match entry_point_name {
            auction::METHOD_GET_ERA_VALIDATORS => (|| {
                runtime
                    .context
                    .charge_gas(auction_costs.get_era_validators.into())?;

                let result = runtime.get_era_validators().map_err(Self::reverter)?;

                CLValue::from_t(result).map_err(Self::reverter)
            })(),

            auction::METHOD_ADD_BID => (|| {
                runtime.charge_system_contract_call(auction_costs.add_bid)?;
                let account_hash = Self::get_named_argument(runtime_args, auction::ARG_PUBLIC_KEY)?;
                let delegation_rate =
                    Self::get_named_argument(runtime_args, auction::ARG_DELEGATION_RATE)?;
                let amount = Self::get_named_argument(runtime_args, auction::ARG_AMOUNT)?;
                let holds_epoch = Some(self.holds_epoch());

                let result = runtime
                    .add_bid(account_hash, delegation_rate, amount, holds_epoch)
                    .map_err(Self::reverter)?;

                CLValue::from_t(result).map_err(Self::reverter)
            })(),

            auction::METHOD_WITHDRAW_BID => (|| {
                runtime.charge_system_contract_call(auction_costs.withdraw_bid)?;

                let account_hash = Self::get_named_argument(runtime_args, auction::ARG_PUBLIC_KEY)?;
                let amount = Self::get_named_argument(runtime_args, auction::ARG_AMOUNT)?;

                let result = runtime
                    .withdraw_bid(account_hash, amount)
                    .map_err(Self::reverter)?;
                CLValue::from_t(result).map_err(Self::reverter)
            })(),

            auction::METHOD_DELEGATE => (|| {
                runtime.charge_system_contract_call(auction_costs.delegate)?;

                let delegator = Self::get_named_argument(runtime_args, auction::ARG_DELEGATOR)?;
                let validator = Self::get_named_argument(runtime_args, auction::ARG_VALIDATOR)?;
                let amount = Self::get_named_argument(runtime_args, auction::ARG_AMOUNT)?;

                let max_delegators_per_validator =
                    self.context.engine_config().max_delegators_per_validator();
                let minimum_delegation_amount =
                    self.context.engine_config().minimum_delegation_amount();
                let holds_epoch = Some(self.holds_epoch());
                let result = runtime
                    .delegate(
                        delegator,
                        validator,
                        amount,
                        max_delegators_per_validator,
                        minimum_delegation_amount,
                        holds_epoch,
                    )
                    .map_err(Self::reverter)?;

                CLValue::from_t(result).map_err(Self::reverter)
            })(),

            auction::METHOD_UNDELEGATE => (|| {
                runtime.charge_system_contract_call(auction_costs.undelegate)?;

                let delegator = Self::get_named_argument(runtime_args, auction::ARG_DELEGATOR)?;
                let validator = Self::get_named_argument(runtime_args, auction::ARG_VALIDATOR)?;
                let amount = Self::get_named_argument(runtime_args, auction::ARG_AMOUNT)?;

                let result = runtime
                    .undelegate(delegator, validator, amount)
                    .map_err(Self::reverter)?;

                CLValue::from_t(result).map_err(Self::reverter)
            })(),

            auction::METHOD_REDELEGATE => (|| {
                runtime.charge_system_contract_call(auction_costs.redelegate)?;

                let delegator = Self::get_named_argument(runtime_args, auction::ARG_DELEGATOR)?;
                let validator = Self::get_named_argument(runtime_args, auction::ARG_VALIDATOR)?;
                let amount = Self::get_named_argument(runtime_args, auction::ARG_AMOUNT)?;
                let new_validator =
                    Self::get_named_argument(runtime_args, auction::ARG_NEW_VALIDATOR)?;

                let minimum_delegation_amount =
                    self.context.engine_config().minimum_delegation_amount();

                let result = runtime
                    .redelegate(
                        delegator,
                        validator,
                        amount,
                        new_validator,
                        minimum_delegation_amount,
                    )
                    .map_err(Self::reverter)?;

                CLValue::from_t(result).map_err(Self::reverter)
            })(),

            auction::METHOD_RUN_AUCTION => (|| {
                runtime.charge_system_contract_call(auction_costs.run_auction)?;

                let era_end_timestamp_millis =
                    Self::get_named_argument(runtime_args, auction::ARG_ERA_END_TIMESTAMP_MILLIS)?;
                let evicted_validators =
                    Self::get_named_argument(runtime_args, auction::ARG_EVICTED_VALIDATORS)?;

                let max_delegators_per_validator =
                    self.context.engine_config().max_delegators_per_validator();
                let minimum_delegation_amount =
                    self.context.engine_config().minimum_delegation_amount();
                runtime
                    .run_auction(
                        era_end_timestamp_millis,
                        evicted_validators,
                        max_delegators_per_validator,
                        minimum_delegation_amount,
                    )
                    .map_err(Self::reverter)?;

                CLValue::from_t(()).map_err(Self::reverter)
            })(),

            // Type: `fn slash(validator_account_hashes: &[AccountHash]) -> Result<(), ExecError>`
            auction::METHOD_SLASH => (|| {
                runtime.context.charge_gas(auction_costs.slash.into())?;

                let validator_public_keys =
                    Self::get_named_argument(runtime_args, auction::ARG_VALIDATOR_PUBLIC_KEYS)?;
                runtime
                    .slash(validator_public_keys)
                    .map_err(Self::reverter)?;
                CLValue::from_t(()).map_err(Self::reverter)
            })(),

            // Type: `fn distribute(reward_factors: BTreeMap<PublicKey, u64>) -> Result<(),
            // ExecError>`
            auction::METHOD_DISTRIBUTE => (|| {
                runtime
                    .context
                    .charge_gas(auction_costs.distribute.into())?;
                let rewards = Self::get_named_argument(runtime_args, auction::ARG_REWARDS_MAP)?;
                runtime.distribute(rewards).map_err(Self::reverter)?;
                CLValue::from_t(()).map_err(Self::reverter)
            })(),

            // Type: `fn read_era_id() -> Result<EraId, ExecError>`
            auction::METHOD_READ_ERA_ID => (|| {
                runtime
                    .context
                    .charge_gas(auction_costs.read_era_id.into())?;

                let result = runtime.read_era_id().map_err(Self::reverter)?;
                CLValue::from_t(result).map_err(Self::reverter)
            })(),

            auction::METHOD_ACTIVATE_BID => (|| {
                runtime.charge_system_contract_call(auction_costs.activate_bid)?;

                let validator = Self::get_named_argument(runtime_args, auction::ARG_VALIDATOR)?;

                runtime.activate_bid(validator).map_err(Self::reverter)?;

                CLValue::from_t(()).map_err(Self::reverter)
            })(),

            _ => CLValue::from_t(()).map_err(Self::reverter),
        };

        // Charge for the gas spent during execution in an isolated runtime.
        self.gas(match runtime.gas_counter().checked_sub(gas_counter) {
            None => gas_counter,
            Some(new_gas) => new_gas,
        })?;

        // Result still contains a result, but the entrypoints logic does not exit early on errors.
        let ret = result?;

        let urefs = utils::extract_urefs(&ret)?;
        self.context.access_rights_extend(&urefs);
        {
            let transfers = self.context.transfers_mut();
            *transfers = runtime.context.transfers().to_owned();
        }

        Ok(ret)
    }

    /// Call a contract by pushing a stack element onto the frame.
    pub(crate) fn call_contract_with_stack(
        &mut self,
        contract_hash: AddressableEntityHash,
        entry_point_name: &str,
        args: RuntimeArgs,
        stack: RuntimeStack,
    ) -> Result<CLValue, ExecError> {
        self.stack = Some(stack);

        self.call_contract(contract_hash, entry_point_name, args)
    }

    pub(crate) fn execute_module_bytes(
        &mut self,
        module_bytes: &Bytes,
        stack: RuntimeStack,
    ) -> Result<CLValue, ExecError> {
        let protocol_version = self.context.protocol_version();
        let engine_config = self.context.engine_config();
        let wasm_config = engine_config.wasm_config();
        #[cfg(feature = "test-support")]
        let max_stack_height = wasm_config.max_stack_height;
        let module = wasm_prep::preprocess(*wasm_config, module_bytes)?;
        let (instance, memory) =
            utils::instance_and_memory(module.clone(), protocol_version, engine_config)?;
        self.memory = Some(memory);
        self.module = Some(module);
        self.stack = Some(stack);
        self.context.set_args(utils::attenuate_uref_in_args(
            self.context.args().clone(),
            self.context.entity().main_purse().addr(),
            AccessRights::WRITE,
        )?);

        let result = instance.invoke_export(DEFAULT_ENTRY_POINT_NAME, &[], self);

        let error = match result {
            Err(error) => error,
            // If `Ok` and the `host_buffer` is `None`, the contract's execution succeeded but did
            // not explicitly call `runtime::ret()`.  Treat as though the execution
            // returned the unit type `()` as per Rust functions which don't specify a
            // return value.
            Ok(_) => {
                return Ok(self.take_host_buffer().unwrap_or(CLValue::from_t(())?));
            }
        };

        #[cfg(feature = "test-support")]
        dump_runtime_stack_info(instance, max_stack_height);

        if let Some(host_error) = error.as_host_error() {
            // If the "error" was in fact a trap caused by calling `ret` then
            // this is normal operation and we should return the value captured
            // in the Runtime result field.
            let downcasted_error = host_error.downcast_ref::<ExecError>();
            match downcasted_error {
                Some(ExecError::Ret(ref _ret_urefs)) => {
                    return self
                        .take_host_buffer()
                        .ok_or(ExecError::ExpectedReturnValue);
                }
                Some(error) => return Err(error.clone()),
                None => return Err(ExecError::Interpreter(host_error.to_string())),
            }
        }
        Err(ExecError::Interpreter(error.into()))
    }

    /// Calls contract living under a `key`, with supplied `args`.
    pub fn call_contract(
        &mut self,
        contract_hash: AddressableEntityHash,
        entry_point_name: &str,
        args: RuntimeArgs,
    ) -> Result<CLValue, ExecError> {
        let identifier = CallContractIdentifier::Contract { contract_hash };

        self.execute_contract(identifier, entry_point_name, args)
    }

    /// Calls `version` of the contract living at `key`, invoking `method` with
    /// supplied `args`. This function also checks the args conform with the
    /// types given in the contract header.
    pub fn call_versioned_contract(
        &mut self,
        contract_package_hash: PackageHash,
        contract_version: Option<EntityVersion>,
        entry_point_name: String,
        args: RuntimeArgs,
    ) -> Result<CLValue, ExecError> {
        let identifier = CallContractIdentifier::ContractPackage {
            contract_package_hash,
            version: contract_version,
        };

        self.execute_contract(identifier, &entry_point_name, args)
    }

    fn get_context_key_for_contract_call(
        &self,
        entity_hash: AddressableEntityHash,
        entry_point: &EntryPoint,
    ) -> Result<AddressableEntityHash, ExecError> {
        let current = self.context.entry_point_type();
        let next = entry_point.entry_point_type();
        match (current, next) {
            (EntryPointType::Called, EntryPointType::Caller) => {
                // Session code can't be called from Contract code for security reasons.
                Err(ExecError::InvalidContext)
            }
            (EntryPointType::Factory, EntryPointType::Caller) => {
                // Session code can't be called from Installer code for security reasons.
                Err(ExecError::InvalidContext)
            }
            (EntryPointType::Caller, EntryPointType::Caller) => {
                // Session code called from session reuses current base key
                match self.context.get_entity_key().into_entity_hash() {
                    Some(entity_hash) => Ok(entity_hash),
                    None => Err(ExecError::InvalidEntity(entity_hash)),
                }
            }
            (EntryPointType::Caller, EntryPointType::Called)
            | (EntryPointType::Called, EntryPointType::Called) => Ok(entity_hash),
            _ => {
                // Any other combination (installer, normal, etc.) is a contract context.
                Ok(entity_hash)
            }
        }
    }

    fn try_get_memory(&self) -> Result<&MemoryRef, ExecError> {
        self.memory.as_ref().ok_or(ExecError::WasmPreprocessing(
            PreprocessingError::MissingMemorySection,
        ))
    }

    fn try_get_module(&self) -> Result<&Module, ExecError> {
        self.module.as_ref().ok_or(ExecError::WasmPreprocessing(
            PreprocessingError::MissingModule,
        ))
    }

    fn try_get_stack(&self) -> Result<&RuntimeStack, ExecError> {
        self.stack.as_ref().ok_or(ExecError::MissingRuntimeStack)
    }

    fn execute_contract(
        &mut self,
        identifier: CallContractIdentifier,
        entry_point_name: &str,
        args: RuntimeArgs,
    ) -> Result<CLValue, ExecError> {
        let (entity, entity_hash, package) = match identifier {
            CallContractIdentifier::Contract {
                contract_hash: entity_hash,
            } => {
                let entity_key = if self.context.is_system_addressable_entity(&entity_hash)? {
                    Key::addressable_entity_key(EntityKindTag::System, entity_hash)
                } else {
                    Key::contract_entity_key(entity_hash)
                };

                let entity = if let Some(StoredValue::AddressableEntity(entity)) =
                    self.context.read_gs(&entity_key)?
                {
                    entity
                } else {
                    self.migrate_contract_and_contract_package(entity_hash)?
                };

                let package = Key::from(entity.package_hash());

                let package: Package = self.context.read_gs_typed(&package)?;

                // System contract hashes are disabled at upgrade point
                let is_calling_system_contract = self.is_system_contract(entity_hash)?;

                // Check if provided contract hash is disabled
                let is_contract_enabled = package.is_entity_enabled(&entity_hash);

                if !is_calling_system_contract && !is_contract_enabled {
                    return Err(ExecError::DisabledEntity(entity_hash));
                }

                (entity, entity_hash, package)
            }
            CallContractIdentifier::ContractPackage {
                contract_package_hash,
                version,
            } => {
                let package = self.context.get_package(contract_package_hash)?;

                let entity_version_key = match version {
                    Some(version) => EntityVersionKey::new(
                        self.context.protocol_version().value().major,
                        version,
                    ),
                    None => match package.current_entity_version() {
                        Some(v) => v,
                        None => {
                            return Err(ExecError::NoActiveEntityVersions(contract_package_hash));
                        }
                    },
                };

                if package.is_version_missing(entity_version_key) {
                    return Err(ExecError::MissingEntityVersion(entity_version_key));
                }

                if !package.is_version_enabled(entity_version_key) {
                    return Err(ExecError::DisabledEntityVersion(entity_version_key));
                }

                let entity_hash = package
                    .lookup_entity_hash(entity_version_key)
                    .copied()
                    .ok_or(ExecError::MissingEntityVersion(entity_version_key))?;

                let entity_key = if self.context.is_system_addressable_entity(&entity_hash)? {
                    Key::addressable_entity_key(EntityKindTag::System, entity_hash)
                } else {
                    Key::contract_entity_key(entity_hash)
                };

                let entity = if let Some(StoredValue::AddressableEntity(entity)) =
                    self.context.read_gs(&entity_key)?
                {
                    entity
                } else {
                    self.migrate_contract_and_contract_package(entity_hash)?
                };

                (entity, entity_hash, package)
            }
        };

        if let EntityKind::Account(_) = entity.kind() {
            return Err(ExecError::InvalidContext);
        }

        let protocol_version = self.context.protocol_version();

        // Check for major version compatibility before calling
        if !entity.is_compatible_protocol_version(protocol_version) {
            return Err(ExecError::IncompatibleProtocolMajorVersion {
                expected: protocol_version.value().major,
                actual: entity.protocol_version().value().major,
            });
        }

        let entry_point = entity
            .entry_point(entry_point_name)
            .cloned()
            .ok_or_else(|| ExecError::NoSuchMethod(entry_point_name.to_owned()))?;

        let entry_point_type = entry_point.entry_point_type();

        if entry_point_type.is_invalid_context() {
            return Err(ExecError::InvalidContext);
        }

        // Get contract entry point hash
        // if public, allowed
        // if not public, restricted to user group access
        // if abstract, not allowed
        self.validate_entry_point_access(&package, entry_point_name, entry_point.access())?;

        if self.context.engine_config().strict_argument_checking() {
            let entry_point_args_lookup: BTreeMap<&str, &Parameter> = entry_point
                .args()
                .iter()
                .map(|param| (param.name(), param))
                .collect();

            let args_lookup: BTreeMap<&str, &NamedArg> = args
                .named_args()
                .map(|named_arg| (named_arg.name(), named_arg))
                .collect();

            // variable ensure args type(s) match defined args of entry point
            for (param_name, param) in entry_point_args_lookup {
                if let Some(named_arg) = args_lookup.get(param_name) {
                    if param.cl_type() != named_arg.cl_value().cl_type() {
                        return Err(ExecError::type_mismatch(
                            param.cl_type().clone(),
                            named_arg.cl_value().cl_type().clone(),
                        ));
                    }
                } else if !param.cl_type().is_option() {
                    return Err(ExecError::MissingArgument {
                        name: param.name().to_string(),
                    });
                }
            }
        }

        if !self
            .context
            .engine_config()
            .administrative_accounts()
            .is_empty()
            && !package.is_entity_enabled(&entity_hash)
            && !self.context.is_system_addressable_entity(&entity_hash)?
        {
            return Err(ExecError::DisabledEntity(entity_hash));
        }

        // if session the caller's context
        // else the called contract's context
        let context_entity_hash =
            self.get_context_key_for_contract_call(entity_hash, &entry_point)?;

        let (should_attenuate_urefs, should_validate_urefs) = {
            // Determines if this call originated from the system account based on a first
            // element of the call stack.
            let is_system_account =
                self.context.get_caller() == PublicKey::System.to_account_hash();
            // Is the immediate caller a system contract, such as when the auction calls the mint.
            let is_caller_system_contract =
                self.is_system_contract(self.context.access_rights().context_key())?;
            // Checks if the contract we're about to call is a system contract.
            let is_calling_system_contract = self.is_system_contract(context_entity_hash)?;
            // uref attenuation is necessary in the following circumstances:
            //   the originating account (aka the caller) is not the system account and
            //   the immediate caller is either a normal account or a normal contract and
            //   the target contract about to be called is a normal contract
            let should_attenuate_urefs =
                !is_system_account && !is_caller_system_contract && !is_calling_system_contract;
            let should_validate_urefs = !is_caller_system_contract || !is_calling_system_contract;
            (should_attenuate_urefs, should_validate_urefs)
        };
        let runtime_args = if should_attenuate_urefs {
            // Main purse URefs should be attenuated only when a non-system contract is executed by
            // a non-system account to avoid possible phishing attack scenarios.
            utils::attenuate_uref_in_args(
                args,
                self.context.entity().main_purse().addr(),
                AccessRights::WRITE,
            )?
        } else {
            args
        };

        let extended_access_rights = {
            let mut all_urefs = vec![];
            for arg in runtime_args.to_values() {
                let urefs = utils::extract_urefs(arg)?;
                if should_validate_urefs {
                    for uref in &urefs {
                        self.context.validate_uref(uref)?;
                    }
                }
                all_urefs.extend(urefs);
            }
            all_urefs
        };

<<<<<<< HEAD
        let entity_addr = EntityAddr::new_of_kind(entity.kind(), entity_hash.value());
=======
        let entity_addr = entity.entity_addr(entity_hash);
>>>>>>> 67ad52e5

        let entity_named_keys = self
            .context
            .state()
            .borrow_mut()
            .get_named_keys(entity_addr)?;

        let access_rights = {
            let mut access_rights = entity.extract_access_rights(entity_hash, &entity_named_keys);
            access_rights.extend(&extended_access_rights);
            access_rights
        };

        let stack = {
            let mut stack = self.try_get_stack()?.clone();

            stack.push(Caller::entity(entity.package_hash(), entity_hash))?;

            stack
        };

        if let EntityKind::System(system_contract_type) = entity.kind() {
            let entry_point_name = entry_point.name();

            match system_contract_type {
                SystemEntityType::Mint => {
                    return self.call_host_mint(
                        entry_point_name,
                        &runtime_args,
                        access_rights,
                        stack,
                    );
                }
                SystemEntityType::HandlePayment => {
                    return self.call_host_handle_payment(
                        entry_point_name,
                        &runtime_args,
                        access_rights,
                        stack,
                    );
                }
                SystemEntityType::Auction => {
                    return self.call_host_auction(
                        entry_point_name,
                        &runtime_args,
                        access_rights,
                        stack,
                    );
                }
                // Not callable
                SystemEntityType::StandardPayment => {}
            }
        }

        let module: Module = {
            let byte_code_addr = entity.byte_code_addr();

            let byte_code_key = match entity.kind() {
                EntityKind::System(_) | EntityKind::Account(_) => {
                    Key::ByteCode(ByteCodeAddr::Empty)
                }
                EntityKind::SmartContract => {
                    Key::ByteCode(ByteCodeAddr::new_wasm_addr(byte_code_addr))
                }
            };

            let byte_code: ByteCode = match self.context.read_gs(&byte_code_key)? {
                Some(StoredValue::ByteCode(byte_code)) => byte_code,
                Some(_) => return Err(ExecError::InvalidByteCode(entity.byte_code_hash())),
                None => return Err(ExecError::KeyNotFound(byte_code_key)),
            };

            casper_wasm::deserialize_buffer(byte_code.bytes())?
        };

        let entity_tag = entity.kind().tag();

        let mut named_keys = entity_named_keys;

        let context_entity_key = Key::addressable_entity_key(entity_tag, entity_hash);

        let context = self.context.new_from_self(
            context_entity_key,
            entry_point.entry_point_type(),
            &mut named_keys,
            access_rights,
            runtime_args,
        );

        let (instance, memory) = utils::instance_and_memory(
            module.clone(),
            self.context.protocol_version(),
            self.context.engine_config(),
        )?;
        let runtime = &mut Runtime::new_invocation_runtime(self, context, module, memory, stack);
        let result = instance.invoke_export(entry_point.name(), &[], runtime);
        // The `runtime`'s context was initialized with our counter from before the call and any gas
        // charged by the sub-call was added to its counter - so let's copy the correct value of the
        // counter from there to our counter. Do the same for the message cost tracking.
        self.context.set_gas_counter(runtime.context.gas_counter());
        self.context
            .set_emit_message_cost(runtime.context.emit_message_cost());
        let transfers = self.context.transfers_mut();
        *transfers = runtime.context.transfers().to_owned();

        return match result {
            Ok(_) => {
                // If `Ok` and the `host_buffer` is `None`, the contract's execution succeeded but
                // did not explicitly call `runtime::ret()`.  Treat as though the
                // execution returned the unit type `()` as per Rust functions which
                // don't specify a return value.
                self.context
                    .set_remaining_spending_limit(runtime.context.remaining_spending_limit());
                Ok(runtime.take_host_buffer().unwrap_or(CLValue::from_t(())?))
            }
            Err(error) => {
                #[cfg(feature = "test-support")]
                dump_runtime_stack_info(
                    instance,
                    self.context.engine_config().wasm_config().max_stack_height,
                );
                if let Some(host_error) = error.as_host_error() {
                    // If the "error" was in fact a trap caused by calling `ret` then this is normal
                    // operation and we should return the value captured in the Runtime result
                    // field.
                    let downcasted_error = host_error.downcast_ref::<ExecError>();
                    match downcasted_error {
                        Some(ExecError::Ret(ref ret_urefs)) => {
                            // Insert extra urefs returned from call.
                            // Those returned URef's are guaranteed to be valid as they were already
                            // validated in the `ret` call inside context we ret from.
                            self.context.access_rights_extend(ret_urefs);

                            // Stored contracts are expected to always call a `ret` function,
                            // otherwise it's an error.
                            return runtime
                                .take_host_buffer()
                                .ok_or(ExecError::ExpectedReturnValue);
                        }
                        Some(error) => return Err(error.clone()),
                        None => return Err(ExecError::Interpreter(host_error.to_string())),
                    }
                }
                Err(ExecError::Interpreter(error.into()))
            }
        };
    }

    fn call_contract_host_buffer(
        &mut self,
        contract_hash: AddressableEntityHash,
        entry_point_name: &str,
        args_bytes: &[u8],
        result_size_ptr: u32,
    ) -> Result<Result<(), ApiError>, ExecError> {
        // Exit early if the host buffer is already occupied
        if let Err(err) = self.check_host_buffer() {
            return Ok(Err(err));
        }
        let args: RuntimeArgs = bytesrepr::deserialize_from_slice(args_bytes)?;
        let result = self.call_contract(contract_hash, entry_point_name, args)?;
        self.manage_call_contract_host_buffer(result_size_ptr, result)
    }

    fn call_versioned_contract_host_buffer(
        &mut self,
        contract_package_hash: PackageHash,
        contract_version: Option<EntityVersion>,
        entry_point_name: String,
        args_bytes: &[u8],
        result_size_ptr: u32,
    ) -> Result<Result<(), ApiError>, ExecError> {
        // Exit early if the host buffer is already occupied
        if let Err(err) = self.check_host_buffer() {
            return Ok(Err(err));
        }
        let args: RuntimeArgs = bytesrepr::deserialize_from_slice(args_bytes)?;
        let result = self.call_versioned_contract(
            contract_package_hash,
            contract_version,
            entry_point_name,
            args,
        )?;
        self.manage_call_contract_host_buffer(result_size_ptr, result)
    }

    fn check_host_buffer(&mut self) -> Result<(), ApiError> {
        if !self.can_write_to_host_buffer() {
            Err(ApiError::HostBufferFull)
        } else {
            Ok(())
        }
    }

    fn manage_call_contract_host_buffer(
        &mut self,
        result_size_ptr: u32,
        result: CLValue,
    ) -> Result<Result<(), ApiError>, ExecError> {
        let result_size: u32 = match result.inner_bytes().len().try_into() {
            Ok(value) => value,
            Err(_) => return Ok(Err(ApiError::OutOfMemory)),
        };

        // leave the host buffer set to `None` if there's nothing to write there
        if result_size != 0 {
            if let Err(error) = self.write_host_buffer(result) {
                return Ok(Err(error));
            }
        }

        let result_size_bytes = result_size.to_le_bytes(); // Wasm is little-endian
        if let Err(error) = self
            .try_get_memory()?
            .set(result_size_ptr, &result_size_bytes)
        {
            return Err(ExecError::Interpreter(error.into()));
        }

        Ok(Ok(()))
    }

    fn load_named_keys(
        &mut self,
        total_keys_ptr: u32,
        result_size_ptr: u32,
    ) -> Result<Result<(), ApiError>, Trap> {
        if !self.can_write_to_host_buffer() {
            // Exit early if the host buffer is already occupied
            return Ok(Err(ApiError::HostBufferFull));
        }

        let total_keys: u32 = match self.context.named_keys().len().try_into() {
            Ok(value) => value,
            Err(_) => return Ok(Err(ApiError::OutOfMemory)),
        };

        let total_keys_bytes = total_keys.to_le_bytes();
        if let Err(error) = self
            .try_get_memory()?
            .set(total_keys_ptr, &total_keys_bytes)
        {
            return Err(ExecError::Interpreter(error.into()).into());
        }

        if total_keys == 0 {
            // No need to do anything else, we leave host buffer empty.
            return Ok(Ok(()));
        }

        let named_keys =
            CLValue::from_t(self.context.named_keys().clone()).map_err(ExecError::CLValue)?;

        let length: u32 = match named_keys.inner_bytes().len().try_into() {
            Ok(value) => value,
            Err(_) => return Ok(Err(ApiError::BufferTooSmall)),
        };

        if let Err(error) = self.write_host_buffer(named_keys) {
            return Ok(Err(error));
        }

        let length_bytes = length.to_le_bytes();
        if let Err(error) = self.try_get_memory()?.set(result_size_ptr, &length_bytes) {
            return Err(ExecError::Interpreter(error.into()).into());
        }

        Ok(Ok(()))
    }

    fn create_contract_package(
        &mut self,
        is_locked: PackageStatus,
    ) -> Result<(Package, URef), ExecError> {
        let access_key = self.context.new_unit_uref()?;
        let contract_package = Package::new(
            access_key,
            EntityVersions::new(),
            BTreeSet::new(),
            Groups::new(),
            is_locked,
        );

        Ok((contract_package, access_key))
    }

    fn create_contract_package_at_hash(
        &mut self,
        lock_status: PackageStatus,
    ) -> Result<([u8; 32], [u8; 32]), ExecError> {
        let addr = self.context.new_hash_address()?;
        let (contract_package, access_key) = self.create_contract_package(lock_status)?;
        self.context
            .metered_write_gs_unsafe(Key::Package(addr), contract_package)?;
        Ok((addr, access_key.addr()))
    }

    fn create_contract_user_group(
        &mut self,
        contract_package_hash: PackageHash,
        label: String,
        num_new_urefs: u32,
        mut existing_urefs: BTreeSet<URef>,
        output_size_ptr: u32,
    ) -> Result<Result<(), ApiError>, ExecError> {
        let mut contract_package: Package =
            self.context.get_validated_package(contract_package_hash)?;

        let groups = contract_package.groups_mut();
        let new_group = Group::new(label);

        // Ensure group does not already exist
        if groups.contains(&new_group) {
            return Ok(Err(addressable_entity::Error::GroupAlreadyExists.into()));
        }

        // Ensure there are not too many groups
        if groups.len() >= (addressable_entity::MAX_GROUPS as usize) {
            return Ok(Err(addressable_entity::Error::MaxGroupsExceeded.into()));
        }

        // Ensure there are not too many urefs
        let total_urefs: usize =
            groups.total_urefs() + (num_new_urefs as usize) + existing_urefs.len();
        if total_urefs > addressable_entity::MAX_TOTAL_UREFS {
            let err = addressable_entity::Error::MaxTotalURefsExceeded;
            return Ok(Err(ApiError::ContractHeader(err as u8)));
        }

        // Proceed with creating user group
        let mut new_urefs = Vec::with_capacity(num_new_urefs as usize);
        for _ in 0..num_new_urefs {
            let u = self.context.new_unit_uref()?;
            new_urefs.push(u);
        }

        for u in new_urefs.iter().cloned() {
            existing_urefs.insert(u);
        }
        groups.insert(new_group, existing_urefs);

        // check we can write to the host buffer
        if let Err(err) = self.check_host_buffer() {
            return Ok(Err(err));
        }
        // create CLValue for return value
        let new_urefs_value = CLValue::from_t(new_urefs)?;
        let value_size = new_urefs_value.inner_bytes().len();
        // write return value to buffer
        if let Err(err) = self.write_host_buffer(new_urefs_value) {
            return Ok(Err(err));
        }
        // Write return value size to output location
        let output_size_bytes = value_size.to_le_bytes(); // Wasm is little-endian
        if let Err(error) = self
            .try_get_memory()?
            .set(output_size_ptr, &output_size_bytes)
        {
            return Err(ExecError::Interpreter(error.into()));
        }

        // Write updated package to the global state
        self.context
            .metered_write_gs_unsafe(contract_package_hash, contract_package)?;

        Ok(Ok(()))
    }

    fn add_session_version(
        &mut self,
        entry_points: EntryPoints,
    ) -> Result<Result<(), ApiError>, ExecError> {
        if !self.context.entity().is_account_kind() {
            return Err(ExecError::InvalidContext);
        }

        let package_hash = self.context.entity().package_hash();

        let package = self.context.get_package(package_hash)?;

        let byte_code_hash = self.context.new_hash_address()?;

        let byte_code = {
            let module_bytes = self.get_module_from_entry_points(&entry_points)?;
            ByteCode::new(ByteCodeKind::V1CasperWasm, module_bytes)
        };

        let entity_hash =
            if let Some(entity_hash) = self.context.get_entity_key().into_entity_hash() {
                entity_hash
            } else {
                return Err(ExecError::UnexpectedKeyVariant(
                    self.context.get_entity_key(),
                ));
            };

        let entity = self.context.entity().clone();

        let updated_session_entity =
            entity.update_session_entity(ByteCodeHash::new(byte_code_hash), entry_points);

        self.context.metered_write_gs_unsafe(
            Key::ByteCode(ByteCodeAddr::new_wasm_addr(byte_code_hash)),
            byte_code,
        )?;

        let entity_kind = updated_session_entity.kind();

        if entity_kind != EntityKind::SmartContract {
            return Err(ExecError::InvalidContext);
        }

        let entity_addr = EntityAddr::new_smart_contract(entity_hash.value());

        self.context
            .metered_write_gs_unsafe(Key::AddressableEntity(entity_addr), updated_session_entity)?;

        self.context
            .metered_write_gs_unsafe(package_hash, package)?;

        Ok(Ok(()))
    }

    #[allow(clippy::too_many_arguments)]
    fn add_contract_version(
        &mut self,
        package_hash: PackageHash,
        version_ptr: u32,
        entry_points: EntryPoints,
        mut named_keys: NamedKeys,
        message_topics: BTreeMap<String, MessageTopicOperation>,
        output_ptr: u32,
    ) -> Result<Result<(), ApiError>, ExecError> {
        if !self.context.allow_casper_add_contract_version() {
            return Ok(Err(ApiError::NotAllowedToAddContractVersion));
        }

        if entry_points.contains_stored_session() {
            return Err(ExecError::InvalidEntryPointType);
        }

        let mut package = self.context.get_package(package_hash)?;

        // Return an error if the contract is locked and has some version associated with it.
        if package.is_locked() {
            return Err(ExecError::LockedEntity(package_hash));
        }

        let (
            main_purse,
            previous_named_keys,
            action_thresholds,
            associated_keys,
            mut previous_message_topics,
        ) = self.new_version_entity_parts(&package)?;

        let max_topics_per_contract = self
            .context
            .engine_config()
            .wasm_config()
            .messages_limits()
            .max_topics_per_contract();

        let topics_to_add = message_topics
            .iter()
            .filter(|(_, operation)| match operation {
                MessageTopicOperation::Add => true,
            });
        // Check if registering the new topics would exceed the limit per contract
        if previous_message_topics.len() + topics_to_add.clone().count()
            > max_topics_per_contract as usize
        {
            return Ok(Err(ApiError::from(MessageTopicError::MaxTopicsExceeded)));
        }

        // Extend the previous topics with the newly added ones.
        for (new_topic, _) in topics_to_add {
            let topic_name_hash = crypto::blake2b(new_topic.as_bytes()).into();
            if let Err(e) = previous_message_topics.add_topic(new_topic.as_str(), topic_name_hash) {
                return Ok(Err(e.into()));
            }
        }

        // TODO: EE-1032 - Implement different ways of carrying on existing named keys.
        named_keys.append(previous_named_keys);

        let byte_code_hash = self.context.new_hash_address()?;

        let entity_hash = self.context.new_hash_address()?;

        let protocol_version = self.context.protocol_version();

        let insert_contract_result =
            package.insert_entity_version(protocol_version.value().major, entity_hash.into());

        let byte_code = {
            let module_bytes = self.get_module_from_entry_points(&entry_points)?;
            ByteCode::new(ByteCodeKind::V1CasperWasm, module_bytes)
        };

        self.context.metered_write_gs_unsafe(
            Key::ByteCode(ByteCodeAddr::new_wasm_addr(byte_code_hash)),
            byte_code,
        )?;

        let entity_addr = EntityAddr::new_smart_contract(entity_hash);

        let entity_key = Key::AddressableEntity(entity_addr);

        // Is this still valid??
        // TODO: EE-1032 - Implement different ways of carrying on existing named keys.
        self.context.write_named_keys(entity_addr, named_keys)?;

        let entity = AddressableEntity::new(
            package_hash,
            byte_code_hash.into(),
            entry_points,
            protocol_version,
            main_purse,
            associated_keys,
            action_thresholds,
            previous_message_topics.clone(),
            EntityKind::SmartContract,
        );

        self.context.metered_write_gs_unsafe(entity_key, entity)?;
        self.context
            .metered_write_gs_unsafe(package_hash, package)?;

        for (_, topic_hash) in previous_message_topics.iter() {
            let topic_key = Key::message_topic(entity_hash.into(), *topic_hash);
            let summary = StoredValue::MessageTopic(MessageTopicSummary::new(
                0,
                self.context.get_blocktime(),
            ));
            self.context.metered_write_gs_unsafe(topic_key, summary)?;
        }

        // set return values to buffer
        {
            let hash_bytes = match entity_hash.to_bytes() {
                Ok(bytes) => bytes,
                Err(error) => return Ok(Err(error.into())),
            };

            // Set serialized hash bytes into the output buffer
            if let Err(error) = self.try_get_memory()?.set(output_ptr, &hash_bytes) {
                return Err(ExecError::Interpreter(error.into()));
            }

            // Set version into VM shared memory
            let version_value: u32 = insert_contract_result.entity_version();
            let version_bytes = version_value.to_le_bytes();
            if let Err(error) = self.try_get_memory()?.set(version_ptr, &version_bytes) {
                return Err(ExecError::Interpreter(error.into()));
            }
        }

        Ok(Ok(()))
    }

    fn new_version_entity_parts(
        &mut self,
        package: &Package,
    ) -> Result<
        (
            URef,
            NamedKeys,
            ActionThresholds,
            AssociatedKeys,
            MessageTopics,
        ),
        ExecError,
    > {
        if let Some(previous_entity_hash) = package.current_entity_hash() {
            let previous_entity_key = Key::contract_entity_key(previous_entity_hash);
            let (mut previous_entity, requires_purse_creation) =
                self.context.get_contract_entity(previous_entity_key)?;

            let action_thresholds = previous_entity.action_thresholds().clone();

            let associated_keys = previous_entity.associated_keys().clone();

            if !previous_entity.can_upgrade_with(self.context.authorization_keys()) {
                // Check if the calling entity must be grandfathered into the new
                // addressable entity format
                let account_hash = self.context.get_caller();
                let has_access = self.context.validate_uref(&package.access_key()).is_ok();

                if has_access && !associated_keys.contains_key(&account_hash) {
                    previous_entity.add_associated_key(
                        account_hash,
                        *action_thresholds.upgrade_management(),
                    )?;
                } else {
                    return Err(ExecError::UpgradeAuthorizationFailure);
                }
            }

            let main_purse = if !requires_purse_creation {
                self.create_purse()?
            } else {
                previous_entity.main_purse()
            };

            let associated_keys = previous_entity.associated_keys().clone();

            let previous_message_topics = previous_entity.message_topics().clone();

            let previous_named_keys = self.context.get_named_keys(previous_entity_key)?;

            return Ok((
                main_purse,
                previous_named_keys,
                action_thresholds,
                associated_keys,
                previous_message_topics,
            ));
        }

        Ok((
            self.create_purse()?,
            NamedKeys::new(),
            ActionThresholds::default(),
            AssociatedKeys::new(self.context.get_caller(), Weight::new(1)),
            MessageTopics::default(),
        ))
    }

    fn disable_contract_version(
        &mut self,
        contract_package_hash: PackageHash,
        contract_hash: AddressableEntityHash,
    ) -> Result<Result<(), ApiError>, ExecError> {
        let contract_package_key = contract_package_hash.into();
        self.context.validate_key(&contract_package_key)?;

        let mut contract_package: Package =
            self.context.get_validated_package(contract_package_hash)?;

        if contract_package.is_locked() {
            return Err(ExecError::LockedEntity(contract_package_hash));
        }

        if let Err(err) = contract_package.disable_entity_version(contract_hash) {
            return Ok(Err(err.into()));
        }

        self.context
            .metered_write_gs_unsafe(contract_package_key, contract_package)?;

        Ok(Ok(()))
    }

    fn enable_contract_version(
        &mut self,
        contract_package_hash: PackageHash,
        contract_hash: AddressableEntityHash,
    ) -> Result<Result<(), ApiError>, ExecError> {
        let contract_package_key = contract_package_hash.into();
        self.context.validate_key(&contract_package_key)?;

        let mut contract_package: Package =
            self.context.get_validated_package(contract_package_hash)?;

        if contract_package.is_locked() {
            return Err(ExecError::LockedEntity(contract_package_hash));
        }

        if let Err(err) = contract_package.enable_version(contract_hash) {
            return Ok(Err(err.into()));
        }

        self.context
            .metered_write_gs_unsafe(contract_package_key, contract_package)?;

        Ok(Ok(()))
    }

    /// Writes function address (`hash_bytes`) into the Wasm memory (at
    /// `dest_ptr` pointer).
    fn function_address(&mut self, hash_bytes: [u8; 32], dest_ptr: u32) -> Result<(), Trap> {
        self.try_get_memory()?
            .set(dest_ptr, &hash_bytes)
            .map_err(|e| ExecError::Interpreter(e.into()).into())
    }

    /// Generates new unforgable reference and adds it to the context's
    /// access_rights set.
    fn new_uref(&mut self, uref_ptr: u32, value_ptr: u32, value_size: u32) -> Result<(), Trap> {
        let cl_value = self.cl_value_from_mem(value_ptr, value_size)?; // read initial value from memory
        let uref = self.context.new_uref(StoredValue::CLValue(cl_value))?;
        self.try_get_memory()?
            .set(uref_ptr, &uref.into_bytes().map_err(ExecError::BytesRepr)?)
            .map_err(|e| ExecError::Interpreter(e.into()).into())
    }

    /// Writes `value` under `key` in GlobalState.
    fn write(
        &mut self,
        key_ptr: u32,
        key_size: u32,
        value_ptr: u32,
        value_size: u32,
    ) -> Result<(), Trap> {
        let key = self.key_from_mem(key_ptr, key_size)?;
        let cl_value = self.cl_value_from_mem(value_ptr, value_size)?;
        self.context
            .metered_write_gs(key, cl_value)
            .map_err(Into::into)
    }

    /// Records a transfer.
    fn record_transfer(
        &mut self,
        maybe_to: Option<AccountHash>,
        source: URef,
        target: URef,
        amount: U512,
        id: Option<u64>,
    ) -> Result<(), ExecError> {
        if self.context.get_entity_key() != self.context.get_system_entity_key(MINT)? {
            return Err(ExecError::InvalidContext);
        }

        if self.context.phase() != Phase::Session {
            return Ok(());
        }

        let transfer_addr = self.context.new_transfer_addr()?;
        // TODO - update once decision is made on recording transfers.
        let txn_hash = self.context.get_transaction_hash();
        let from = InitiatorAddr::AccountHash(self.context.get_caller());
        let fee = Gas::zero(); // TODO
        let transfer = Transfer::V2(TransferV2::new(
            txn_hash, from, maybe_to, source, target, amount, fee, id,
        ));
        self.context.transfers_mut().push(transfer_addr);
        self.context
            .write_transfer(Key::Transfer(transfer_addr), transfer);
        Ok(())
    }

    /// Records given auction info at a given era id
    fn record_era_info(&mut self, era_info: EraInfo) -> Result<(), ExecError> {
        if self.context.get_caller() != PublicKey::System.to_account_hash() {
            return Err(ExecError::InvalidContext);
        }

        if self.context.get_entity_key() != self.context.get_system_entity_key(AUCTION)? {
            return Err(ExecError::InvalidContext);
        }

        if self.context.phase() != Phase::Session {
            return Ok(());
        }

        self.context.write_era_info(Key::EraSummary, era_info);

        Ok(())
    }

    /// Adds `value` to the cell that `key` points at.
    fn add(
        &mut self,
        key_ptr: u32,
        key_size: u32,
        value_ptr: u32,
        value_size: u32,
    ) -> Result<(), Trap> {
        let key = self.key_from_mem(key_ptr, key_size)?;
        let cl_value = self.cl_value_from_mem(value_ptr, value_size)?;
        self.context
            .metered_add_gs(key, cl_value)
            .map_err(Into::into)
    }

    /// Reads value from the GS living under key specified by `key_ptr` and
    /// `key_size`. Wasm and host communicate through memory that Wasm
    /// module exports. If contract wants to pass data to the host, it has
    /// to tell it [the host] where this data lives in the exported memory
    /// (pass its pointer and length).
    fn read(
        &mut self,
        key_ptr: u32,
        key_size: u32,
        output_size_ptr: u32,
    ) -> Result<Result<(), ApiError>, Trap> {
        if !self.can_write_to_host_buffer() {
            // Exit early if the host buffer is already occupied
            return Ok(Err(ApiError::HostBufferFull));
        }

        let key = self.key_from_mem(key_ptr, key_size)?;
        let cl_value = match self.context.read_gs(&key)? {
            Some(stored_value) => {
                CLValue::try_from(stored_value).map_err(ExecError::TypeMismatch)?
            }
            None => return Ok(Err(ApiError::ValueNotFound)),
        };

        let value_size: u32 = match cl_value.inner_bytes().len().try_into() {
            Ok(value) => value,
            Err(_) => return Ok(Err(ApiError::BufferTooSmall)),
        };

        if let Err(error) = self.write_host_buffer(cl_value) {
            return Ok(Err(error));
        }

        let value_bytes = value_size.to_le_bytes(); // Wasm is little-endian
        if let Err(error) = self.try_get_memory()?.set(output_size_ptr, &value_bytes) {
            return Err(ExecError::Interpreter(error.into()).into());
        }

        Ok(Ok(()))
    }

    /// Reverts contract execution with a status specified.
    fn revert(&mut self, status: u32) -> Trap {
        ExecError::Revert(status.into()).into()
    }

    /// Checks if a caller can manage its own associated keys and thresholds.
    ///
    /// On some private chains with administrator keys configured this requires that the caller is
    /// an admin to be able to manage its own keys. If the caller is not an administrator then the
    /// deploy has to be signed by an administrator.
    fn can_manage_keys(&self) -> bool {
        if self
            .context
            .engine_config()
            .administrative_accounts()
            .is_empty()
        {
            // Public chain
            return self
                .context
                .entity()
                .can_manage_keys_with(self.context.authorization_keys());
        }

        if self
            .context
            .engine_config()
            .is_administrator(&self.context.get_caller())
        {
            return true;
        }

        // If caller is not an admin, check if deploy was co-signed by admin account.
        self.context.is_authorized_by_admin()
    }

    fn add_associated_key(
        &mut self,
        account_hash_ptr: u32,
        account_hash_size: usize,
        weight_value: u8,
    ) -> Result<i32, Trap> {
        let account_hash = {
            // Account hash as serialized bytes
            let source_serialized = self.bytes_from_mem(account_hash_ptr, account_hash_size)?;
            // Account hash deserialized
            let source: AccountHash = bytesrepr::deserialize_from_slice(source_serialized)
                .map_err(ExecError::BytesRepr)?;
            source
        };
        let weight = Weight::new(weight_value);

        if !self.can_manage_keys() {
            return Ok(AddKeyFailure::PermissionDenied as i32);
        }

        match self.context.add_associated_key(account_hash, weight) {
            Ok(_) => Ok(0),
            // This relies on the fact that `AddKeyFailure` is represented as
            // i32 and first variant start with number `1`, so all other variants
            // are greater than the first one, so it's safe to assume `0` is success,
            // and any error is greater than 0.
            Err(ExecError::AddKeyFailure(e)) => Ok(e as i32),
            // Any other variant just pass as `Trap`
            Err(e) => Err(e.into()),
        }
    }

    fn remove_associated_key(
        &mut self,
        account_hash_ptr: u32,
        account_hash_size: usize,
    ) -> Result<i32, Trap> {
        let account_hash = {
            // Account hash as serialized bytes
            let source_serialized = self.bytes_from_mem(account_hash_ptr, account_hash_size)?;
            // Account hash deserialized
            let source: AccountHash = bytesrepr::deserialize_from_slice(source_serialized)
                .map_err(ExecError::BytesRepr)?;
            source
        };

        if !self.can_manage_keys() {
            return Ok(RemoveKeyFailure::PermissionDenied as i32);
        }

        match self.context.remove_associated_key(account_hash) {
            Ok(_) => Ok(0),
            Err(ExecError::RemoveKeyFailure(e)) => Ok(e as i32),
            Err(e) => Err(e.into()),
        }
    }

    fn update_associated_key(
        &mut self,
        account_hash_ptr: u32,
        account_hash_size: usize,
        weight_value: u8,
    ) -> Result<i32, Trap> {
        let account_hash = {
            // Account hash as serialized bytes
            let source_serialized = self.bytes_from_mem(account_hash_ptr, account_hash_size)?;
            // Account hash deserialized
            let source: AccountHash = bytesrepr::deserialize_from_slice(source_serialized)
                .map_err(ExecError::BytesRepr)?;
            source
        };
        let weight = Weight::new(weight_value);

        if !self.can_manage_keys() {
            return Ok(UpdateKeyFailure::PermissionDenied as i32);
        }

        match self.context.update_associated_key(account_hash, weight) {
            Ok(_) => Ok(0),
            // This relies on the fact that `UpdateKeyFailure` is represented as
            // i32 and first variant start with number `1`, so all other variants
            // are greater than the first one, so it's safe to assume `0` is success,
            // and any error is greater than 0.
            Err(ExecError::UpdateKeyFailure(e)) => Ok(e as i32),
            // Any other variant just pass as `Trap`
            Err(e) => Err(e.into()),
        }
    }

    fn set_action_threshold(
        &mut self,
        action_type_value: u32,
        threshold_value: u8,
    ) -> Result<i32, Trap> {
        if !self.can_manage_keys() {
            return Ok(SetThresholdFailure::PermissionDeniedError as i32);
        }

        match ActionType::try_from(action_type_value) {
            Ok(action_type) => {
                let threshold = Weight::new(threshold_value);
                match self.context.set_action_threshold(action_type, threshold) {
                    Ok(_) => Ok(0),
                    Err(ExecError::SetThresholdFailure(e)) => Ok(e as i32),
                    Err(error) => Err(error.into()),
                }
            }
            Err(_) => Err(Trap::Code(TrapCode::Unreachable)),
        }
    }

    /// Looks up the public mint contract key in the context's protocol data.
    ///
    /// Returned URef is already attenuated depending on the calling account.
    fn get_mint_contract(&self) -> Result<AddressableEntityHash, ExecError> {
        self.context.get_system_contract(MINT)
    }

    /// Looks up the public handle payment contract key in the context's protocol data.
    ///
    /// Returned URef is already attenuated depending on the calling account.
    fn get_handle_payment_contract(&self) -> Result<AddressableEntityHash, ExecError> {
        self.context.get_system_contract(HANDLE_PAYMENT)
    }

    /// Looks up the public standard payment contract key in the context's protocol data.
    ///
    /// Returned URef is already attenuated depending on the calling account.
    fn get_standard_payment_contract(&self) -> Result<AddressableEntityHash, ExecError> {
        self.context.get_system_contract(STANDARD_PAYMENT)
    }

    /// Looks up the public auction contract key in the context's protocol data.
    ///
    /// Returned URef is already attenuated depending on the calling account.
    fn get_auction_contract(&self) -> Result<AddressableEntityHash, ExecError> {
        self.context.get_system_contract(AUCTION)
    }

    /// Calls the `read_base_round_reward` method on the mint contract at the given mint
    /// contract key
    fn mint_read_base_round_reward(
        &mut self,
        mint_contract_hash: AddressableEntityHash,
    ) -> Result<U512, ExecError> {
        let gas_counter = self.gas_counter();
        let call_result = self.call_contract(
            mint_contract_hash,
            mint::METHOD_READ_BASE_ROUND_REWARD,
            RuntimeArgs::default(),
        );
        self.set_gas_counter(gas_counter);

        let reward = call_result?.into_t()?;
        Ok(reward)
    }

    /// Calls the `mint` method on the mint contract at the given mint
    /// contract key
    fn mint_mint(
        &mut self,
        mint_contract_hash: AddressableEntityHash,
        amount: U512,
    ) -> Result<URef, ExecError> {
        let gas_counter = self.gas_counter();
        let runtime_args = {
            let mut runtime_args = RuntimeArgs::new();
            runtime_args.insert(mint::ARG_AMOUNT, amount)?;
            runtime_args
        };
        let call_result = self.call_contract(mint_contract_hash, mint::METHOD_MINT, runtime_args);
        self.set_gas_counter(gas_counter);

        let result: Result<URef, mint::Error> = call_result?.into_t()?;
        Ok(result.map_err(system::Error::from)?)
    }

    /// Calls the `reduce_total_supply` method on the mint contract at the given mint
    /// contract key
    fn mint_reduce_total_supply(
        &mut self,
        mint_contract_hash: AddressableEntityHash,
        amount: U512,
    ) -> Result<(), ExecError> {
        let gas_counter = self.gas_counter();
        let runtime_args = {
            let mut runtime_args = RuntimeArgs::new();
            runtime_args.insert(mint::ARG_AMOUNT, amount)?;
            runtime_args
        };
        let call_result = self.call_contract(
            mint_contract_hash,
            mint::METHOD_REDUCE_TOTAL_SUPPLY,
            runtime_args,
        );
        self.set_gas_counter(gas_counter);

        let result: Result<(), mint::Error> = call_result?.into_t()?;
        Ok(result.map_err(system::Error::from)?)
    }

    /// Calls the "create" method on the mint contract at the given mint
    /// contract key
    fn mint_create(
        &mut self,
        mint_contract_hash: AddressableEntityHash,
    ) -> Result<URef, ExecError> {
        let result =
            self.call_contract(mint_contract_hash, mint::METHOD_CREATE, RuntimeArgs::new());
        let purse = result?.into_t()?;
        Ok(purse)
    }

    fn create_purse(&mut self) -> Result<URef, ExecError> {
        let _scoped_host_function_flag = self.host_function_flag.enter_host_function_scope();
        self.mint_create(self.get_mint_contract()?)
    }

    /// Calls the "transfer" method on the mint contract at the given mint
    /// contract key
    fn mint_transfer(
        &mut self,
        mint_contract_hash: AddressableEntityHash,
        to: Option<AccountHash>,
        source: URef,
        target: URef,
        amount: U512,
        id: Option<u64>,
    ) -> Result<Result<(), mint::Error>, ExecError> {
        self.context.validate_uref(&source)?;

        let args_values = {
            let mut runtime_args = RuntimeArgs::new();
            runtime_args.insert(mint::ARG_TO, to)?;
            runtime_args.insert(mint::ARG_SOURCE, source)?;
            runtime_args.insert(mint::ARG_TARGET, target)?;
            runtime_args.insert(mint::ARG_AMOUNT, amount)?;
            runtime_args.insert(mint::ARG_ID, id)?;
            runtime_args
        };

        let gas_counter = self.gas_counter();
        let call_result =
            self.call_contract(mint_contract_hash, mint::METHOD_TRANSFER, args_values);
        self.set_gas_counter(gas_counter);

        Ok(call_result?.into_t()?)
    }

    /// Creates a new account at a given public key, transferring a given amount
    /// of motes from the given source purse to the new account's purse.
    fn transfer_to_new_account(
        &mut self,
        source: URef,
        target: AccountHash,
        amount: U512,
        id: Option<u64>,
    ) -> Result<TransferResult, ExecError> {
        let mint_contract_hash = self.get_mint_contract()?;

        let allow_unrestricted_transfers =
            self.context.engine_config().allow_unrestricted_transfers();

        if !allow_unrestricted_transfers
            && self.context.get_caller() != PublicKey::System.to_account_hash()
            && !self
                .context
                .engine_config()
                .is_administrator(&self.context.get_caller())
            && !self.context.engine_config().is_administrator(&target)
        {
            return Err(ExecError::DisabledUnrestrictedTransfers);
        }

        let holds_epoch = Some(self.holds_epoch());
        // A precondition check that verifies that the transfer can be done
        // as the source purse has enough funds to cover the transfer.
        if amount
            > self
                .available_balance(source, holds_epoch)?
                .unwrap_or_default()
        {
            return Ok(Err(mint::Error::InsufficientFunds.into()));
        }

        let target_purse = self.mint_create(mint_contract_hash)?;

        if source == target_purse {
            return Ok(Err(mint::Error::EqualSourceAndTarget.into()));
        }

        let result = self.mint_transfer(
            mint_contract_hash,
            Some(target),
            source,
            target_purse.with_access_rights(AccessRights::ADD),
            amount,
            id,
        );

        // We granted a temporary access rights bit to newly created main purse as part of
        // `mint_create` call, and we need to remove it to avoid leakage of access rights.

        self.context
            .remove_access(target_purse.addr(), target_purse.access_rights());

        match result? {
            Ok(()) => {
                let protocol_version = self.context.protocol_version();
                let byte_code_hash = ByteCodeHash::default();
                let entity_hash = AddressableEntityHash::new(self.context.new_hash_address()?);
                let package_hash = PackageHash::new(self.context.new_hash_address()?);
                let main_purse = target_purse;
                let associated_keys = AssociatedKeys::new(target, Weight::new(1));
                let entry_points = EntryPoints::new();
                let message_topics = MessageTopics::default();

                let entity = AddressableEntity::new(
                    package_hash,
                    byte_code_hash,
                    entry_points,
                    protocol_version,
                    main_purse,
                    associated_keys,
                    ActionThresholds::default(),
                    message_topics,
                    EntityKind::Account(target),
                );

                let access_key = self.context.new_unit_uref()?;
                let package = {
                    let mut package = Package::new(
                        access_key,
                        EntityVersions::default(),
                        BTreeSet::default(),
                        Groups::default(),
                        PackageStatus::Locked,
                    );
                    package.insert_entity_version(protocol_version.value().major, entity_hash);
                    package
                };

                let entity_key: Key = entity.entity_key(entity_hash);

                self.context
                    .metered_write_gs_unsafe(entity_key, StoredValue::AddressableEntity(entity))?;

                let contract_package_key: Key = package_hash.into();

                self.context
                    .metered_write_gs_unsafe(contract_package_key, StoredValue::Package(package))?;

                let contract_by_account = CLValue::from_t(entity_key)?;

                let target_key = Key::Account(target);

                self.context.metered_write_gs_unsafe(
                    target_key,
                    StoredValue::CLValue(contract_by_account),
                )?;

                Ok(Ok(TransferredTo::NewAccount))
            }
            Err(mint_error) => Ok(Err(mint_error.into())),
        }
    }

    /// Transferring a given amount of motes from the given source purse to the
    /// new account's purse. Requires that the [`URef`]s have already
    /// been created by the mint contract (or are the genesis account's).
    fn transfer_to_existing_account(
        &mut self,
        to: Option<AccountHash>,
        source: URef,
        target: URef,
        amount: U512,
        id: Option<u64>,
    ) -> Result<TransferResult, ExecError> {
        let mint_contract_key = self.get_mint_contract()?;

        match self.mint_transfer(mint_contract_key, to, source, target, amount, id)? {
            Ok(()) => Ok(Ok(TransferredTo::ExistingAccount)),
            Err(error) => Ok(Err(error.into())),
        }
    }

    /// Transfers `amount` of motes from default purse of the account to
    /// `target` account. If that account does not exist, creates one.
    fn transfer_to_account(
        &mut self,
        target: AccountHash,
        amount: U512,
        id: Option<u64>,
    ) -> Result<TransferResult, ExecError> {
        let source = self.context.get_main_purse()?;
        self.transfer_from_purse_to_account_hash(source, target, amount, id)
    }

    /// Transfers `amount` of motes from `source` purse to `target` account.
    /// If that account does not exist, creates one.
    fn transfer_from_purse_to_account_hash(
        &mut self,
        source: URef,
        target: AccountHash,
        amount: U512,
        id: Option<u64>,
    ) -> Result<TransferResult, ExecError> {
        let _scoped_host_function_flag = self.host_function_flag.enter_host_function_scope();
        let target_key = Key::Account(target);

        // Look up the account at the given public key's address
        match self.context.read_gs(&target_key)? {
            None => {
                // If no account exists, create a new account and transfer the amount to its
                // purse.

                self.transfer_to_new_account(source, target, amount, id)
            }
            Some(StoredValue::CLValue(account)) => {
                // Attenuate the target main purse
                let entity_key = CLValue::into_t::<Key>(account)?;
                let target_uref = if let Some(StoredValue::AddressableEntity(entity)) =
                    self.context.read_gs(&entity_key)?
                {
                    entity.main_purse_add_only()
                } else {
                    let contract_hash = if let Some(entity_hash) = entity_key
                        .into_entity_hash_addr()
                        .map(AddressableEntityHash::new)
                    {
                        entity_hash
                    } else {
                        return Err(ExecError::UnexpectedKeyVariant(entity_key));
                    };
                    return Err(ExecError::InvalidEntity(contract_hash));
                };

                if source.with_access_rights(AccessRights::ADD) == target_uref {
                    return Ok(Ok(TransferredTo::ExistingAccount));
                }

                // Upsert ADD access to caller on target allowing deposit of motes; this will be
                // revoked after the transfer is completed if caller did not already have ADD access
                let granted_access = self.context.grant_access(target_uref);

                // If an account exists, transfer the amount to its purse
                let transfer_result = self.transfer_to_existing_account(
                    Some(target),
                    source,
                    target_uref,
                    amount,
                    id,
                );

                // Remove from caller temporarily granted ADD access on target.
                if let GrantedAccess::Granted {
                    uref_addr,
                    newly_granted_access_rights,
                } = granted_access
                {
                    self.context
                        .remove_access(uref_addr, newly_granted_access_rights)
                }
                transfer_result
            }
            Some(StoredValue::Account(account)) => {
                self.transfer_from_purse_to_account(source, &account, amount, id)
            }
            Some(_) => {
                // If some other value exists, return an error
                Err(ExecError::AccountNotFound(target_key))
            }
        }
    }

    fn transfer_from_purse_to_account(
        &mut self,
        source: URef,
        target_account: &Account,
        amount: U512,
        id: Option<u64>,
    ) -> Result<TransferResult, ExecError> {
        // Attenuate the target main purse
        let target_uref = target_account.main_purse_add_only();

        if source.with_access_rights(AccessRights::ADD) == target_uref {
            return Ok(Ok(TransferredTo::ExistingAccount));
        }

        // Grant ADD access to caller on target allowing deposit of motes; this will be
        // revoked after the transfer is completed if caller did not already have ADD access
        let granted_access = self.context.grant_access(target_uref);

        // If an account exists, transfer the amount to its purse
        let transfer_result = self.transfer_to_existing_account(
            Some(target_account.account_hash()),
            source,
            target_uref,
            amount,
            id,
        );

        // Remove from caller temporarily granted ADD access on target.
        if let GrantedAccess::Granted {
            uref_addr,
            newly_granted_access_rights,
        } = granted_access
        {
            self.context
                .remove_access(uref_addr, newly_granted_access_rights)
        }
        transfer_result
    }

    /// Transfers `amount` of motes from `source` purse to `target` purse.
    fn transfer_from_purse_to_purse(
        &mut self,
        source: URef,
        target: URef,
        amount: U512,
        id: Option<u64>,
    ) -> Result<Result<(), mint::Error>, ExecError> {
        self.context.validate_uref(&source)?;
        let mint_contract_key = self.get_mint_contract()?;
        match self.mint_transfer(mint_contract_key, None, source, target, amount, id)? {
            Ok(()) => Ok(Ok(())),
            Err(mint_error) => Ok(Err(mint_error)),
        }
    }

    fn available_balance(
        &mut self,
        purse: URef,
        holds_epoch: Option<u64>,
    ) -> Result<Option<U512>, ExecError> {
        match self.context.available_balance(&purse, holds_epoch) {
            Ok(motes) => Ok(Some(motes.value())),
            Err(err) => Err(err),
        }
    }

    fn get_balance_host_buffer(
        &mut self,
        purse_ptr: u32,
        purse_size: usize,
        output_size_ptr: u32,
    ) -> Result<Result<(), ApiError>, ExecError> {
        if !self.can_write_to_host_buffer() {
            // Exit early if the host buffer is already occupied
            return Ok(Err(ApiError::HostBufferFull));
        }

        let purse: URef = {
            let bytes = self.bytes_from_mem(purse_ptr, purse_size)?;
            match bytesrepr::deserialize_from_slice(bytes) {
                Ok(purse) => purse,
                Err(error) => return Ok(Err(error.into())),
            }
        };

        let balance = match self.available_balance(purse, Some(self.holds_epoch()))? {
            Some(balance) => balance,
            None => return Ok(Err(ApiError::InvalidPurse)),
        };

        let balance_cl_value = match CLValue::from_t(balance) {
            Ok(cl_value) => cl_value,
            Err(error) => return Ok(Err(error.into())),
        };

        let balance_size = balance_cl_value.inner_bytes().len() as i32;
        if let Err(error) = self.write_host_buffer(balance_cl_value) {
            return Ok(Err(error));
        }

        let balance_size_bytes = balance_size.to_le_bytes(); // Wasm is little-endian
        if let Err(error) = self
            .try_get_memory()?
            .set(output_size_ptr, &balance_size_bytes)
        {
            return Err(ExecError::Interpreter(error.into()));
        }

        Ok(Ok(()))
    }

    fn get_system_contract(
        &mut self,
        system_contract_index: u32,
        dest_ptr: u32,
        _dest_size: u32,
    ) -> Result<Result<(), ApiError>, Trap> {
        let contract_hash: AddressableEntityHash =
            match SystemEntityType::try_from(system_contract_index) {
                Ok(SystemEntityType::Mint) => self.get_mint_contract()?,
                Ok(SystemEntityType::HandlePayment) => self.get_handle_payment_contract()?,
                Ok(SystemEntityType::StandardPayment) => self.get_standard_payment_contract()?,
                Ok(SystemEntityType::Auction) => self.get_auction_contract()?,
                Err(error) => return Ok(Err(error)),
            };

        match self.try_get_memory()?.set(dest_ptr, contract_hash.as_ref()) {
            Ok(_) => Ok(Ok(())),
            Err(error) => Err(ExecError::Interpreter(error.into()).into()),
        }
    }

    /// If host_buffer set, clears the host_buffer and returns value, else None
    pub fn take_host_buffer(&mut self) -> Option<CLValue> {
        self.host_buffer.take()
    }

    /// Checks if a write to host buffer can happen.
    ///
    /// This will check if the host buffer is empty.
    fn can_write_to_host_buffer(&self) -> bool {
        self.host_buffer.is_none()
    }

    /// Overwrites data in host buffer only if it's in empty state
    fn write_host_buffer(&mut self, data: CLValue) -> Result<(), ApiError> {
        match self.host_buffer {
            Some(_) => return Err(ApiError::HostBufferFull),
            None => self.host_buffer = Some(data),
        }
        Ok(())
    }

    fn read_host_buffer(
        &mut self,
        dest_ptr: u32,
        dest_size: usize,
        bytes_written_ptr: u32,
    ) -> Result<Result<(), ApiError>, ExecError> {
        let (_cl_type, serialized_value) = match self.take_host_buffer() {
            None => return Ok(Err(ApiError::HostBufferEmpty)),
            Some(cl_value) => cl_value.destructure(),
        };

        if serialized_value.len() > u32::max_value() as usize {
            return Ok(Err(ApiError::OutOfMemory));
        }
        if serialized_value.len() > dest_size {
            return Ok(Err(ApiError::BufferTooSmall));
        }

        // Slice data, so if `dest_size` is larger than host_buffer size, it will take host_buffer
        // as whole.
        let sliced_buf = &serialized_value[..cmp::min(dest_size, serialized_value.len())];
        if let Err(error) = self.try_get_memory()?.set(dest_ptr, sliced_buf) {
            return Err(ExecError::Interpreter(error.into()));
        }

        // Never panics because we check that `serialized_value.len()` fits in `u32`.
        let bytes_written: u32 = sliced_buf
            .len()
            .try_into()
            .expect("Size of buffer should fit within limit");
        let bytes_written_data = bytes_written.to_le_bytes();

        if let Err(error) = self
            .try_get_memory()?
            .set(bytes_written_ptr, &bytes_written_data)
        {
            return Err(ExecError::Interpreter(error.into()));
        }

        Ok(Ok(()))
    }

    #[cfg(feature = "test-support")]
    fn print(&mut self, text_ptr: u32, text_size: u32) -> Result<(), Trap> {
        let text = self.string_from_mem(text_ptr, text_size)?;
        println!("{}", text);
        Ok(())
    }

    fn get_named_arg_size(
        &mut self,
        name_ptr: u32,
        name_size: usize,
        size_ptr: u32,
    ) -> Result<Result<(), ApiError>, Trap> {
        let name_bytes = self.bytes_from_mem(name_ptr, name_size)?;
        let name = String::from_utf8_lossy(&name_bytes);

        let arg_size: u32 = match self.context.args().get(&name) {
            Some(arg) if arg.inner_bytes().len() > u32::max_value() as usize => {
                return Ok(Err(ApiError::OutOfMemory));
            }
            Some(arg) => {
                // SAFETY: Safe to unwrap as we asserted length above
                arg.inner_bytes()
                    .len()
                    .try_into()
                    .expect("Should fit within the range")
            }
            None => return Ok(Err(ApiError::MissingArgument)),
        };

        let arg_size_bytes = arg_size.to_le_bytes(); // Wasm is little-endian

        if let Err(e) = self.try_get_memory()?.set(size_ptr, &arg_size_bytes) {
            return Err(ExecError::Interpreter(e.into()).into());
        }

        Ok(Ok(()))
    }

    fn get_named_arg(
        &mut self,
        name_ptr: u32,
        name_size: usize,
        output_ptr: u32,
        output_size: usize,
    ) -> Result<Result<(), ApiError>, Trap> {
        let name_bytes = self.bytes_from_mem(name_ptr, name_size)?;
        let name = String::from_utf8_lossy(&name_bytes);

        let arg = match self.context.args().get(&name) {
            Some(arg) => arg,
            None => return Ok(Err(ApiError::MissingArgument)),
        };

        if arg.inner_bytes().len() > output_size {
            return Ok(Err(ApiError::OutOfMemory));
        }

        if let Err(error) = self
            .try_get_memory()?
            .set(output_ptr, &arg.inner_bytes()[..output_size])
        {
            return Err(ExecError::Interpreter(error.into()).into());
        }

        Ok(Ok(()))
    }

    /// Enforce group access restrictions (if any) on attempts to call an `EntryPoint`.
    fn validate_entry_point_access(
        &self,
        package: &Package,
        name: &str,
        access: &EntryPointAccess,
    ) -> Result<(), ExecError> {
        match access {
            EntryPointAccess::Public => Ok(()),
            EntryPointAccess::Groups(group_names) => {
                if group_names.is_empty() {
                    // Exits early in a special case of empty list of groups regardless of the group
                    // checking logic below it.
                    return Err(ExecError::InvalidContext);
                }

                let find_result = group_names.iter().find(|&group_name| {
                    package
                        .groups()
                        .get(group_name)
                        .and_then(|urefs| {
                            urefs
                                .iter()
                                .find(|&uref| self.context.validate_uref(uref).is_ok())
                        })
                        .is_some()
                });

                if find_result.is_none() {
                    return Err(ExecError::InvalidContext);
                }

                Ok(())
            }
            EntryPointAccess::Template => Err(ExecError::TemplateMethod(name.to_string())),
        }
    }

    /// Remove a user group from access to a contract
    fn remove_contract_user_group(
        &mut self,
        package_key: PackageHash,
        label: Group,
    ) -> Result<Result<(), ApiError>, ExecError> {
        let mut package: Package = self.context.get_validated_package(package_key)?;

        let group_to_remove = Group::new(label);
        let groups = package.groups_mut();

        // Ensure group exists in groups
        if !groups.contains(&group_to_remove) {
            return Ok(Err(addressable_entity::Error::GroupDoesNotExist.into()));
        }

        // Remove group if it is not referenced by at least one entry_point in active versions.
        let versions = package.versions();
        for entity_hash in versions.contract_hashes() {
            let entry_points = {
                let entity: AddressableEntity = self
                    .context
                    .read_gs_typed(&Key::contract_entity_key(*entity_hash))?;
                entity.entry_points().clone().take_entry_points()
            };
            for entry_point in entry_points {
                match entry_point.access() {
                    EntryPointAccess::Public | EntryPointAccess::Template => {
                        continue;
                    }
                    EntryPointAccess::Groups(groups) => {
                        if groups.contains(&group_to_remove) {
                            return Ok(Err(addressable_entity::Error::GroupInUse.into()));
                        }
                    }
                }
            }
        }

        if !package.remove_group(&group_to_remove) {
            return Ok(Err(addressable_entity::Error::GroupInUse.into()));
        }

        // Write updated package to the global state
        self.context.metered_write_gs_unsafe(package_key, package)?;
        Ok(Ok(()))
    }

    #[allow(clippy::too_many_arguments)]
    fn provision_contract_user_group_uref(
        &mut self,
        package_ptr: u32,
        package_size: u32,
        label_ptr: u32,
        label_size: u32,
        output_size_ptr: u32,
    ) -> Result<Result<(), ApiError>, ExecError> {
        let contract_package_hash = self.t_from_mem(package_ptr, package_size)?;
        let label: String = self.t_from_mem(label_ptr, label_size)?;
        let mut contract_package = self.context.get_validated_package(contract_package_hash)?;
        let groups = contract_package.groups_mut();

        let group_label = Group::new(label);

        // Ensure there are not too many urefs
        if groups.total_urefs() + 1 > addressable_entity::MAX_TOTAL_UREFS {
            return Ok(Err(addressable_entity::Error::MaxTotalURefsExceeded.into()));
        }

        // Ensure given group exists and does not exceed limits
        let group = match groups.get_mut(&group_label) {
            Some(group) if group.len() + 1 > addressable_entity::MAX_GROUPS as usize => {
                // Ensures there are not too many groups to fit in amount of new urefs
                return Ok(Err(addressable_entity::Error::MaxTotalURefsExceeded.into()));
            }
            Some(group) => group,
            None => return Ok(Err(addressable_entity::Error::GroupDoesNotExist.into())),
        };

        // Proceed with creating new URefs
        let new_uref = self.context.new_unit_uref()?;
        if !group.insert(new_uref) {
            return Ok(Err(addressable_entity::Error::URefAlreadyExists.into()));
        }

        // check we can write to the host buffer
        if let Err(err) = self.check_host_buffer() {
            return Ok(Err(err));
        }
        // create CLValue for return value
        let new_uref_value = CLValue::from_t(new_uref)?;
        let value_size = new_uref_value.inner_bytes().len();
        // write return value to buffer
        if let Err(err) = self.write_host_buffer(new_uref_value) {
            return Ok(Err(err));
        }
        // Write return value size to output location
        let output_size_bytes = value_size.to_le_bytes(); // Wasm is little-endian
        if let Err(error) = self
            .try_get_memory()?
            .set(output_size_ptr, &output_size_bytes)
        {
            return Err(ExecError::Interpreter(error.into()));
        }

        // Write updated package to the global state
        self.context
            .metered_write_gs_unsafe(contract_package_hash, contract_package)?;

        Ok(Ok(()))
    }

    #[allow(clippy::too_many_arguments)]
    fn remove_contract_user_group_urefs(
        &mut self,
        package_ptr: u32,
        package_size: u32,
        label_ptr: u32,
        label_size: u32,
        urefs_ptr: u32,
        urefs_size: u32,
    ) -> Result<Result<(), ApiError>, ExecError> {
        let contract_package_hash: PackageHash = self.t_from_mem(package_ptr, package_size)?;
        let label: String = self.t_from_mem(label_ptr, label_size)?;
        let urefs: BTreeSet<URef> = self.t_from_mem(urefs_ptr, urefs_size)?;

        let mut contract_package = self.context.get_validated_package(contract_package_hash)?;

        let groups = contract_package.groups_mut();
        let group_label = Group::new(label);

        let group = match groups.get_mut(&group_label) {
            Some(group) => group,
            None => return Ok(Err(addressable_entity::Error::GroupDoesNotExist.into())),
        };

        if urefs.is_empty() {
            return Ok(Ok(()));
        }

        for uref in urefs {
            if !group.remove(&uref) {
                return Ok(Err(addressable_entity::Error::UnableToRemoveURef.into()));
            }
        }
        // Write updated package to the global state
        self.context
            .metered_write_gs_unsafe(contract_package_hash, contract_package)?;

        Ok(Ok(()))
    }

    /// Calculate gas cost for a host function
    fn charge_host_function_call<T>(
        &mut self,
        host_function: &HostFunction<T>,
        weights: T,
    ) -> Result<(), Trap>
    where
        T: AsRef<[HostFunctionCost]> + Copy,
    {
        let cost = host_function.calculate_gas_cost(weights);
        self.gas(cost)?;
        Ok(())
    }

    /// Creates a dictionary
    fn new_dictionary(&mut self, output_size_ptr: u32) -> Result<Result<(), ApiError>, ExecError> {
        // check we can write to the host buffer
        if let Err(err) = self.check_host_buffer() {
            return Ok(Err(err));
        }

        // Create new URef
        let new_uref = self.context.new_unit_uref()?;

        // create CLValue for return value
        let new_uref_value = CLValue::from_t(new_uref)?;
        let value_size = new_uref_value.inner_bytes().len();
        // write return value to buffer
        if let Err(err) = self.write_host_buffer(new_uref_value) {
            return Ok(Err(err));
        }
        // Write return value size to output location
        let output_size_bytes = value_size.to_le_bytes(); // Wasm is little-endian
        if let Err(error) = self
            .try_get_memory()?
            .set(output_size_ptr, &output_size_bytes)
        {
            return Err(ExecError::Interpreter(error.into()));
        }

        Ok(Ok(()))
    }

    /// Reads the `value` under a `key` in a dictionary
    fn dictionary_get(
        &mut self,
        uref_ptr: u32,
        uref_size: u32,
        dictionary_item_key_bytes_ptr: u32,
        dictionary_item_key_bytes_size: u32,
        output_size_ptr: u32,
    ) -> Result<Result<(), ApiError>, Trap> {
        // check we can write to the host buffer
        if let Err(err) = self.check_host_buffer() {
            return Ok(Err(err));
        }

        let uref: URef = self.t_from_mem(uref_ptr, uref_size)?;
        let dictionary_item_key = self.checked_memory_slice(
            dictionary_item_key_bytes_ptr as usize,
            dictionary_item_key_bytes_size as usize,
            |utf8_bytes| std::str::from_utf8(utf8_bytes).map(ToOwned::to_owned),
        )?;

        let dictionary_item_key = if let Ok(item_key) = dictionary_item_key {
            item_key
        } else {
            return Ok(Err(ApiError::InvalidDictionaryItemKey));
        };

        let cl_value = match self.context.dictionary_get(uref, &dictionary_item_key)? {
            Some(cl_value) => cl_value,
            None => return Ok(Err(ApiError::ValueNotFound)),
        };

        let value_size: u32 = match cl_value.inner_bytes().len().try_into() {
            Ok(value) => value,
            Err(_) => return Ok(Err(ApiError::BufferTooSmall)),
        };

        if let Err(error) = self.write_host_buffer(cl_value) {
            return Ok(Err(error));
        }

        let value_bytes = value_size.to_le_bytes(); // Wasm is little-endian
        if let Err(error) = self.try_get_memory()?.set(output_size_ptr, &value_bytes) {
            return Err(ExecError::Interpreter(error.into()).into());
        }

        Ok(Ok(()))
    }

    /// Reads the `value` under a `Key::Dictionary`.
    fn dictionary_read(
        &mut self,
        key_ptr: u32,
        key_size: u32,
        output_size_ptr: u32,
    ) -> Result<Result<(), ApiError>, Trap> {
        if !self.can_write_to_host_buffer() {
            // Exit early if the host buffer is already occupied
            return Ok(Err(ApiError::HostBufferFull));
        }

        let dictionary_key = self.key_from_mem(key_ptr, key_size)?;
        let cl_value = match self.context.dictionary_read(dictionary_key)? {
            Some(cl_value) => cl_value,
            None => return Ok(Err(ApiError::ValueNotFound)),
        };

        let value_size: u32 = match cl_value.inner_bytes().len().try_into() {
            Ok(value) => value,
            Err(_) => return Ok(Err(ApiError::BufferTooSmall)),
        };

        if let Err(error) = self.write_host_buffer(cl_value) {
            return Ok(Err(error));
        }

        let value_bytes = value_size.to_le_bytes(); // Wasm is little-endian
        if let Err(error) = self.try_get_memory()?.set(output_size_ptr, &value_bytes) {
            return Err(ExecError::Interpreter(error.into()).into());
        }

        Ok(Ok(()))
    }

    /// Writes a `key`, `value` pair in a dictionary
    fn dictionary_put(
        &mut self,
        uref_ptr: u32,
        uref_size: u32,
        key_ptr: u32,
        key_size: u32,
        value_ptr: u32,
        value_size: u32,
    ) -> Result<Result<(), ApiError>, Trap> {
        let uref: URef = self.t_from_mem(uref_ptr, uref_size)?;
        let dictionary_item_key_bytes = {
            if (key_size as usize) > DICTIONARY_ITEM_KEY_MAX_LENGTH {
                return Ok(Err(ApiError::DictionaryItemKeyExceedsLength));
            }
            self.checked_memory_slice(key_ptr as usize, key_size as usize, |data| {
                std::str::from_utf8(data).map(ToOwned::to_owned)
            })?
        };

        let dictionary_item_key = if let Ok(item_key) = dictionary_item_key_bytes {
            item_key
        } else {
            return Ok(Err(ApiError::InvalidDictionaryItemKey));
        };
        let cl_value = self.cl_value_from_mem(value_ptr, value_size)?;
        if let Err(e) = self
            .context
            .dictionary_put(uref, &dictionary_item_key, cl_value)
        {
            return Err(Trap::from(e));
        }
        Ok(Ok(()))
    }

    /// Checks if immediate caller is a system contract or account.
    ///
    /// For cases where call stack is only the session code, then this method returns `true` if the
    /// caller is system, or `false` otherwise.
    fn is_system_immediate_caller(&self) -> Result<bool, ExecError> {
        let immediate_caller = match self.get_immediate_caller() {
            Some(call_stack_element) => call_stack_element,
            None => {
                // Immediate caller is assumed to exist at a time this check is run.
                return Ok(false);
            }
        };

        match immediate_caller {
            Caller::Initiator { account_hash } => {
                // This case can happen during genesis where we're setting up purses for accounts.
                Ok(account_hash == &PublicKey::System.to_account_hash())
            }
            Caller::Entity {
                entity_hash: contract_hash,
                ..
            } => Ok(self.context.is_system_addressable_entity(contract_hash)?),
        }
    }

    fn load_authorization_keys(
        &mut self,
        len_ptr: u32,
        result_size_ptr: u32,
    ) -> Result<Result<(), ApiError>, Trap> {
        if !self.can_write_to_host_buffer() {
            // Exit early if the host buffer is already occupied
            return Ok(Err(ApiError::HostBufferFull));
        }

        // A set of keys is converted into a vector so it can be written to a host buffer
        let authorization_keys =
            Vec::from_iter(self.context.authorization_keys().clone().into_iter());

        let total_keys: u32 = match authorization_keys.len().try_into() {
            Ok(value) => value,
            Err(_) => return Ok(Err(ApiError::OutOfMemory)),
        };
        let total_keys_bytes = total_keys.to_le_bytes();
        if let Err(error) = self.try_get_memory()?.set(len_ptr, &total_keys_bytes) {
            return Err(ExecError::Interpreter(error.into()).into());
        }

        if total_keys == 0 {
            // No need to do anything else, we leave host buffer empty.
            return Ok(Ok(()));
        }

        let authorization_keys = CLValue::from_t(authorization_keys).map_err(ExecError::CLValue)?;

        let length: u32 = match authorization_keys.inner_bytes().len().try_into() {
            Ok(value) => value,
            Err(_) => return Ok(Err(ApiError::OutOfMemory)),
        };
        if let Err(error) = self.write_host_buffer(authorization_keys) {
            return Ok(Err(error));
        }

        let length_bytes = length.to_le_bytes();
        if let Err(error) = self.try_get_memory()?.set(result_size_ptr, &length_bytes) {
            return Err(ExecError::Interpreter(error.into()).into());
        }

        Ok(Ok(()))
    }

    fn prune(&mut self, key: Key) {
        self.context.prune_gs_unsafe(key);
    }

    pub(crate) fn migrate_contract_and_contract_package(
        &mut self,
        contract_hash: AddressableEntityHash,
    ) -> Result<AddressableEntity, ExecError> {
        let maybe_legacy_contract = self.context.read_gs(&Key::Hash(contract_hash.value()))?;
        match maybe_legacy_contract {
            Some(StoredValue::Contract(contract)) => {
                let contract_package_key = Key::Hash(contract.contract_package_hash().value());

                let legacy_contract_package: ContractPackage =
                    self.context.read_gs_typed(&contract_package_key)?;

                let package: Package = legacy_contract_package.into();

                let access_uref = &package.access_key();

                let package_key = Key::Package(contract.contract_package_hash().value());

                self.context
                    .metered_write_gs_unsafe(package_key, StoredValue::Package(package))?;

                let entity_main_purse = self.create_purse()?;

                let associated_keys = if self.context.validate_uref(access_uref).is_ok() {
                    AssociatedKeys::new(self.context.get_caller(), Weight::new(1))
                } else {
                    AssociatedKeys::default()
                };

                let contract_addr = EntityAddr::new_smart_contract(contract_hash.value());

                self.context
                    .write_named_keys(contract_addr, contract.named_keys().clone())?;

                let updated_entity = AddressableEntity::new(
                    PackageHash::new(contract.contract_package_hash().value()),
                    ByteCodeHash::new(contract.contract_wasm_hash().value()),
                    contract.entry_points().clone(),
                    self.context.protocol_version(),
                    entity_main_purse,
                    associated_keys,
                    ActionThresholds::default(),
                    MessageTopics::default(),
                    EntityKind::SmartContract,
                );

                let previous_wasm = self.context.read_gs_typed::<ContractWasm>(&Key::Hash(
                    contract.contract_wasm_hash().value(),
                ))?;

                let byte_code_key = Key::byte_code_key(ByteCodeAddr::new_wasm_addr(
                    updated_entity.byte_code_addr(),
                ));

                let byte_code: ByteCode = previous_wasm.into();

                self.context
                    .metered_write_gs_unsafe(byte_code_key, StoredValue::ByteCode(byte_code))?;

                let entity_key = Key::contract_entity_key(contract_hash);

                self.context
                    .metered_write_gs_unsafe(entity_key, updated_entity.clone())?;
                Ok(updated_entity)
            }
            Some(_) => Err(ExecError::UnexpectedStoredValueVariant),
            None => Err(ExecError::InvalidEntity(contract_hash)),
        }
    }

    fn add_message_topic(&mut self, topic_name: &str) -> Result<Result<(), ApiError>, ExecError> {
        let topic_hash = crypto::blake2b(topic_name).into();

        self.context
            .add_message_topic(topic_name, topic_hash)
            .map(|ret| ret.map_err(ApiError::from))
    }

    fn emit_message(
        &mut self,
        topic_name: &str,
        message: MessagePayload,
    ) -> Result<Result<(), ApiError>, Trap> {
        let entity_addr = self
            .context
            .get_entity_key()
            .into_entity_hash()
            .ok_or(ExecError::InvalidContext)?;

        let topic_name_hash = crypto::blake2b(topic_name).into();
        let topic_key = Key::Message(MessageAddr::new_topic_addr(entity_addr, topic_name_hash));

        // Check if the topic exists and get the summary.
        let Some(StoredValue::MessageTopic(prev_topic_summary)) =
            self.context.read_gs(&topic_key)? else {
            return Ok(Err(ApiError::MessageTopicNotRegistered));
        };

        let current_blocktime = self.context.get_blocktime();
        let topic_message_index = if prev_topic_summary.blocktime() != current_blocktime {
            for index in 1..prev_topic_summary.message_count() {
                self.context
                    .prune_gs_unsafe(Key::message(entity_addr, topic_name_hash, index));
            }
            0
        } else {
            prev_topic_summary.message_count()
        };

        let block_message_index: u64 = match self.context.read_gs(&Key::BlockMessageCount)? {
            Some(stored_value) => {
                let (prev_block_time, prev_count): (BlockTime, u64) = CLValue::into_t(
                    CLValue::try_from(stored_value).map_err(ExecError::TypeMismatch)?,
                )
                .map_err(ExecError::CLValue)?;
                if prev_block_time == current_blocktime {
                    prev_count
                } else {
                    0
                }
            }
            None => 0,
        };

        let Some(topic_message_count) = topic_message_index.checked_add(1) else {
            return Ok(Err(ApiError::MessageTopicFull));
        };

        let Some(block_message_count) = block_message_index.checked_add(1) else {
            return Ok(Err(ApiError::MaxMessagesPerBlockExceeded));
        };

        self.context.metered_emit_message(
            topic_key,
            current_blocktime,
            block_message_count,
            topic_message_count,
            Message::new(
                entity_addr,
                message,
                topic_name.to_string(),
                topic_name_hash,
                topic_message_index,
                block_message_index,
            ),
        )?;
        Ok(Ok(()))
    }
}

#[cfg(feature = "test-support")]
fn dump_runtime_stack_info(instance: casper_wasmi::ModuleRef, max_stack_height: u32) {
    let globals = instance.globals();
    let Some(current_runtime_call_stack_height) = globals.last() else {
        return;
    };

    if let RuntimeValue::I32(current_runtime_call_stack_height) =
        current_runtime_call_stack_height.get()
    {
        if current_runtime_call_stack_height > max_stack_height as i32 {
            eprintln!("runtime stack overflow, current={current_runtime_call_stack_height}, max={max_stack_height}");
        }
    };
}<|MERGE_RESOLUTION|>--- conflicted
+++ resolved
@@ -1384,11 +1384,7 @@
             all_urefs
         };
 
-<<<<<<< HEAD
-        let entity_addr = EntityAddr::new_of_kind(entity.kind(), entity_hash.value());
-=======
         let entity_addr = entity.entity_addr(entity_hash);
->>>>>>> 67ad52e5
 
         let entity_named_keys = self
             .context
