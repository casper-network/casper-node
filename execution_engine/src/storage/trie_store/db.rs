//! A database-backed trie store.

use std::{
    collections::HashMap,
    path::Path,
    sync::{Arc, Mutex},
};

use casper_types::{bytesrepr, bytesrepr::Bytes, Key, StoredValue};

use casper_hashing::Digest;
use rocksdb::{DBIteratorWithThreadMode, DBWithThreadMode, IteratorMode, MultiThreaded, Options};

use crate::storage::{
    db_store::DbStore,
    error,
    global_state::CommitError,
    store::{ErrorSource, Readable, Store, Writable},
    trie::Trie,
    trie_store::TrieStore,
};

/// Cache used by the scratch trie.  The keys represent the hash of the trie being cached.  The
/// values represent:  1) A boolean, where `false` means the trie was _not_ written and `true` means
/// it was 2) A deserialized trie
pub(crate) type Cache = Arc<Mutex<HashMap<Digest, (bool, Trie<Key, StoredValue>)>>>;

/// Cached version of the trie store.
#[derive(Clone)]
pub(crate) struct ScratchTrieStore {
    pub(crate) cache: Cache,
    pub(crate) store: RocksDbTrieStore,
}

impl ScratchTrieStore {
    /// Creates a new ScratchTrieStore.
    pub fn new(store: RocksDbTrieStore) -> Self {
        Self {
            store,
            cache: Default::default(),
        }
    }

    /// Writes only tries which are both under the given `state_root` and dirty to the underlying db
    /// while maintaining the invariant that children must be written before parent nodes.
    pub fn write_root_to_db(self, state_root: Digest) -> Result<(), error::Error> {
        let store = self.store;
        let cache = &mut *self.cache.lock().map_err(|_| error::Error::Poison)?;

        let (is_root_dirty, root_trie) = cache
            .get(&state_root)
            .ok_or(CommitError::TrieNotFoundInCache(state_root))?;

        // Early exit if there is no work to do.
        if !is_root_dirty {
            return Ok(());
        }

        let mut tries_to_visit = vec![(state_root, root_trie, root_trie.iter_descendants())];

        while let Some((digest, current_trie, mut descendants_iterator)) = tries_to_visit.pop() {
            if let Some(descendant) = descendants_iterator.next() {
                tries_to_visit.push((digest, current_trie, descendants_iterator));
                // Only if a node is marked as dirty in the cache do we want to visit it's
                // descendants
                if let Some((true, child_trie)) = cache.get(&descendant) {
                    tries_to_visit.push((descendant, child_trie, child_trie.iter_descendants()));
                }
            } else {
                // We can write this node since it has no children, or they were already written.
                store.put(&digest, current_trie)?;
            }
        }

        Ok(())
    }
}

impl Store<Digest, Trie<Key, StoredValue>> for ScratchTrieStore {
    /// Puts a `value` into the store at `key` within a transaction, potentially returning an
    /// error of type `Self::Error` if that fails.
    fn put(&self, digest: &Digest, trie: &Trie<Key, StoredValue>) -> Result<(), Self::Error> {
        self.cache
            .lock()
            .map_err(|_| error::Error::Poison)?
            .insert(*digest, (true, trie.clone()));
        Ok(())
    }

    /// Returns an optional value (may exist or not) as read through a transaction, or an error
    /// of the associated `Self::Error` variety.
    fn get(&self, digest: &Digest) -> Result<Option<Trie<Key, StoredValue>>, Self::Error> {
        let maybe_trie = {
            self.cache
                .lock()
                .map_err(|_| error::Error::Poison)?
                .get(digest)
                .cloned()
        };
        match maybe_trie {
            Some((_, cached)) => Ok(Some(cached)),
            None => {
                let raw = self.get_raw(digest)?;
                match raw {
                    Some(bytes) => {
                        let value: Trie<Key, StoredValue> = bytesrepr::deserialize(bytes.into())?;
                        {
                            let store =
                                &mut *self.cache.lock().map_err(|_| error::Error::Poison)?;
                            if !store.contains_key(digest) {
                                store.insert(*digest, (false, value.clone()));
                            }
                        }
                        Ok(Some(value))
                    }
                    None => Ok(None),
                }
            }
        }
    }
}

impl ErrorSource for ScratchTrieStore {
    type Error = error::Error;
}

impl Readable for ScratchTrieStore {
    fn read(&self, digest: &[u8]) -> Result<Option<Bytes>, Self::Error> {
        self.store.read(digest)
    }
}

impl Writable for ScratchTrieStore {
    fn write(&self, digest: &[u8], trie: &[u8]) -> Result<(), Self::Error> {
        self.store.write(digest, trie)
    }
}

impl ErrorSource for RocksDbTrieStore {
    type Error = error::Error;
}

impl Readable for RocksDbTrieStore {
    fn read(&self, digest: &[u8]) -> Result<Option<Bytes>, Self::Error> {
        let cf = self.store.trie_column_family()?;
        Ok(self.store.db.get_cf(&cf, digest)?.map(|some| {
            let value = some.as_ref();
            Bytes::from(value)
        }))
    }
}

impl Writable for RocksDbTrieStore {
    fn write(&self, digest: &[u8], trie: &[u8]) -> Result<(), Self::Error> {
        let cf = self.store.trie_column_family()?;
        let _result = self.store.db.put_cf(&cf, digest, trie)?;
        Ok(())
    }
}

/// Trie store.
#[derive(Clone)]
pub struct RocksDbTrieStore {
    store: DbStore,
}

/// Represents the state of a migration of a state root from lmdb to rocksdb.
pub enum RootMigration {
    /// Has the migration been not yet been started or completed
    NotStarted,
    /// Has the migration been left incomplete
    Partial,
    /// Has the migration been completed
    Complete,
}

impl RootMigration {
    /// Has the migration been not yet been started or completed
    pub fn is_not_started(&self) -> bool {
        matches!(self, RootMigration::NotStarted)
    }
    /// Has the migration been partially completed
    pub fn is_partial(&self) -> bool {
        matches!(self, RootMigration::Partial)
    }
    /// Has the migration been completed
    pub fn is_complete(&self) -> bool {
        matches!(self, RootMigration::Complete)
    }
}

impl RocksDbTrieStore {
    /// Create a new trie store backed by RocksDB.
    pub fn new(path: impl AsRef<Path>) -> Result<Self, rocksdb::Error> {
        let store = DbStore::new(path)?;
        Ok(Self { store })
    }

    /// Create a new trie store for RocksDB with the specified options.
    pub fn new_with_opts(
        path: impl AsRef<Path>,
        rocksdb_opts: Options,
    ) -> Result<Self, rocksdb::Error> {
        let store = DbStore::new_with_opts(path, rocksdb_opts)?;
        Ok(Self { store })
    }

    /// Access the underlying DbStore.
    pub fn get_db_store(&self) -> &DbStore {
        &self.store
    }

    /// Check if a state root has been marked as migrated from lmdb to rocksdb.
    pub(crate) fn get_root_migration_state(
        &self,
        state_root: &[u8],
    ) -> Result<RootMigration, error::Error> {
        let lmdb_migration_column = self.store.lmdb_tries_migrated_column()?;
        let migration_state = self.store.db.get_cf(&lmdb_migration_column, state_root)?;
        Ok(match migration_state {
            Some(state) if state.is_empty() => RootMigration::Complete,
            Some(state) if state.get(0) == Some(&1u8) => RootMigration::Partial,
            _ => RootMigration::NotStarted,
        })
    }

    /// Marks a state root as started migration from lmdb to rocksdb.
    pub(crate) fn mark_state_root_migration_incomplete(
        &self,
        state_root: &[u8],
    ) -> Result<(), error::Error> {
        let lmdb_migration_column = self.store.lmdb_tries_migrated_column()?;
        self.store
            .db
            .put_cf(&lmdb_migration_column, state_root, &[1u8])?;
        Ok(())
    }

    /// Marks a state root as fully migrated from lmdb to rocksdb.
    pub(crate) fn mark_state_root_migration_completed(
        &self,
        state_root: &[u8],
    ) -> Result<(), error::Error> {
        let lmdb_migration_column = self.store.lmdb_tries_migrated_column()?;
        self.store
            .db
            .put_cf(&lmdb_migration_column, state_root, &[])?;
        Ok(())
    }

<<<<<<< HEAD
    /// Trie store iterator.
=======
    /// Creates an iterator over all trie nodes.
>>>>>>> e3e76d86
    pub fn trie_store_iterator<'a: 'b, 'b>(
        &'a self,
    ) -> Result<DBIteratorWithThreadMode<'b, DBWithThreadMode<MultiThreaded>>, error::Error> {
        let cf_handle = self.store.trie_column_family()?;
        Ok(self.store.db.iterator_cf(&cf_handle, IteratorMode::Start))
    }
}

impl TrieStore<Key, StoredValue> for ScratchTrieStore {}

impl<K, V> Store<Digest, Trie<K, V>> for RocksDbTrieStore {}
impl<K, V> TrieStore<K, V> for RocksDbTrieStore {}<|MERGE_RESOLUTION|>--- conflicted
+++ resolved
@@ -248,11 +248,7 @@
         Ok(())
     }
 
-<<<<<<< HEAD
-    /// Trie store iterator.
-=======
     /// Creates an iterator over all trie nodes.
->>>>>>> e3e76d86
     pub fn trie_store_iterator<'a: 'b, 'b>(
         &'a self,
     ) -> Result<DBIteratorWithThreadMode<'b, DBWithThreadMode<MultiThreaded>>, error::Error> {
