--- conflicted
+++ resolved
@@ -7,14 +7,9 @@
 };
 use casper_types::{
     account::AccountHash, addressable_entity::NamedKeys, contract_messages::Messages,
-<<<<<<< HEAD
-    execution::Effects, BlockTime, ContextAccessRights, EntityAddr, EntryPointType, Gas, Key,
-    Phase, ProtocolVersion, RuntimeArgs, RuntimeFootprint, StoredValue, TransactionHash, U512,
-=======
     execution::Effects, AddressableEntity, AddressableEntityHash, ContextAccessRights,
     EntryPointType, Gas, Key, Phase, ProtocolVersion, RuntimeArgs, StoredValue, Tagged,
     TransactionHash, U512,
->>>>>>> 6e9f8496
 };
 
 use crate::{
