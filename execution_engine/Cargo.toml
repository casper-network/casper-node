--- conflicted
+++ resolved
@@ -24,10 +24,6 @@
 itertools = "0.10.0"
 libc = "0.2.66"
 linked-hash-map = "0.5.3"
-<<<<<<< HEAD
-=======
-lmdb-rkv = "0.14"
->>>>>>> af9fa99c
 log = { version = "0.4.8", features = ["std", "serde", "kv_unstable"] }
 num = { version = "0.4.0", default-features = false }
 num-derive = "0.3.0"
