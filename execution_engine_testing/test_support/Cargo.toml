--- conflicted
+++ resolved
@@ -11,14 +11,10 @@
 license = "Apache-2.0"
 
 [dependencies]
-<<<<<<< HEAD
-csv = "1.2.2"
-casper-execution-engine = { version = "5.0.0", path = "../../execution_engine", features = ["test-support"] }
-=======
 casper-execution-engine = { version = "6.0.0", path = "../../execution_engine", features = ["test-support"] }
->>>>>>> 067a5e80
 casper-hashing = { version = "2.0.0", path = "../../hashing" }
 casper-types = { version = "3.0.0", path = "../../types" }
+csv = "1.2.2"
 humantime = "2"
 filesize = "0.2.0"
 lmdb-rkv = "0.14"
