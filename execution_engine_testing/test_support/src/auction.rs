use std::{collections::HashSet, convert::TryFrom, io::Write, time::Instant};

use casper_storage::global_state::storage::lmdb::{Cursor, Transaction};
use tempfile::TempDir;

use casper_execution_engine::core::{
    engine_state::{
        self, genesis::GenesisValidator, run_genesis_request::RunGenesisRequest, ChainspecRegistry,
        EngineState, ExecConfig, ExecuteRequest, GenesisAccount, RewardItem,
    },
    execution,
};
use casper_hashing::Digest;
use casper_storage::global_state::{
    shared::CorrelationId,
    storage::{
        state::{CommitProvider, StateProvider},
        trie::{Pointer, Trie},
    },
};
use casper_types::{
<<<<<<< HEAD
    account::AccountHash, bytesrepr, runtime_args, system::auction, Motes, ProtocolVersion,
    PublicKey, RuntimeArgs, SecretKey, U512,
=======
    account::AccountHash,
    bytesrepr::{self},
    runtime_args,
    system::auction,
    Key, Motes, ProtocolVersion, PublicKey, RuntimeArgs, SecretKey, StoredValue, U512,
>>>>>>> 1ca816fd
};

use rand::Rng;

use crate::{
    transfer, DeployItemBuilder, ExecuteRequestBuilder, LmdbWasmTestBuilder, StepRequestBuilder,
    DEFAULT_ACCOUNT_ADDR, DEFAULT_ACCOUNT_INITIAL_BALANCE, DEFAULT_ACCOUNT_PUBLIC_KEY,
    DEFAULT_AUCTION_DELAY, DEFAULT_GENESIS_CONFIG_HASH, DEFAULT_GENESIS_TIMESTAMP_MILLIS,
    DEFAULT_LOCKED_FUNDS_PERIOD_MILLIS, DEFAULT_PROPOSER_PUBLIC_KEY, DEFAULT_PROTOCOL_VERSION,
    DEFAULT_ROUND_SEIGNIORAGE_RATE, DEFAULT_SYSTEM_CONFIG, DEFAULT_UNBONDING_DELAY,
    DEFAULT_WASM_CONFIG, SYSTEM_ADDR,
};

const ARG_AMOUNT: &str = "amount";
const ARG_TARGET: &str = "target";
const ARG_ID: &str = "id";

const DELEGATION_RATE: u8 = 1;
const ID_NONE: Option<u64> = None;

/// Initial balance for delegators in our test.
pub const DELEGATOR_INITIAL_BALANCE: u64 = 500 * 1_000_000_000u64;

const VALIDATOR_BID_AMOUNT: u64 = 100;

/// Amount of time to step foward between runs of the auction in our tests.
pub const TIMESTAMP_INCREMENT_MILLIS: u64 = 30_000;

const TEST_DELEGATOR_INITIAL_ACCOUNT_BALANCE: u64 = 1_000_000 * 1_000_000_000;

/// Run a block with transfers and optionally run step.
#[allow(clippy::too_many_arguments)]
pub fn run_blocks_with_transfers_and_step(
    transfer_count: usize,
    purse_count: usize,
    run_auction: bool,
    block_count: usize,
    delegator_count: usize,
    validator_count: usize,
    mut report_writer: impl Write,
) {
    let data_dir = TempDir::new().expect("should create temp dir");
    let mut builder = LmdbWasmTestBuilder::new(data_dir.as_ref());
    let delegator_keys = generate_public_keys(delegator_count);
    let validator_keys = generate_public_keys(validator_count);
    let mut necessary_tries = HashSet::new();

    run_genesis_and_create_initial_accounts(
        &mut builder,
        &validator_keys,
        delegator_keys
            .iter()
            .map(|pk| pk.to_account_hash())
            .collect::<Vec<_>>(),
        U512::from(TEST_DELEGATOR_INITIAL_ACCOUNT_BALANCE),
    );
    let contract_hash = builder.get_auction_contract_hash();
    let mut next_validator_iter = validator_keys.iter().cycle();

    for delegator_public_key in delegator_keys {
        let delegation_amount = U512::from(2000 * 1_000_000_000u64);
        let delegator_account_hash = delegator_public_key.to_account_hash();
        let next_validator_key = next_validator_iter
            .next()
            .expect("should produce values forever");
        let delegate = create_delegate_request(
            delegator_public_key,
            next_validator_key.clone(),
            delegation_amount,
            delegator_account_hash,
            contract_hash,
        );
        builder.exec(delegate);
        builder.expect_success();
        builder.apply().commit_to_disk();
        builder.clear_results();
    }

    let purse_amount = U512::from(1_000_000_000u64);

    let purses = transfer::create_test_purses(
        &mut builder,
        *DEFAULT_ACCOUNT_ADDR,
        purse_count as u64,
        purse_amount,
    );

    let exec_requests = transfer::create_multiple_native_transfers_to_purses(
        *DEFAULT_ACCOUNT_ADDR,
        transfer_count,
        &purses,
    );

    let mut total_transfers = 0;
    {
        // TODO: cleanup all the going looking for db interfaces...
        let engine_state = builder.get_engine_state();
        let lmdb_env = engine_state.get_state().state().lmdb().environment().env();
        let db = engine_state
            .get_state()
            .state()
            .lmdb()
            .trie_store()
            .get_db();

        let txn = lmdb_env.begin_ro_txn().unwrap();
        let mut cursor = txn.open_ro_cursor(db).unwrap();

        let existing_keys = cursor
            .iter()
            .map(|(key, _)| Digest::try_from(key).expect("should be a digest"));
        necessary_tries.extend(existing_keys);
    }
    writeln!(
        report_writer,
        "height,db-size,transfers,time_ms,necessary_tries,total_tries"
    )
    .unwrap();
    // simulating a block boundary here.
    for current_block in 0..block_count {
        let start = Instant::now();
        total_transfers += exec_requests.len();

        transfer::transfer_to_account_multiple_native_transfers(&mut builder, &exec_requests);
        let transfer_root = builder.get_post_state_hash();
        let maybe_auction_root = if run_auction {
            builder.advance_era(
                validator_keys
                    .iter()
                    .cloned()
                    .map(|id| RewardItem::new(id, 1)),
            );
            builder.apply().commit_to_disk();
            Some(builder.get_post_state_hash())
        } else {
            None
        };
        let exec_time = start.elapsed();
        find_necessary_tries(
            builder.get_engine_state(),
            &mut necessary_tries,
            transfer_root,
        );

        if let Some(auction_root) = maybe_auction_root {
            find_necessary_tries(
                builder.get_engine_state(),
                &mut necessary_tries,
                auction_root,
            );
        }

        let total_tries = {
            let engine_state = builder.get_engine_state();
            let lmdb_env = engine_state.get_state().state().lmdb().environment().env();
            let db = engine_state
                .get_state()
                .state()
                .lmdb()
                .trie_store()
                .get_db();
            let txn = lmdb_env.begin_ro_txn().unwrap();
            let mut cursor = txn.open_ro_cursor(db).unwrap();
            cursor.iter().count()
        };

        assert_eq!(
            necessary_tries.len(),
            total_tries,
            "should not create unnecessary tries"
        );
        writeln!(
            report_writer,
            "{},{},{},{},{},{}",
            current_block,
            builder.lmdb_on_disk_size().unwrap(),
            total_transfers,
            exec_time.as_millis() as usize,
            necessary_tries.len(),
            total_tries,
        )
        .unwrap();
        report_writer.flush().unwrap();
    }
}

// find all necessary tries - hoist to FN
fn find_necessary_tries<S>(
    engine_state: &EngineState<S>,
    necessary_tries: &mut HashSet<Digest>,
    state_root: Digest,
) where
    S: StateProvider + CommitProvider,
    S::Error: Into<execution::Error>,
    engine_state::Error: From<S::Error>,
{
    let mut queue = Vec::new();
    queue.push(state_root);

    while let Some(root) = queue.pop() {
        if necessary_tries.contains(&root) {
            continue;
        }
        necessary_tries.insert(root);

        let trie_bytes = engine_state
            .get_trie_full(CorrelationId::new(), root)
            .unwrap()
            .expect("trie should exist")
            .into_inner();

        if let Some(0) = trie_bytes.first() {
            continue;
        }

        let trie: Trie = bytesrepr::deserialize(trie_bytes.inner_bytes().to_owned())
            .expect("unable to deserialize");

        match trie {
            Trie::Leaf { .. } => continue,
            Trie::Node { pointer_block } => queue.extend(pointer_block.as_indexed_pointers().map(
                |(_idx, ptr)| match ptr {
                    Pointer::LeafPointer(digest) | Pointer::NodePointer(digest) => digest,
                },
            )),
            Trie::Extension { affix: _, pointer } => match pointer {
                Pointer::LeafPointer(digest) | Pointer::NodePointer(digest) => queue.push(digest),
            },
        }
    }
}

/// Runs genesis, creates system, validator and delegator accounts, and funds the system account and
/// delegator accounts.
pub fn run_genesis_and_create_initial_accounts(
    builder: &mut LmdbWasmTestBuilder,
    validator_keys: &[PublicKey],
    delegator_accounts: Vec<AccountHash>,
    delegator_initial_balance: U512,
) {
    let mut genesis_accounts = vec![
        GenesisAccount::account(
            DEFAULT_ACCOUNT_PUBLIC_KEY.clone(),
            Motes::new(U512::from(u128::MAX)),
            None,
        ),
        GenesisAccount::account(
            DEFAULT_PROPOSER_PUBLIC_KEY.clone(),
            Motes::new(DEFAULT_ACCOUNT_INITIAL_BALANCE.into()),
            None,
        ),
    ];
    for validator in validator_keys {
        genesis_accounts.push(GenesisAccount::account(
            validator.clone(),
            Motes::new(U512::from(DEFAULT_ACCOUNT_INITIAL_BALANCE)),
            Some(GenesisValidator::new(
                Motes::new(U512::from(VALIDATOR_BID_AMOUNT)),
                DELEGATION_RATE,
            )),
        ))
    }
    let run_genesis_request =
        create_run_genesis_request(validator_keys.len() as u32 + 2, genesis_accounts);
    builder.run_genesis(&run_genesis_request);

    // Setup the system account with enough cspr
    let transfer = ExecuteRequestBuilder::transfer(
        *DEFAULT_ACCOUNT_ADDR,
        runtime_args! {
                ARG_TARGET => *SYSTEM_ADDR,
                ARG_AMOUNT => U512::from(10_000 * 1_000_000_000u64),
                ARG_ID => ID_NONE,
        },
    )
    .build();
    builder.exec(transfer);
    builder.expect_success().apply().commit_to_disk();

    for (_i, delegator_account) in delegator_accounts.iter().enumerate() {
        let transfer = ExecuteRequestBuilder::transfer(
            *DEFAULT_ACCOUNT_ADDR,
            runtime_args! {
                    ARG_TARGET => *delegator_account,
                    ARG_AMOUNT => delegator_initial_balance,
                    ARG_ID => ID_NONE,
            },
        )
        .build();
        builder.exec(transfer);
        builder.expect_success().apply().commit_to_disk();
    }
}

fn create_run_genesis_request(
    validator_slots: u32,
    genesis_accounts: Vec<GenesisAccount>,
) -> RunGenesisRequest {
    let exec_config = {
        ExecConfig::new(
            genesis_accounts,
            *DEFAULT_WASM_CONFIG,
            *DEFAULT_SYSTEM_CONFIG,
            validator_slots,
            DEFAULT_AUCTION_DELAY,
            DEFAULT_LOCKED_FUNDS_PERIOD_MILLIS,
            DEFAULT_ROUND_SEIGNIORAGE_RATE,
            DEFAULT_UNBONDING_DELAY,
            DEFAULT_GENESIS_TIMESTAMP_MILLIS,
        )
    };
    RunGenesisRequest::new(
        *DEFAULT_GENESIS_CONFIG_HASH,
        *DEFAULT_PROTOCOL_VERSION,
        exec_config,
        ChainspecRegistry::new_with_genesis(&[], &[]),
    )
}

/// Creates a delegation request.
pub fn create_delegate_request(
    delegator_public_key: PublicKey,
    next_validator_key: PublicKey,
    delegation_amount: U512,
    delegator_account_hash: AccountHash,
    contract_hash: casper_types::ContractHash,
) -> ExecuteRequest {
    let entry_point = auction::METHOD_DELEGATE;
    let args = runtime_args! {
        auction::ARG_DELEGATOR => delegator_public_key,
        auction::ARG_VALIDATOR => next_validator_key,
        auction::ARG_AMOUNT => delegation_amount,
    };
    let mut rng = rand::thread_rng();
    let deploy_hash = rng.gen();
    let deploy = DeployItemBuilder::new()
        .with_address(delegator_account_hash)
        .with_stored_session_hash(contract_hash, entry_point, args)
        .with_empty_payment_bytes(runtime_args! { ARG_AMOUNT => U512::from(100_000_000), })
        .with_authorization_keys(&[delegator_account_hash])
        .with_deploy_hash(deploy_hash)
        .build();
    ExecuteRequestBuilder::new().push_deploy(deploy).build()
}

/// Generate `key_count` public keys.
pub fn generate_public_keys(key_count: usize) -> Vec<PublicKey> {
    let mut ret = Vec::with_capacity(key_count);
    for _ in 0..key_count {
        let bytes: [u8; SecretKey::ED25519_LENGTH] = rand::random();
        let secret_key = SecretKey::ed25519_from_bytes(&bytes).unwrap();
        let public_key = PublicKey::from(&secret_key);
        ret.push(public_key);
    }
    ret
}

/// Build a step request and run the auction.
pub fn step_and_run_auction(builder: &mut LmdbWasmTestBuilder, validator_keys: &[PublicKey]) {
    let mut step_request_builder = StepRequestBuilder::new()
        .with_parent_state_hash(builder.get_post_state_hash())
        .with_protocol_version(ProtocolVersion::V1_0_0);
    for validator in validator_keys {
        step_request_builder =
            step_request_builder.with_reward_item(RewardItem::new(validator.clone(), 1));
    }
    let step_request = step_request_builder
        .with_next_era_id(builder.get_era().successor())
        .build();
    builder.step(step_request).unwrap();
    builder.commit_to_disk();
}<|MERGE_RESOLUTION|>--- conflicted
+++ resolved
@@ -19,16 +19,11 @@
     },
 };
 use casper_types::{
-<<<<<<< HEAD
-    account::AccountHash, bytesrepr, runtime_args, system::auction, Motes, ProtocolVersion,
-    PublicKey, RuntimeArgs, SecretKey, U512,
-=======
     account::AccountHash,
     bytesrepr::{self},
     runtime_args,
     system::auction,
-    Key, Motes, ProtocolVersion, PublicKey, RuntimeArgs, SecretKey, StoredValue, U512,
->>>>>>> 1ca816fd
+    Motes, ProtocolVersion, PublicKey, RuntimeArgs, SecretKey, U512,
 };
 
 use rand::Rng;
