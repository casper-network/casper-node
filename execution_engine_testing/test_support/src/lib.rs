//! A library to support testing of Wasm smart contracts for use on the Casper Platform.

#![doc(html_root_url = "https://docs.rs/casper-engine-test-support/7.0.1")]
#![doc(
    html_favicon_url = "https://raw.githubusercontent.com/casper-network/casper-node/blob/dev/images/Casper_Logo_Favicon_48.png",
    html_logo_url = "https://raw.githubusercontent.com/casper-network/casper-node/blob/dev/images/Casper_Logo_Favicon.png",
    test(attr(deny(warnings)))
)]
#![warn(missing_docs)]
#![cfg_attr(docsrs, feature(doc_auto_cfg))]

mod chainspec_config;
mod deploy_item_builder;
mod execute_request_builder;
mod step_request_builder;
mod transfer_request_builder;
mod upgrade_request_builder;
pub mod utils;
mod wasm_test_builder;

use num_rational::Ratio;
use once_cell::sync::Lazy;

use casper_storage::data_access_layer::GenesisRequest;
use casper_types::{
    account::AccountHash, testing::TestRng, ChainspecRegistry, Digest, GenesisAccount,
    GenesisConfig, GenesisConfigBuilder, Motes, ProtocolVersion, PublicKey, SecretKey,
    SystemConfig, WasmConfig, U512,
};

pub use chainspec_config::{ChainspecConfig, CHAINSPEC_SYMLINK};
pub use deploy_item_builder::DeployItemBuilder;
pub use execute_request_builder::{ExecuteRequest, ExecuteRequestBuilder};
pub use step_request_builder::StepRequestBuilder;
pub use transfer_request_builder::TransferRequestBuilder;
pub use upgrade_request_builder::UpgradeRequestBuilder;
pub use wasm_test_builder::{EntityWithNamedKeys, LmdbWasmTestBuilder, WasmTestBuilder};

/// Default number of validator slots.
pub const DEFAULT_VALIDATOR_SLOTS: u32 = 5;
/// Default auction delay.
pub const DEFAULT_AUCTION_DELAY: u64 = 1;
/// Default lock-in period is currently zero.
pub const DEFAULT_LOCKED_FUNDS_PERIOD_MILLIS: u64 = 0;
/// Default length of total vesting schedule is currently zero.
pub const DEFAULT_VESTING_SCHEDULE_PERIOD_MILLIS: u64 = 0;

/// Default number of eras that need to pass to be able to withdraw unbonded funds.
pub const DEFAULT_UNBONDING_DELAY: u64 = 7;

/// Round seigniorage rate represented as a fraction of the total supply.
///
/// Annual issuance: 8%
/// Minimum round length: 2^14 ms
/// Ticks per year: 31536000000
///
/// (1+0.08)^((2^14)/31536000000)-1 is expressed as a fractional number below.
pub const DEFAULT_ROUND_SEIGNIORAGE_RATE: Ratio<u64> = Ratio::new_raw(1, 4200000000000000000);

/// Default chain name.
pub const DEFAULT_CHAIN_NAME: &str = "casper-execution-engine-testing";
/// Default genesis timestamp in milliseconds.
pub const DEFAULT_GENESIS_TIMESTAMP_MILLIS: u64 = 0;
/// Default block time.
pub const DEFAULT_BLOCK_TIME: u64 = 0;
/// Default gas price.
pub const DEFAULT_GAS_PRICE: u8 = 1;
/// Amount named argument.
pub const ARG_AMOUNT: &str = "amount";
/// Timestamp increment in milliseconds.
pub const TIMESTAMP_MILLIS_INCREMENT: u64 = 30_000; // 30 seconds

/// Default value for maximum associated keys configuration option.
pub const DEFAULT_MAX_ASSOCIATED_KEYS: u32 = 100;

/// Default value for a maximum query depth configuration option.
pub const DEFAULT_MAX_QUERY_DEPTH: u64 = 5;
/// Default value for maximum runtime call stack height configuration option.
pub const DEFAULT_MAX_RUNTIME_CALL_STACK_HEIGHT: u32 = 12;
/// Default value for minimum delegation amount in motes.
pub const DEFAULT_MINIMUM_DELEGATION_AMOUNT: u64 = 500 * 1_000_000_000;
/// Default value for maximum delegation amount in motes.
pub const DEFAULT_MAXIMUM_DELEGATION_AMOUNT: u64 = 1_000_000_000 * 1_000_000_000;

/// Default genesis config hash.
pub const DEFAULT_GENESIS_CONFIG_HASH: Digest = Digest::from_raw([42; 32]);

/// Default account secret key.
pub static DEFAULT_ACCOUNT_SECRET_KEY: Lazy<SecretKey> =
    Lazy::new(|| SecretKey::ed25519_from_bytes([199; SecretKey::ED25519_LENGTH]).unwrap());
/// Default account public key.
pub static DEFAULT_ACCOUNT_PUBLIC_KEY: Lazy<PublicKey> =
    Lazy::new(|| PublicKey::from(&*DEFAULT_ACCOUNT_SECRET_KEY));
/// Default test account address.
pub static DEFAULT_ACCOUNT_ADDR: Lazy<AccountHash> =
    Lazy::new(|| AccountHash::from(&*DEFAULT_ACCOUNT_PUBLIC_KEY));
// NOTE: declaring DEFAULT_ACCOUNT_KEY as *DEFAULT_ACCOUNT_ADDR causes tests to stall.
/// Default account key.
pub static DEFAULT_ACCOUNT_KEY: Lazy<AccountHash> =
    Lazy::new(|| AccountHash::from(&*DEFAULT_ACCOUNT_PUBLIC_KEY));
/// Default initial balance of a test account in motes.
pub const DEFAULT_ACCOUNT_INITIAL_BALANCE: u64 = 10_000_000_000_000_000_000_u64;
/// Minimal amount for a transfer that creates new accounts.
pub const MINIMUM_ACCOUNT_CREATION_BALANCE: u64 = 7_500_000_000_000_000_u64;
/// Default proposer public key.
pub static DEFAULT_PROPOSER_PUBLIC_KEY: Lazy<PublicKey> = Lazy::new(|| {
    let secret_key = SecretKey::ed25519_from_bytes([198; SecretKey::ED25519_LENGTH]).unwrap();
    PublicKey::from(&secret_key)
});
/// Default proposer address.
pub static DEFAULT_PROPOSER_ADDR: Lazy<AccountHash> =
    Lazy::new(|| AccountHash::from(&*DEFAULT_PROPOSER_PUBLIC_KEY));
/// Default accounts.
pub static DEFAULT_ACCOUNTS: Lazy<Vec<GenesisAccount>> = Lazy::new(|| {
    let mut ret = Vec::new();
    let genesis_account = GenesisAccount::account(
        DEFAULT_ACCOUNT_PUBLIC_KEY.clone(),
        Motes::new(DEFAULT_ACCOUNT_INITIAL_BALANCE),
        None,
    );
    ret.push(genesis_account);
    let proposer_account = GenesisAccount::account(
        DEFAULT_PROPOSER_PUBLIC_KEY.clone(),
        Motes::new(DEFAULT_ACCOUNT_INITIAL_BALANCE),
        None,
    );
    ret.push(proposer_account);
    let rng = &mut TestRng::new();
    for _ in 0..10 {
        let filler_account = GenesisAccount::account(
            PublicKey::random(rng),
            Motes::new(DEFAULT_ACCOUNT_INITIAL_BALANCE),
            None,
        );
        ret.push(filler_account);
    }
    ret
});
/// Default [`ProtocolVersion`].
pub const DEFAULT_PROTOCOL_VERSION: ProtocolVersion = ProtocolVersion::V2_0_0;
/// Default payment.
pub static DEFAULT_PAYMENT: Lazy<U512> = Lazy::new(|| U512::from(2_500_000_000_000u64));
/// Default [`WasmConfig`].
pub static DEFAULT_WASM_CONFIG: Lazy<WasmConfig> = Lazy::new(WasmConfig::default);
/// Default [`SystemConfig`].
pub static DEFAULT_SYSTEM_CONFIG: Lazy<SystemConfig> = Lazy::new(SystemConfig::default);

/// Default [`GenesisConfig`].
pub static DEFAULT_EXEC_CONFIG: Lazy<GenesisConfig> = Lazy::new(|| {
    GenesisConfigBuilder::default()
        .with_accounts(DEFAULT_ACCOUNTS.clone())
        .with_wasm_config(*DEFAULT_WASM_CONFIG)
        .with_system_config(*DEFAULT_SYSTEM_CONFIG)
        .with_validator_slots(DEFAULT_VALIDATOR_SLOTS)
        .with_auction_delay(DEFAULT_AUCTION_DELAY)
        .with_locked_funds_period_millis(DEFAULT_LOCKED_FUNDS_PERIOD_MILLIS)
        .with_round_seigniorage_rate(DEFAULT_ROUND_SEIGNIORAGE_RATE)
        .with_unbonding_delay(DEFAULT_UNBONDING_DELAY)
        .with_genesis_timestamp_millis(DEFAULT_GENESIS_TIMESTAMP_MILLIS)
        .build()
});

/// Default [`ChainspecRegistry`].
pub static DEFAULT_CHAINSPEC_REGISTRY: Lazy<ChainspecRegistry> =
    Lazy::new(|| ChainspecRegistry::new_with_genesis(&[1, 2, 3], &[4, 5, 6]));

/// A [`GenesisRequest`] using cost tables matching those used in Casper Mainnet.
pub static LOCAL_GENESIS_REQUEST: Lazy<GenesisRequest> = Lazy::new(|| {
    ChainspecConfig::create_genesis_request_from_local_chainspec(
        DEFAULT_ACCOUNTS.clone(),
        DEFAULT_PROTOCOL_VERSION,
    )
    .expect("must create the request")
});
/// Round seigniorage rate from the production chainspec.
pub static PRODUCTION_ROUND_SEIGNIORAGE_RATE: Lazy<Ratio<u64>> = Lazy::new(|| {
    let chainspec = ChainspecConfig::from_chainspec_path(&*CHAINSPEC_SYMLINK)
        .expect("must create chainspec_config");
    chainspec.core_config.round_seigniorage_rate
});
/// System address.
pub static SYSTEM_ADDR: Lazy<AccountHash> = Lazy::new(|| PublicKey::System.to_account_hash());

#[cfg(test)]
mod tests {
    //use super::*;

    #[test]
    fn defaults_should_match_production_chainspec_values() {
<<<<<<< HEAD
        let production = ChainspecConfig::from_chainspec_path(&*CHAINSPEC_SYMLINK).unwrap();
        // No need to test `CoreConfig::validator_slots`.
        assert_eq!(production.core_config.auction_delay, DEFAULT_AUCTION_DELAY);
        assert_eq!(
            production.core_config.locked_funds_period.millis(),
            DEFAULT_LOCKED_FUNDS_PERIOD_MILLIS
        );
        assert_eq!(
            production.core_config.unbonding_delay,
            DEFAULT_UNBONDING_DELAY
        );
        assert_eq!(
            production.core_config.round_seigniorage_rate.reduced(),
            DEFAULT_ROUND_SEIGNIORAGE_RATE.reduced()
        );
        assert_eq!(
            production.core_config.max_associated_keys,
            DEFAULT_MAX_ASSOCIATED_KEYS
        );
        assert_eq!(
            production.core_config.max_runtime_call_stack_height,
            DEFAULT_MAX_RUNTIME_CALL_STACK_HEIGHT
        );
        assert_eq!(
            production.core_config.minimum_delegation_amount,
            DEFAULT_MINIMUM_DELEGATION_AMOUNT
        );
        assert_eq!(
            production.core_config.maximum_delegation_amount,
            DEFAULT_MAXIMUM_DELEGATION_AMOUNT
        );

        assert_eq!(production.wasm_config, WasmConfig::default());
=======
        // TODO: Temporarily disabled. Now that the test_support uses its own chainspec, this check
        // may not be necessary.

        // let production = ChainspecConfig::from_chainspec_path(&*CHAINSPEC_SYMLINK).unwrap();
        // // No need to test `CoreConfig::validator_slots`.
        // assert_eq!(production.core_config.auction_delay, DEFAULT_AUCTION_DELAY);
        // assert_eq!(
        //     production.core_config.locked_funds_period.millis(),
        //     DEFAULT_LOCKED_FUNDS_PERIOD_MILLIS
        // );
        // assert_eq!(
        //     production.core_config.unbonding_delay,
        //     DEFAULT_UNBONDING_DELAY
        // );
        // assert_eq!(
        //     production.core_config.round_seigniorage_rate.reduced(),
        //     DEFAULT_ROUND_SEIGNIORAGE_RATE.reduced()
        // );
        // assert_eq!(
        //     production.core_config.max_associated_keys,
        //     DEFAULT_MAX_ASSOCIATED_KEYS
        // );
        // assert_eq!(
        //     production.core_config.max_runtime_call_stack_height,
        //     DEFAULT_MAX_RUNTIME_CALL_STACK_HEIGHT
        // );
        // assert_eq!(
        //     production.core_config.minimum_delegation_amount,
        //     DEFAULT_MINIMUM_DELEGATION_AMOUNT
        // );

        // assert_eq!(production.wasm_config, WasmConfig::default());
>>>>>>> abe46311
        // TODO: reenable after new payment logic is added
        //assert_eq!(production.system_costs_config, SystemConfig::default());
    }
}<|MERGE_RESOLUTION|>--- conflicted
+++ resolved
@@ -187,41 +187,6 @@
 
     #[test]
     fn defaults_should_match_production_chainspec_values() {
-<<<<<<< HEAD
-        let production = ChainspecConfig::from_chainspec_path(&*CHAINSPEC_SYMLINK).unwrap();
-        // No need to test `CoreConfig::validator_slots`.
-        assert_eq!(production.core_config.auction_delay, DEFAULT_AUCTION_DELAY);
-        assert_eq!(
-            production.core_config.locked_funds_period.millis(),
-            DEFAULT_LOCKED_FUNDS_PERIOD_MILLIS
-        );
-        assert_eq!(
-            production.core_config.unbonding_delay,
-            DEFAULT_UNBONDING_DELAY
-        );
-        assert_eq!(
-            production.core_config.round_seigniorage_rate.reduced(),
-            DEFAULT_ROUND_SEIGNIORAGE_RATE.reduced()
-        );
-        assert_eq!(
-            production.core_config.max_associated_keys,
-            DEFAULT_MAX_ASSOCIATED_KEYS
-        );
-        assert_eq!(
-            production.core_config.max_runtime_call_stack_height,
-            DEFAULT_MAX_RUNTIME_CALL_STACK_HEIGHT
-        );
-        assert_eq!(
-            production.core_config.minimum_delegation_amount,
-            DEFAULT_MINIMUM_DELEGATION_AMOUNT
-        );
-        assert_eq!(
-            production.core_config.maximum_delegation_amount,
-            DEFAULT_MAXIMUM_DELEGATION_AMOUNT
-        );
-
-        assert_eq!(production.wasm_config, WasmConfig::default());
-=======
         // TODO: Temporarily disabled. Now that the test_support uses its own chainspec, this check
         // may not be necessary.
 
@@ -252,9 +217,12 @@
         //     production.core_config.minimum_delegation_amount,
         //     DEFAULT_MINIMUM_DELEGATION_AMOUNT
         // );
+        // assert_eq!(
+        //     production.core_config.maximum_delegation_amount,
+        //     DEFAULT_MAXIMUM_DELEGATION_AMOUNT
+        // );
 
         // assert_eq!(production.wasm_config, WasmConfig::default());
->>>>>>> abe46311
         // TODO: reenable after new payment logic is added
         //assert_eq!(production.system_costs_config, SystemConfig::default());
     }
