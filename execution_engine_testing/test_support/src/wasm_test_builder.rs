use std::{
    collections::BTreeMap,
    convert::{TryFrom, TryInto},
    ffi::OsStr,
    fs, io,
    ops::Deref,
    path::{Path, PathBuf},
    rc::Rc,
};

use filesize::PathExt;
use log::LevelFilter;
use num_rational::Ratio;
use num_traits::CheckedMul;
use walkdir::WalkDir;

use casper_execution_engine::{
    core::{
        engine_state::{
            self,
            era_validators::GetEraValidatorsRequest,
            execute_request::ExecuteRequest,
            execution_result::ExecutionResult,
            run_genesis_request::RunGenesisRequest,
            step::{StepRequest, StepSuccess},
            BalanceResult, EngineConfig, EngineState, Error, GenesisSuccess, GetBidsRequest,
            QueryRequest, QueryResult, RewardItem, StepError, SystemContractRegistry,
            UpgradeConfig, UpgradeSuccess, DEFAULT_MAX_QUERY_DEPTH,
        },
        execution,
    },
    shared::{
        additive_map::AdditiveMap,
        execution_journal::ExecutionJournal,
        logging::{self, Settings, Style},
        newtypes::CorrelationId,
        system_config::{
            auction_costs::AuctionCosts, handle_payment_costs::HandlePaymentCosts,
            mint_costs::MintCosts,
        },
        transform::Transform,
    },
    storage::{
        global_state::{
            db::DbGlobalState, in_memory::InMemoryGlobalState, scratch::ScratchGlobalState,
            CommitProvider, StateProvider, StateReader,
        },
        trie::{merkle_proof::TrieMerkleProof, Trie},
        trie_store::db::RocksDbTrieStore,
        ROCKS_DB_DATA_DIR,
    },
};
use casper_hashing::Digest;
use casper_types::{
    account::{Account, AccountHash},
    bytesrepr::{self, FromBytes},
    runtime_args,
    system::{
        auction::{
            Bids, EraValidators, UnbondingPurse, UnbondingPurses, ValidatorWeights, WithdrawPurses,
            ARG_ERA_END_TIMESTAMP_MILLIS, ARG_EVICTED_VALIDATORS, AUCTION_DELAY_KEY, ERA_ID_KEY,
            METHOD_RUN_AUCTION, UNBONDING_DELAY_KEY,
        },
        mint::{ROUND_SEIGNIORAGE_RATE_KEY, TOTAL_SUPPLY_KEY},
        AUCTION, HANDLE_PAYMENT, MINT, STANDARD_PAYMENT,
    },
    CLTyped, CLValue, Contract, ContractHash, ContractPackage, ContractPackageHash, ContractWasm,
    DeployHash, DeployInfo, EraId, Gas, Key, KeyTag, ProtocolVersion, PublicKey, RuntimeArgs,
    StoredValue, Transfer, TransferAddr, URef, U512,
};

use crate::{
    chainspec_config::{ChainspecConfig, PRODUCTION_PATH},
    utils, ExecuteRequestBuilder, StepRequestBuilder, DEFAULT_PROPOSER_ADDR,
    DEFAULT_PROTOCOL_VERSION, SYSTEM_ADDR,
};

/// This is appended to the data dir path provided to the `DbWasmTestBuilder`".
const GLOBAL_STATE_DIR: &str = "global_state";

/// Wasm test builder where state is held entirely in memory.
pub type InMemoryWasmTestBuilder = WasmTestBuilder<InMemoryGlobalState>;
/// Wasm test builder where state is held in LMDB.
pub type DbWasmTestBuilder = WasmTestBuilder<DbGlobalState>;

/// Builder for simple WASM test
pub struct WasmTestBuilder<S> {
    /// [`EngineState`] is wrapped in [`Rc`] to work around a missing [`Clone`] implementation
    engine_state: Rc<EngineState<S>>,
    /// [`ExecutionResult`] is wrapped in [`Rc`] to work around a missing [`Clone`] implementation
    exec_results: Vec<Vec<Rc<ExecutionResult>>>,
    upgrade_results: Vec<Result<UpgradeSuccess, engine_state::Error>>,
    /// Genesis hash.
    genesis_hash: Option<Digest>,
    /// Post state hash.
    post_state_hash: Option<Digest>,
    /// Cached transform maps after subsequent successful runs i.e. `transforms[0]` is for first
    /// exec call etc.
    transforms: Vec<ExecutionJournal>,
    /// Cached genesis transforms
    genesis_account: Option<Account>,
    /// Genesis transforms
    genesis_transforms: Option<AdditiveMap<Key, Transform>>,
    /// Scratch global state used for in-memory execution and commit optimization.
    scratch_engine_state: Option<EngineState<ScratchGlobalState>>,
    /// System contract registry
    system_contract_registry: Option<SystemContractRegistry>,
    /// Global state dir, for implementations that define one.
    global_state_dir: Option<PathBuf>,
}

impl<S> WasmTestBuilder<S> {
    fn initialize_logging() {
        let log_settings = Settings::new(LevelFilter::Error).with_style(Style::HumanReadable);
        let _ = logging::initialize(log_settings);
    }
}

impl Default for InMemoryWasmTestBuilder {
    fn default() -> Self {
        Self::new_with_chainspec(&*PRODUCTION_PATH, None)
    }
}

// TODO: Deriving `Clone` for `WasmTestBuilder<S>` doesn't work correctly (unsure why), so
// implemented by hand here.  Try to derive in the future with a different compiler version.
impl<S> Clone for WasmTestBuilder<S> {
    fn clone(&self) -> Self {
        WasmTestBuilder {
            engine_state: Rc::clone(&self.engine_state),
            exec_results: self.exec_results.clone(),
            upgrade_results: self.upgrade_results.clone(),
            genesis_hash: self.genesis_hash,
            post_state_hash: self.post_state_hash,
            transforms: self.transforms.clone(),
            genesis_account: self.genesis_account.clone(),
            genesis_transforms: self.genesis_transforms.clone(),
            scratch_engine_state: None,
            system_contract_registry: self.system_contract_registry.clone(),
            global_state_dir: self.global_state_dir.clone(),
        }
    }
}

impl InMemoryWasmTestBuilder {
    /// Returns an [`InMemoryWasmTestBuilder`].
    pub fn new(
        global_state: InMemoryGlobalState,
        engine_config: EngineConfig,
        maybe_post_state_hash: Option<Digest>,
    ) -> Self {
        Self::initialize_logging();
        let engine_state = EngineState::new(global_state, engine_config);
        WasmTestBuilder {
            exec_results: Vec::new(),
            upgrade_results: Vec::new(),
            engine_state: Rc::new(engine_state),
            genesis_hash: maybe_post_state_hash,
            post_state_hash: maybe_post_state_hash,
            transforms: Vec::new(),
            genesis_account: None,
            genesis_transforms: None,
            scratch_engine_state: None,
            system_contract_registry: None,
            global_state_dir: None,
        }
    }

    /// Returns an [`InMemoryWasmTestBuilder`] instantiated using values from a given chainspec.
    pub fn new_with_chainspec<P: AsRef<Path>>(
        chainspec_path: P,
        post_state_hash: Option<Digest>,
    ) -> Self {
        let chainspec_config = ChainspecConfig::from_chainspec_path(chainspec_path)
            .expect("must build chainspec configuration");

        let engine_config = EngineConfig::new(
            DEFAULT_MAX_QUERY_DEPTH,
            chainspec_config.core_config.max_associated_keys,
            chainspec_config.core_config.max_runtime_call_stack_height,
            chainspec_config.core_config.minimum_delegation_amount,
            chainspec_config.core_config.strict_argument_checking,
            chainspec_config.wasm_config,
            chainspec_config.system_costs_config,
        );

        let global_state = InMemoryGlobalState::empty().expect("should create global state");

        Self::new(global_state, engine_config, post_state_hash)
    }
}

impl DbWasmTestBuilder {
    /// Returns a `DbWasmTestBuilder` using the provided configuration options.
    pub fn new_with_config<T: AsRef<OsStr> + ?Sized>(
        data_dir: &T,
        engine_config: EngineConfig,
    ) -> Self {
        Self::initialize_logging();
        let global_state_dir = Self::global_state_dir(data_dir);
        Self::create_global_state_dir(&global_state_dir);

        let trie_store = RocksDbTrieStore::new(global_state_dir.join(ROCKS_DB_DATA_DIR)).unwrap();

        let global_state =
            DbGlobalState::empty(None, trie_store).expect("should create DbGlobalState");

        let engine_state = EngineState::new(global_state, engine_config);
        WasmTestBuilder {
            engine_state: Rc::new(engine_state),
            exec_results: Vec::new(),
            upgrade_results: Vec::new(),
            genesis_hash: None,
            post_state_hash: None,
            transforms: Vec::new(),
            genesis_account: None,
            genesis_transforms: None,
            scratch_engine_state: None,
            system_contract_registry: None,
            global_state_dir: Some(global_state_dir),
        }
    }

    /// Returns a [`DbWasmTestBuilder`] with configuration and values from
    /// a given chainspec.
    pub fn new_with_chainspec<T: AsRef<OsStr> + ?Sized, P: AsRef<Path>>(
        data_dir: &T,
        chainspec_path: P,
    ) -> Self {
        let chainspec_config = ChainspecConfig::from_chainspec_path(chainspec_path)
            .expect("must build chainspec configuration");

        let engine_config = EngineConfig::new(
            DEFAULT_MAX_QUERY_DEPTH,
            chainspec_config.core_config.max_associated_keys,
            chainspec_config.core_config.max_runtime_call_stack_height,
            chainspec_config.core_config.minimum_delegation_amount,
            chainspec_config.core_config.strict_argument_checking,
            chainspec_config.wasm_config,
            chainspec_config.system_costs_config,
        );

        Self::new_with_config(data_dir, engine_config)
    }

    /// Returns a [`DbWasmTestBuilder`] with configuration and values from
    /// the production chainspec.
    pub fn new_with_production_chainspec<T: AsRef<OsStr> + ?Sized>(data_dir: &T) -> Self {
        Self::new_with_chainspec(data_dir, &*PRODUCTION_PATH)
    }

    /// Returns the file size on disk of rocksdb.
    pub fn rocksdb_on_disk_size(&self) -> Result<usize, io::Error> {
        let mut total = 0;
        let engine_state = &*self.engine_state;
        for entry in WalkDir::new(engine_state.data_path())
            .into_iter()
            .filter_map(|e| e.ok())
        {
            if entry.metadata()?.is_file() {
                total += entry.path().size_on_disk()? as usize;
            }
        }
        Ok(total)
    }

    /// Returns a new `DbWasmTestBuilder`.
    pub fn new<T: AsRef<OsStr> + ?Sized>(data_dir: &T) -> Self {
        Self::new_with_config(data_dir, EngineConfig::default())
    }

    /// Creates a new instance of builder using the supplied configurations, opening wrapped LMDBs
    /// (e.g. in the Trie and Data stores) rather than creating them.
    pub fn open<T: AsRef<OsStr> + ?Sized>(
        data_dir: &T,
        engine_config: EngineConfig,
        post_state_hash: Digest,
    ) -> Self {
        let global_state_path = Self::global_state_dir(data_dir);
        Self::open_raw(global_state_path, engine_config, post_state_hash)
    }

    /// Creates a new instance of builder using the supplied configurations, opening wrapped LMDBs
    /// (e.g. in the Trie and Data stores) rather than creating them.
    /// Differs from `open` in that it doesn't append `GLOBAL_STATE_DIR` to the supplied path.
    pub fn open_raw<T: AsRef<Path>>(
        global_state_dir: T,
        engine_config: EngineConfig,
        post_state_hash: Digest,
    ) -> Self {
        Self::initialize_logging();
        Self::create_global_state_dir(&global_state_dir);

        let trie_store =
            RocksDbTrieStore::new(global_state_dir.as_ref().join(ROCKS_DB_DATA_DIR)).unwrap();

        let global_state =
            DbGlobalState::empty(Some(global_state_dir.as_ref().to_path_buf()), trie_store)
                .expect("should create DbGlobalState");
        let engine_state = EngineState::new(global_state, engine_config);

        // TODO: replace lmdb fixture files with rocksdb ones, or perhaps a more universal format.
        // Currently copies all state from lmdb file to rocksdb.
        engine_state
            .migrate_state_root_to_rocksdb_if_needed(post_state_hash, false)
            .expect("unable to migrate state root from lmdb to rocksdb");

        WasmTestBuilder {
            engine_state: Rc::new(engine_state),
            exec_results: Vec::new(),
            upgrade_results: Vec::new(),
            genesis_hash: None,
            post_state_hash: Some(post_state_hash),
            transforms: Vec::new(),
            genesis_account: None,
            genesis_transforms: None,
            scratch_engine_state: None,
            system_contract_registry: None,
            global_state_dir: Some(global_state_dir.as_ref().to_path_buf()),
        }
    }

    fn create_global_state_dir<T: AsRef<Path>>(global_state_path: T) {
        fs::create_dir_all(&global_state_path).unwrap_or_else(|_| {
            panic!(
                "Expected to create {}",
                global_state_path.as_ref().display()
            )
        });
    }

    fn global_state_dir<T: AsRef<OsStr> + ?Sized>(data_dir: &T) -> PathBuf {
        let mut path = PathBuf::from(data_dir);
        path.push(GLOBAL_STATE_DIR);
        path
    }

    /// Execute and commit transforms from an ExecuteRequest into a scratch global state.
<<<<<<< HEAD
    /// You MUST call write_scratch_to_db to flush these changes to DbGlobalState.
=======
    /// You MUST call write_scratch_to_db to flush these changes to LmdbGlobalState.
>>>>>>> 13132185
    pub fn scratch_exec_and_commit(&mut self, mut exec_request: ExecuteRequest) -> &mut Self {
        if self.scratch_engine_state.is_none() {
            self.scratch_engine_state = Some(self.engine_state.get_scratch_engine_state());
        }

        let cached_state = self
            .scratch_engine_state
            .as_ref()
            .expect("scratch state should exist");

        // Scratch still requires that one deploy be executed and committed at a time.
        let exec_request = {
            let hash = self.post_state_hash.expect("expected post_state_hash");
            exec_request.parent_state_hash = hash;
            exec_request
        };

        let mut exec_results = Vec::new();
        // First execute the request against our scratch global state.
        let maybe_exec_results = cached_state.run_execute(CorrelationId::new(), exec_request);
        for execution_result in maybe_exec_results.unwrap() {
            let journal = execution_result.execution_journal().clone();
            let transforms: AdditiveMap<Key, Transform> = journal.clone().into();
            let _post_state_hash = cached_state
                .apply_effect(
                    CorrelationId::new(),
                    self.post_state_hash.expect("requires a post_state_hash"),
                    transforms,
                )
                .expect("should commit");

            // Save transforms and execution results for WasmTestBuilder.
            self.transforms.push(journal);
            exec_results.push(Rc::new(execution_result))
        }
        self.exec_results.push(exec_results);
        self
    }

    /// Commit scratch to global state, and reset the scratch cache.
    pub fn write_scratch_to_db(&mut self) -> &mut Self {
        let prestate_hash = self.post_state_hash.expect("Should have genesis hash");
        if let Some(scratch) = self.scratch_engine_state.take() {
            let new_state_root = self
                .engine_state
                .write_scratch_to_db(prestate_hash, scratch.into_inner())
                .unwrap();
            self.post_state_hash = Some(new_state_root);
        }
        self
    }

    /// run step against scratch global state.
    pub fn step_with_scratch(&mut self, step_request: StepRequest) -> &mut Self {
        if self.scratch_engine_state.is_none() {
            self.scratch_engine_state = Some(self.engine_state.get_scratch_engine_state());
        }

        let cached_state = self
            .scratch_engine_state
            .as_ref()
            .expect("scratch state should exist");

        cached_state
            .commit_step(CorrelationId::new(), step_request)
            .expect("unable to run step request against scratch global state");
        self
    }
}

impl<S> WasmTestBuilder<S>
where
    S: StateProvider + CommitProvider,
    engine_state::Error: From<S::Error>,
    S::Error: Into<execution::Error>,
{
    /// Takes a [`RunGenesisRequest`], executes the request and returns Self.
    pub fn run_genesis(&mut self, run_genesis_request: &RunGenesisRequest) -> &mut Self {
        let system_account = Key::Account(PublicKey::System.to_account_hash());

        let GenesisSuccess {
            post_state_hash,
            execution_effect,
        } = self
            .engine_state
            .commit_genesis(
                CorrelationId::new(),
                run_genesis_request.genesis_config_hash(),
                run_genesis_request.protocol_version(),
                run_genesis_request.ee_config(),
                run_genesis_request.chainspec_registry().clone(),
            )
            .expect("Unable to get genesis response");

        let transforms = execution_effect.transforms;
        let empty_path: Vec<String> = vec![];

        let genesis_account =
            utils::get_account(&transforms, &system_account).expect("Unable to get system account");

        self.system_contract_registry = match self.query(
            Some(post_state_hash),
            Key::SystemContractRegistry,
            &empty_path,
        ) {
            Ok(StoredValue::CLValue(cl_registry)) => {
                let system_contract_registry =
                    CLValue::into_t::<SystemContractRegistry>(cl_registry).unwrap();
                Some(system_contract_registry)
            }
            Ok(_) => panic!("Failed to get system registry"),
            Err(err) => panic!("{}", err),
        };

        self.genesis_hash = Some(post_state_hash);
        self.post_state_hash = Some(post_state_hash);
        self.genesis_account = Some(genesis_account);
        self.genesis_transforms = Some(transforms);
        self
    }

    /// Queries state for a [`StoredValue`].
    pub fn query(
        &self,
        maybe_post_state: Option<Digest>,
        base_key: Key,
        path: &[String],
    ) -> Result<StoredValue, String> {
        let post_state = maybe_post_state
            .or(self.post_state_hash)
            .expect("builder must have a post-state hash");

        let query_request = QueryRequest::new(post_state, base_key, path.to_vec());

        let query_result = self
            .engine_state
            .run_query(CorrelationId::new(), query_request)
            .expect("should get query response");

        if let QueryResult::Success { value, .. } = query_result {
            return Ok(value.deref().clone());
        }

        Err(format!("{:?}", query_result))
    }

    /// Queries state for a dictionary item.
    pub fn query_dictionary_item(
        &self,
        maybe_post_state: Option<Digest>,
        dictionary_seed_uref: URef,
        dictionary_item_key: &str,
    ) -> Result<StoredValue, String> {
        let dictionary_address =
            Key::dictionary(dictionary_seed_uref, dictionary_item_key.as_bytes());
        let empty_path: Vec<String> = vec![];
        self.query(maybe_post_state, dictionary_address, &empty_path)
    }

    /// Queries for a [`StoredValue`] and returns the [`StoredValue`] and a Merkle proof.
    pub fn query_with_proof(
        &self,
        maybe_post_state: Option<Digest>,
        base_key: Key,
        path: &[String],
    ) -> Result<(StoredValue, Vec<TrieMerkleProof<Key, StoredValue>>), String> {
        let post_state = maybe_post_state
            .or(self.post_state_hash)
            .expect("builder must have a post-state hash");

        let path_vec: Vec<String> = path.to_vec();

        let query_request = QueryRequest::new(post_state, base_key, path_vec);

        let query_result = self
            .engine_state
            .run_query(CorrelationId::new(), query_request)
            .expect("should get query response");

        if let QueryResult::Success { value, proofs } = query_result {
            return Ok((value.deref().clone(), proofs));
        }

        panic! {"{:?}", query_result};
    }

    /// Queries for the total supply of token.
    /// # Panics
    /// Panics if the total supply can't be found.
    pub fn total_supply(&self, maybe_post_state: Option<Digest>) -> U512 {
        let mint_key: Key = self
            .get_system_contract_hash(MINT)
            .cloned()
            .expect("should have mint_contract_hash")
            .into();

        let result = self.query(maybe_post_state, mint_key, &[TOTAL_SUPPLY_KEY.to_string()]);

        let total_supply: U512 = if let Ok(StoredValue::CLValue(total_supply)) = result {
            total_supply.into_t().expect("total supply should be U512")
        } else {
            panic!("mint should track total supply");
        };

        total_supply
    }

    /// Queries for the base round reward.
    /// # Panics
    /// Panics if the total supply or seigniorage rate can't be found.
    pub fn base_round_reward(&mut self, maybe_post_state: Option<Digest>) -> U512 {
        let mint_key: Key = self.get_mint_contract_hash().into();

        let mint_contract = self
            .query(maybe_post_state, mint_key, &[])
            .expect("must get mint stored value")
            .as_contract()
            .expect("must convert to mint contract")
            .clone();

        let mint_named_keys = mint_contract.named_keys().clone();

        let total_supply_uref = *mint_named_keys
            .get(TOTAL_SUPPLY_KEY)
            .expect("must track total supply")
            .as_uref()
            .expect("must get uref");

        let round_seigniorage_rate_uref = *mint_named_keys
            .get(ROUND_SEIGNIORAGE_RATE_KEY)
            .expect("must track round seigniorage rate");

        let total_supply = self
            .query(maybe_post_state, Key::URef(total_supply_uref), &[])
            .expect("must read value under total supply URef")
            .as_cl_value()
            .expect("must convert into CL value")
            .clone()
            .into_t::<U512>()
            .expect("must convert into U512");

        let rate = self
            .query(maybe_post_state, round_seigniorage_rate_uref, &[])
            .expect("must read value")
            .as_cl_value()
            .expect("must conver to cl value")
            .clone()
            .into_t::<Ratio<U512>>()
            .expect("must conver to ratio");

        rate.checked_mul(&Ratio::from(total_supply))
            .map(|ratio| ratio.to_integer())
            .expect("must get base round reward")
    }

    /// Runs an [`ExecuteRequest`].
    pub fn exec(&mut self, mut exec_request: ExecuteRequest) -> &mut Self {
        let exec_request = {
            let hash = self.post_state_hash.expect("expected post_state_hash");
            exec_request.parent_state_hash = hash;
            exec_request
        };

        let maybe_exec_results = self
            .engine_state
            .run_execute(CorrelationId::new(), exec_request);
        assert!(maybe_exec_results.is_ok());
        // Parse deploy results
        let execution_results = maybe_exec_results.as_ref().unwrap();
        // Cache transformations
        self.transforms.extend(
            execution_results
                .iter()
                .map(|res| res.execution_journal().clone()),
        );
        self.exec_results.push(
            maybe_exec_results
                .unwrap()
                .into_iter()
                .map(Rc::new)
                .collect(),
        );
        self
    }

    /// Commit effects of previous exec call on the latest post-state hash.
    pub fn commit(&mut self) -> &mut Self {
        let prestate_hash = self.post_state_hash.expect("Should have genesis hash");

        let effects = self.transforms.last().cloned().unwrap_or_default();

        self.commit_transforms(prestate_hash, effects.into())
    }

    /// Runs a commit request, expects a successful response, and
    /// overwrites existing cached post state hash with a new one.
    pub fn commit_transforms(
        &mut self,
        pre_state_hash: Digest,
        effects: AdditiveMap<Key, Transform>,
    ) -> &mut Self {
        let post_state_hash = self
            .engine_state
            .apply_effect(CorrelationId::new(), pre_state_hash, effects)
            .expect("should commit");
        self.post_state_hash = Some(post_state_hash);
        self
    }

    /// Upgrades the execution engine.
    pub fn upgrade_with_upgrade_request(
        &mut self,
        engine_config: EngineConfig,
        upgrade_config: &mut UpgradeConfig,
    ) -> &mut Self {
        let pre_state_hash = self.post_state_hash.expect("should have state hash");
        upgrade_config.with_pre_state_hash(pre_state_hash);

        let engine_state = Rc::get_mut(&mut self.engine_state).unwrap();
        engine_state.update_config(engine_config);

        let result = self
            .engine_state
            .commit_upgrade(CorrelationId::new(), upgrade_config.clone());

        if let Ok(UpgradeSuccess {
            post_state_hash,
            execution_effect: _,
        }) = result
        {
            self.post_state_hash = Some(post_state_hash);

            if let Ok(StoredValue::CLValue(cl_registry)) =
                self.query(self.post_state_hash, Key::SystemContractRegistry, &[])
            {
                let registry = CLValue::into_t::<SystemContractRegistry>(cl_registry).unwrap();
                self.system_contract_registry = Some(registry);
            }
        }

        self.upgrade_results.push(result);
        self
    }

    /// Executes a request to call the system auction contract.
    pub fn run_auction(
        &mut self,
        era_end_timestamp_millis: u64,
        evicted_validators: Vec<PublicKey>,
    ) -> &mut Self {
        let auction = self.get_auction_contract_hash();
        let run_request = ExecuteRequestBuilder::contract_call_by_hash(
            *SYSTEM_ADDR,
            auction,
            METHOD_RUN_AUCTION,
            runtime_args! {
                ARG_ERA_END_TIMESTAMP_MILLIS => era_end_timestamp_millis,
                ARG_EVICTED_VALIDATORS => evicted_validators,
            },
        )
        .build();
        self.exec(run_request).commit().expect_success()
    }

    /// Increments engine state.
    pub fn step(&mut self, step_request: StepRequest) -> Result<StepSuccess, StepError> {
        let step_result = self
            .engine_state
            .commit_step(CorrelationId::new(), step_request);

        if let Ok(StepSuccess {
            post_state_hash, ..
        }) = &step_result
        {
            self.post_state_hash = Some(*post_state_hash);
        }

        step_result
    }

    /// Expects a successful run
    pub fn expect_success(&mut self) -> &mut Self {
        // Check first result, as only first result is interesting for a simple test
        let exec_results = self
            .get_last_exec_results()
            .expect("Expected to be called after run()");
        let exec_result = exec_results
            .get(0)
            .expect("Unable to get first deploy result");

        if exec_result.is_failure() {
            panic!(
                "Expected successful execution result, but instead got: {:#?}",
                exec_result,
            );
        }
        self
    }

    /// Expects a failed run
    pub fn expect_failure(&mut self) -> &mut Self {
        // Check first result, as only first result is interesting for a simple test
        let exec_results = self
            .get_last_exec_results()
            .expect("Expected to be called after run()");
        let exec_result = exec_results
            .get(0)
            .expect("Unable to get first deploy result");

        if exec_result.is_success() {
            panic!(
                "Expected failed execution result, but instead got: {:?}",
                exec_result,
            );
        }

        self
    }

    /// Returns `true` if the las exec had an error, otherwise returns false.
    pub fn is_error(&self) -> bool {
        self.get_last_exec_results()
            .expect("Expected to be called after run()")
            .get(0)
            .expect("Unable to get first execution result")
            .is_failure()
    }

    /// Returns an `Option<engine_state::Error>` if the last exec had an error.
    pub fn get_error(&self) -> Option<engine_state::Error> {
        self.get_last_exec_results()
            .expect("Expected to be called after run()")
            .get(0)
            .expect("Unable to get first deploy result")
            .as_error()
            .cloned()
    }

    /// Gets the transform map that's cached between runs
    #[deprecated(
        since = "2.1.0",
        note = "Use `get_execution_journals` that returns transforms in the order they were created."
    )]
    pub fn get_transforms(&self) -> Vec<AdditiveMap<Key, Transform>> {
        self.transforms
            .clone()
            .into_iter()
            .map(|journal| journal.into_iter().collect())
            .collect()
    }

    /// Gets `ExecutionJournal`s of all passed runs.
    pub fn get_execution_journals(&self) -> Vec<ExecutionJournal> {
        self.transforms.clone()
    }

    /// Gets genesis account (if present)
    pub fn get_genesis_account(&self) -> &Account {
        self.genesis_account
            .as_ref()
            .expect("Unable to obtain genesis account. Please run genesis first.")
    }

    /// Returns the [`ContractHash`] of the mint, panics if it can't be found.
    pub fn get_mint_contract_hash(&self) -> ContractHash {
        self.get_system_contract_hash(MINT)
            .cloned()
            .expect("Unable to obtain mint contract. Please run genesis first.")
    }

    /// Returns the [`ContractHash`] of the "handle payment" contract, panics if it can't be found.
    pub fn get_handle_payment_contract_hash(&self) -> ContractHash {
        self.get_system_contract_hash(HANDLE_PAYMENT)
            .cloned()
            .expect("Unable to obtain handle payment contract. Please run genesis first.")
    }

    /// Returns the [`ContractHash`] of the "standard payment" contract, panics if it can't be
    /// found.
    pub fn get_standard_payment_contract_hash(&self) -> ContractHash {
        self.get_system_contract_hash(STANDARD_PAYMENT)
            .cloned()
            .expect("Unable to obtain standard payment contract. Please run genesis first.")
    }

    fn get_system_contract_hash(&self, contract_name: &str) -> Option<&ContractHash> {
        self.system_contract_registry
            .as_ref()
            .and_then(|registry| registry.get(contract_name))
    }

    /// Returns the [`ContractHash`] of the "auction" contract, panics if it can't be found.
    pub fn get_auction_contract_hash(&self) -> ContractHash {
        self.get_system_contract_hash(AUCTION)
            .cloned()
            .expect("Unable to obtain auction contract. Please run genesis first.")
    }

    /// Returns genesis transforms, panics if there aren't any.
    pub fn get_genesis_transforms(&self) -> &AdditiveMap<Key, Transform> {
        self.genesis_transforms
            .as_ref()
            .expect("should have genesis transforms")
    }

    /// Returns the genesis hash, panics if it can't be found.
    pub fn get_genesis_hash(&self) -> Digest {
        self.genesis_hash
            .expect("Genesis hash should be present. Should be called after run_genesis.")
    }

    /// Returns the post state hash, panics if it can't be found.
    pub fn get_post_state_hash(&self) -> Digest {
        self.post_state_hash.expect("Should have post-state hash.")
    }

    /// Returns the engine state.
    pub fn get_engine_state(&self) -> &EngineState<S> {
        &self.engine_state
    }

    /// Returns the last results execs.
    pub fn get_last_exec_results(&self) -> Option<Vec<Rc<ExecutionResult>>> {
        let exec_results = self.exec_results.last()?;

        Some(exec_results.iter().map(Rc::clone).collect())
    }

    /// Returns the results of all execs.
    #[deprecated(since = "2.3.0", note = "use `get_exec_result` instead")]
    pub fn get_exec_results(&self) -> &Vec<Vec<Rc<ExecutionResult>>> {
        &self.exec_results
    }

    /// Returns the owned results of a specific exec.
    pub fn get_exec_result_owned(&self, index: usize) -> Option<Vec<Rc<ExecutionResult>>> {
        let exec_results = self.exec_results.get(index)?;

        Some(exec_results.iter().map(Rc::clone).collect())
    }

    /// Returns the results of a specific exec.
    #[deprecated(since = "2.3.0", note = "use `get_exec_result_owned` instead")]
    pub fn get_exec_result(&self, index: usize) -> Option<&Vec<Rc<ExecutionResult>>> {
        self.exec_results.get(index)
    }

    /// Returns a count of exec results.
    pub fn get_exec_results_count(&self) -> usize {
        self.exec_results.len()
    }

    /// Returns a `Result` containing an [`UpgradeSuccess`].
    pub fn get_upgrade_result(
        &self,
        index: usize,
    ) -> Option<&Result<UpgradeSuccess, engine_state::Error>> {
        self.upgrade_results.get(index)
    }

    /// Expects upgrade success.
    pub fn expect_upgrade_success(&mut self) -> &mut Self {
        // Check first result, as only first result is interesting for a simple test
        let result = self
            .upgrade_results
            .last()
            .expect("Expected to be called after a system upgrade.")
            .as_ref();

        result.unwrap_or_else(|_| panic!("Expected success, got: {:?}", result));

        self
    }

    /// Returns the "handle payment" contract, panics if it can't be found.
    pub fn get_handle_payment_contract(&self) -> Contract {
        let handle_payment_contract: Key = self
            .get_system_contract_hash(HANDLE_PAYMENT)
            .cloned()
            .expect("should have handle payment contract uref")
            .into();
        self.query(None, handle_payment_contract, &[])
            .and_then(|v| v.try_into().map_err(|error| format!("{:?}", error)))
            .expect("should find handle payment URef")
    }

    /// Returns the balance of a purse, panics if the balance can't be parsed into a `U512`.
    pub fn get_purse_balance(&self, purse: URef) -> U512 {
        let base_key = Key::Balance(purse.addr());
        self.query(None, base_key, &[])
            .and_then(|v| CLValue::try_from(v).map_err(|error| format!("{:?}", error)))
            .and_then(|cl_value| cl_value.into_t().map_err(|error| format!("{:?}", error)))
            .expect("should parse balance into a U512")
    }

    /// Returns a `BalanceResult` for a purse, panics if the balance can't be found.
    pub fn get_purse_balance_result(&self, purse: URef) -> BalanceResult {
        let correlation_id = CorrelationId::new();
        let state_root_hash: Digest = self.post_state_hash.expect("should have post_state_hash");
        self.engine_state
            .get_purse_balance(correlation_id, state_root_hash, purse)
            .expect("should get purse balance")
    }

    /// Returns a `BalanceResult` for a purse using a `PublicKey`.
    pub fn get_public_key_balance_result(&self, public_key: PublicKey) -> BalanceResult {
        let correlation_id = CorrelationId::new();
        let state_root_hash: Digest = self.post_state_hash.expect("should have post_state_hash");
        self.engine_state
            .get_balance(correlation_id, state_root_hash, public_key)
            .expect("should get purse balance using public key")
    }

    /// Gets the purse balance of a proposer.
    pub fn get_proposer_purse_balance(&self) -> U512 {
        let proposer_account = self
            .get_account(*DEFAULT_PROPOSER_ADDR)
            .expect("proposer account should exist");
        self.get_purse_balance(proposer_account.main_purse())
    }

    /// Queries for an `Account`.
    pub fn get_account(&self, account_hash: AccountHash) -> Option<Account> {
        match self.query(None, Key::Account(account_hash), &[]) {
            Ok(account_value) => match account_value {
                StoredValue::Account(account) => Some(account),
                _ => None,
            },
            Err(_) => None,
        }
    }

    /// Queries for an `Account` and panics if it can't be found.
    pub fn get_expected_account(&self, account_hash: AccountHash) -> Account {
        self.get_account(account_hash).expect("account to exist")
    }

    /// Queries for a contract by `ContractHash`.
    pub fn get_contract(&self, contract_hash: ContractHash) -> Option<Contract> {
        let contract_value: StoredValue = self
            .query(None, contract_hash.into(), &[])
            .expect("should have contract value");

        if let StoredValue::Contract(contract) = contract_value {
            Some(contract)
        } else {
            None
        }
    }

    /// Queries for a contract by `ContractHash` and returns an `Option<ContractWasm>`.
    pub fn get_contract_wasm(&self, contract_hash: ContractHash) -> Option<ContractWasm> {
        let contract_value: StoredValue = self
            .query(None, contract_hash.into(), &[])
            .expect("should have contract value");

        if let StoredValue::ContractWasm(contract_wasm) = contract_value {
            Some(contract_wasm)
        } else {
            None
        }
    }

    /// Queries for a contract package by `ContractPackageHash`.
    pub fn get_contract_package(
        &self,
        contract_package_hash: ContractPackageHash,
    ) -> Option<ContractPackage> {
        let contract_value: StoredValue = self
            .query(None, contract_package_hash.into(), &[])
            .expect("should have package value");

        if let StoredValue::ContractPackage(package) = contract_value {
            Some(package)
        } else {
            None
        }
    }

    /// Queries for a transfer by `TransferAddr`.
    pub fn get_transfer(&self, transfer: TransferAddr) -> Option<Transfer> {
        let transfer_value: StoredValue = self
            .query(None, Key::Transfer(transfer), &[])
            .expect("should have transfer value");

        if let StoredValue::Transfer(transfer) = transfer_value {
            Some(transfer)
        } else {
            None
        }
    }

    /// Queries for deploy info by `DeployHash`.
    pub fn get_deploy_info(&self, deploy_hash: DeployHash) -> Option<DeployInfo> {
        let deploy_info_value: StoredValue = self
            .query(None, Key::DeployInfo(deploy_hash), &[])
            .expect("should have deploy info value");

        if let StoredValue::DeployInfo(deploy_info) = deploy_info_value {
            Some(deploy_info)
        } else {
            None
        }
    }

    /// Returns a `Vec<Gas>` representing execution consts.
    pub fn exec_costs(&self, index: usize) -> Vec<Gas> {
        let exec_results = self
            .get_exec_result_owned(index)
            .expect("should have exec response");
        utils::get_exec_costs(exec_results)
    }

    /// Returns the `Gas` cost of the last exec.
    pub fn last_exec_gas_cost(&self) -> Gas {
        let exec_results = self
            .get_last_exec_results()
            .expect("Expected to be called after run()");
        let exec_result = exec_results.get(0).expect("should have result");
        exec_result.cost()
    }

    /// Returns the result of the last exec.
    pub fn last_exec_result(&self) -> &ExecutionResult {
        let exec_results = self
            .exec_results
            .last()
            .expect("Expected to be called after run()");
        exec_results.get(0).expect("should have result").as_ref()
    }

    /// Assert that last error is the expected one.
    ///
    /// NOTE: we're using string-based representation for checking equality
    /// as the `Error` type does not implement `Eq` (many of its subvariants don't).
    pub fn assert_error(&self, expected_error: Error) {
        match self.get_error() {
            Some(error) => assert_eq!(format!("{:?}", expected_error), format!("{:?}", error)),
            None => panic!("expected error ({:?}) got success", expected_error),
        }
    }

    /// Returns the error message of the last exec.
    pub fn exec_error_message(&self, index: usize) -> Option<String> {
        let response = self.get_exec_result_owned(index)?;
        Some(utils::get_error_message(response))
    }

    /// Gets [`EraValidators`].
    pub fn get_era_validators(&mut self) -> EraValidators {
        let correlation_id = CorrelationId::new();
        let state_hash = self.get_post_state_hash();
        let request = GetEraValidatorsRequest::new(state_hash, *DEFAULT_PROTOCOL_VERSION);
        let system_contract_registry = self
            .system_contract_registry
            .clone()
            .expect("System contract registry not found. Please run genesis first.");
        self.engine_state
            .get_era_validators(correlation_id, Some(system_contract_registry), request)
            .expect("get era validators should not error")
    }

    /// Gets [`ValidatorWeights`] for a given [`EraId`].
    pub fn get_validator_weights(&mut self, era_id: EraId) -> Option<ValidatorWeights> {
        let mut result = self.get_era_validators();
        result.remove(&era_id)
    }

    /// Gets [`Bids`].
    pub fn get_bids(&mut self) -> Bids {
        let get_bids_request = GetBidsRequest::new(self.get_post_state_hash());

        let get_bids_result = self
            .engine_state
            .get_bids(CorrelationId::new(), get_bids_request)
            .unwrap();

        get_bids_result.into_success().unwrap()
    }

    /// Gets [`UnbondingPurses`].
    pub fn get_unbonds(&mut self) -> UnbondingPurses {
        let correlation_id = CorrelationId::new();
        let state_root_hash = self.get_post_state_hash();

        let tracking_copy = self
            .engine_state
            .tracking_copy(state_root_hash)
            .unwrap()
            .unwrap();

        let reader = tracking_copy.reader();

        let unbond_keys = reader
            .keys_with_prefix(correlation_id, &[KeyTag::Unbond as u8])
            .unwrap_or_default();

        let mut ret = BTreeMap::new();

        for key in unbond_keys.into_iter() {
            let read_result = reader.read(correlation_id, &key);
            if let (Key::Unbond(account_hash), Ok(Some(StoredValue::Unbonding(unbonding_purses)))) =
                (key, read_result)
            {
                ret.insert(account_hash, unbonding_purses);
            }
        }

        ret
    }

    /// Gets [`WithdrawPurses`].
    pub fn get_withdraw_purses(&mut self) -> WithdrawPurses {
        let correlation_id = CorrelationId::new();
        let state_root_hash = self.get_post_state_hash();

        let tracking_copy = self
            .engine_state
            .tracking_copy(state_root_hash)
            .unwrap()
            .unwrap();

        let reader = tracking_copy.reader();

        let withdraws_keys = reader
            .keys_with_prefix(correlation_id, &[KeyTag::Withdraw as u8])
            .unwrap_or_default();

        let mut ret = BTreeMap::new();

        for key in withdraws_keys.into_iter() {
            let read_result = reader.read(correlation_id, &key);
            if let (Key::Withdraw(account_hash), Ok(Some(StoredValue::Withdraw(withdraw_purses)))) =
                (key, read_result)
            {
                ret.insert(account_hash, withdraw_purses);
            }
        }

        ret
    }

    /// Gets [`UnbondingPurses`].
    #[deprecated(since = "2.3.0", note = "use `get_withdraw_purses` instead")]
    pub fn get_withdraws(&mut self) -> UnbondingPurses {
        let withdraw_purses = self.get_withdraw_purses();
        let unbonding_purses: UnbondingPurses = withdraw_purses
            .iter()
            .map(|(key, withdraw_purse)| {
                (
                    key.to_owned(),
                    withdraw_purse
                        .iter()
                        .map(|withdraw_purse| withdraw_purse.to_owned().into())
                        .collect::<Vec<UnbondingPurse>>(),
                )
            })
            .collect::<BTreeMap<AccountHash, Vec<UnbondingPurse>>>();
        unbonding_purses
    }

    /// Gets all `[Key::Balance]`s in global state.
    pub fn get_balance_keys(&mut self) -> Vec<Key> {
        let correlation_id = CorrelationId::new();
        let state_root_hash = self.get_post_state_hash();

        let tracking_copy = self
            .engine_state
            .tracking_copy(state_root_hash)
            .unwrap()
            .unwrap();

        let reader = tracking_copy.reader();

        reader
            .keys_with_prefix(correlation_id, &[KeyTag::Balance as u8])
            .unwrap_or_default()
    }

    /// Gets a stored value from a contract's named keys.
    pub fn get_value<T>(&mut self, contract_hash: ContractHash, name: &str) -> T
    where
        T: FromBytes + CLTyped,
    {
        let contract = self
            .get_contract(contract_hash)
            .expect("should have contract");
        let key = contract
            .named_keys()
            .get(name)
            .expect("should have named key");
        let stored_value = self.query(None, *key, &[]).expect("should query");
        let cl_value = stored_value
            .as_cl_value()
            .cloned()
            .expect("should be cl value");
        let result: T = cl_value.into_t().expect("should convert");
        result
    }

    /// Gets an [`EraId`].
    pub fn get_era(&mut self) -> EraId {
        let auction_contract = self.get_auction_contract_hash();
        self.get_value(auction_contract, ERA_ID_KEY)
    }

    /// Gets the auction delay.
    pub fn get_auction_delay(&mut self) -> u64 {
        let auction_contract = self.get_auction_contract_hash();
        self.get_value(auction_contract, AUCTION_DELAY_KEY)
    }

    /// Gets the unbonding delay
    pub fn get_unbonding_delay(&mut self) -> u64 {
        let auction_contract = self.get_auction_contract_hash();
        self.get_value(auction_contract, UNBONDING_DELAY_KEY)
    }

    /// Gets the [`ContractHash`] of the system auction contract, panics if it can't be found.
    pub fn get_system_auction_hash(&self) -> ContractHash {
        let correlation_id = CorrelationId::new();
        let state_root_hash = self.get_post_state_hash();
        self.engine_state
            .get_system_auction_hash(correlation_id, state_root_hash)
            .expect("should have auction hash")
    }

    /// Gets the [`ContractHash`] of the system mint contract, panics if it can't be found.
    pub fn get_system_mint_hash(&self) -> ContractHash {
        let correlation_id = CorrelationId::new();
        let state_root_hash = self.get_post_state_hash();
        self.engine_state
            .get_system_mint_hash(correlation_id, state_root_hash)
            .expect("should have auction hash")
    }

    /// Gets the [`ContractHash`] of the system handle payment contract, panics if it can't be
    /// found.
    pub fn get_system_handle_payment_hash(&self) -> ContractHash {
        let correlation_id = CorrelationId::new();
        let state_root_hash = self.get_post_state_hash();
        self.engine_state
            .get_handle_payment_hash(correlation_id, state_root_hash)
            .expect("should have handle payment hash")
    }

    /// Returns the [`ContractHash`] of the system standard payment contract, panics if it can't be
    /// found.
    pub fn get_system_standard_payment_hash(&self) -> ContractHash {
        let correlation_id = CorrelationId::new();
        let state_root_hash = self.get_post_state_hash();
        self.engine_state
            .get_standard_payment_hash(correlation_id, state_root_hash)
            .expect("should have standard payment hash")
    }

    /// Resets the `exec_results`, `upgrade_results` and `transform` fields.
    pub fn clear_results(&mut self) -> &mut Self {
        self.exec_results = Vec::new();
        self.upgrade_results = Vec::new();
        self.transforms = Vec::new();
        self
    }

    /// Advances eras by num_eras
    pub fn advance_eras_by(
        &mut self,
        num_eras: u64,
        reward_items: impl IntoIterator<Item = RewardItem>,
    ) {
        let step_request_builder = StepRequestBuilder::new()
            .with_protocol_version(ProtocolVersion::V1_0_0)
            .with_reward_items(reward_items)
            .with_run_auction(true);

        for _ in 0..num_eras {
            let step_request = step_request_builder
                .clone()
                .with_parent_state_hash(self.get_post_state_hash())
                .with_next_era_id(self.get_era().successor())
                .build();

            self.step(step_request)
                .expect("failed to execute step request");
        }
    }

    /// Advances eras by configured amount
    pub fn advance_eras_by_default_auction_delay(
        &mut self,
        reward_items: impl IntoIterator<Item = RewardItem>,
    ) {
        let auction_delay = self.get_auction_delay();
        self.advance_eras_by(auction_delay + 1, reward_items);
    }

    /// Advancess by a single era.
    pub fn advance_era(&mut self, reward_items: impl IntoIterator<Item = RewardItem>) {
        self.advance_eras_by(1, reward_items);
    }

    /// Returns a trie by hash.
    pub fn get_trie(&mut self, state_hash: Digest) -> Option<Trie<Key, StoredValue>> {
        self.engine_state
            .get_trie_full(CorrelationId::default(), state_hash)
            .unwrap()
            .map(|bytes| bytesrepr::deserialize(bytes.into()).unwrap())
    }

    /// Returns the costs related to interacting with the auction system contract.
    pub fn get_auction_costs(&self) -> AuctionCosts {
        *self.engine_state.config().system_config().auction_costs()
    }

    /// Returns the costs related to interacting with the mint system contract.
    pub fn get_mint_costs(&self) -> MintCosts {
        *self.engine_state.config().system_config().mint_costs()
    }

    /// Returns the costs related to interacting with the handle payment system contract.
    pub fn get_handle_payment_costs(&self) -> HandlePaymentCosts {
        *self
            .engine_state
            .config()
            .system_config()
            .handle_payment_costs()
    }
}<|MERGE_RESOLUTION|>--- conflicted
+++ resolved
@@ -336,11 +336,7 @@
     }
 
     /// Execute and commit transforms from an ExecuteRequest into a scratch global state.
-<<<<<<< HEAD
     /// You MUST call write_scratch_to_db to flush these changes to DbGlobalState.
-=======
-    /// You MUST call write_scratch_to_db to flush these changes to LmdbGlobalState.
->>>>>>> 13132185
     pub fn scratch_exec_and_commit(&mut self, mut exec_request: ExecuteRequest) -> &mut Self {
         if self.scratch_engine_state.is_none() {
             self.scratch_engine_state = Some(self.engine_state.get_scratch_engine_state());
