use std::{
    collections::BTreeMap,
    convert::{TryFrom, TryInto},
    ffi::OsStr,
    fs,
    ops::Deref,
    path::{Path, PathBuf},
    rc::Rc,
    sync::Arc,
};

use filesize::PathExt;
use lmdb::DatabaseFlags;
use log::LevelFilter;
use num_rational::Ratio;
use num_traits::CheckedMul;

use casper_execution_engine::{
    core::{
        engine_state::{
            self,
            engine_config::RefundHandling,
            era_validators::GetEraValidatorsRequest,
            execute_request::ExecuteRequest,
            execution_result::ExecutionResult,
            run_genesis_request::RunGenesisRequest,
            step::{StepRequest, StepSuccess},
            BalanceResult, EngineConfig, EngineState, Error, GenesisSuccess, GetBidsRequest,
            QueryRequest, QueryResult, RewardItem, StepError, SystemContractRegistry,
            UpgradeConfig, UpgradeSuccess, DEFAULT_MAX_QUERY_DEPTH,
        },
        execution,
    },
    shared::{
        additive_map::AdditiveMap,
        execution_journal::ExecutionJournal,
        logging::{self, Settings, Style},
        newtypes::CorrelationId,
        system_config::{
            auction_costs::AuctionCosts, handle_payment_costs::HandlePaymentCosts,
            mint_costs::MintCosts,
        },
        transform::Transform,
        utils::OS_PAGE_SIZE,
    },
    storage::{
        global_state::{
            in_memory::InMemoryGlobalState, lmdb::LmdbGlobalState, scratch::ScratchGlobalState,
            CommitProvider, StateProvider, StateReader,
        },
        transaction_source::lmdb::LmdbEnvironment,
        trie::{merkle_proof::TrieMerkleProof, Trie},
        trie_store::lmdb::LmdbTrieStore,
    },
};
use casper_hashing::Digest;
use casper_types::{
    account::{Account, AccountHash},
    bytesrepr::{self, FromBytes},
    runtime_args,
    system::{
        auction::{
            Bids, EraValidators, UnbondingPurses, ValidatorWeights, WithdrawPurses,
            ARG_ERA_END_TIMESTAMP_MILLIS, ARG_EVICTED_VALIDATORS, AUCTION_DELAY_KEY, ERA_ID_KEY,
            METHOD_RUN_AUCTION, UNBONDING_DELAY_KEY,
        },
        mint::{ROUND_SEIGNIORAGE_RATE_KEY, TOTAL_SUPPLY_KEY},
        AUCTION, HANDLE_PAYMENT, MINT, STANDARD_PAYMENT,
    },
    CLTyped, CLValue, Contract, ContractHash, ContractPackage, ContractPackageHash, ContractWasm,
    DeployHash, DeployInfo, EraId, Gas, Key, KeyTag, Motes, ProtocolVersion, PublicKey,
    RuntimeArgs, StoredValue, Transfer, TransferAddr, URef, U512,
};
use num_rational::Ratio;

use crate::{
<<<<<<< HEAD
    utils, ExecuteRequestBuilder, StepRequestBuilder, DEFAULT_AUCTION_DELAY, DEFAULT_GAS_PRICE,
    DEFAULT_PROPOSER_ADDR, DEFAULT_PROTOCOL_VERSION, SYSTEM_ADDR,
=======
    chainspec_config::{ChainspecConfig, PRODUCTION_PATH},
    utils, ExecuteRequestBuilder, StepRequestBuilder, DEFAULT_PROPOSER_ADDR,
    DEFAULT_PROTOCOL_VERSION, SYSTEM_ADDR,
>>>>>>> 98fc4b03
};

/// LMDB initial map size is calculated based on DEFAULT_LMDB_PAGES and systems page size.
const DEFAULT_LMDB_PAGES: usize = 256_000_000;

/// LMDB max readers
///
/// The default value is chosen to be the same as the node itself.
const DEFAULT_MAX_READERS: u32 = 512;

/// This is appended to the data dir path provided to the `LmdbWasmTestBuilder`".
const GLOBAL_STATE_DIR: &str = "global_state";

/// Wasm test builder where state is held entirely in memory.
pub type InMemoryWasmTestBuilder = WasmTestBuilder<InMemoryGlobalState>;
/// Wasm test builder where state is held in LMDB.
pub type LmdbWasmTestBuilder = WasmTestBuilder<LmdbGlobalState>;

/// Builder for simple WASM test
pub struct WasmTestBuilder<S> {
    /// [`EngineState`] is wrapped in [`Rc`] to work around a missing [`Clone`] implementation
    engine_state: Rc<EngineState<S>>,
    /// [`ExecutionResult`] is wrapped in [`Rc`] to work around a missing [`Clone`] implementation
    exec_results: Vec<Vec<Rc<ExecutionResult>>>,
    upgrade_results: Vec<Result<UpgradeSuccess, engine_state::Error>>,
    /// Genesis hash.
    genesis_hash: Option<Digest>,
    /// Post state hash.
    post_state_hash: Option<Digest>,
    /// Cached transform maps after subsequent successful runs i.e. `transforms[0]` is for first
    /// exec call etc.
    transforms: Vec<ExecutionJournal>,
    /// Genesis transforms
    genesis_transforms: Option<AdditiveMap<Key, Transform>>,
    /// Scratch global state used for in-memory execution and commit optimization.
    scratch_engine_state: Option<EngineState<ScratchGlobalState>>,
    /// System contract registry
    system_contract_registry: Option<SystemContractRegistry>,
    /// Global state dir, for implementations that define one.
    global_state_dir: Option<PathBuf>,
}

impl<S> WasmTestBuilder<S> {
    fn initialize_logging() {
        let log_settings = Settings::new(LevelFilter::Error).with_style(Style::HumanReadable);
        let _ = logging::initialize(log_settings);
    }
}

impl Default for InMemoryWasmTestBuilder {
    fn default() -> Self {
<<<<<<< HEAD
        Self::initialize_logging();
        let engine_config = EngineConfig::default();

        let global_state = InMemoryGlobalState::empty().expect("should create global state");
        let engine_state = EngineState::new(global_state, engine_config);

        WasmTestBuilder {
            engine_state: Rc::new(engine_state),
            exec_results: Vec::new(),
            upgrade_results: Vec::new(),
            genesis_hash: None,
            post_state_hash: None,
            transforms: Vec::new(),
            genesis_transforms: None,
            scratch_engine_state: None,
            system_contract_registry: None,
            global_state_dir: None,
        }
=======
        Self::new_with_chainspec(&*PRODUCTION_PATH, None)
>>>>>>> 98fc4b03
    }
}

// TODO: Deriving `Clone` for `WasmTestBuilder<S>` doesn't work correctly (unsure why), so
// implemented by hand here.  Try to derive in the future with a different compiler version.
impl<S> Clone for WasmTestBuilder<S> {
    fn clone(&self) -> Self {
        WasmTestBuilder {
            engine_state: Rc::clone(&self.engine_state),
            exec_results: self.exec_results.clone(),
            upgrade_results: self.upgrade_results.clone(),
            genesis_hash: self.genesis_hash,
            post_state_hash: self.post_state_hash,
            transforms: self.transforms.clone(),
            genesis_transforms: self.genesis_transforms.clone(),
            scratch_engine_state: None,
            system_contract_registry: self.system_contract_registry.clone(),
            global_state_dir: self.global_state_dir.clone(),
        }
    }
}

impl InMemoryWasmTestBuilder {
    /// Returns an [`InMemoryWasmTestBuilder`].
    pub fn new(
        global_state: InMemoryGlobalState,
        engine_config: EngineConfig,
        maybe_post_state_hash: Option<Digest>,
    ) -> Self {
        Self::initialize_logging();
        let engine_state = EngineState::new(global_state, engine_config);
        WasmTestBuilder {
            exec_results: Vec::new(),
            upgrade_results: Vec::new(),
            engine_state: Rc::new(engine_state),
            exec_results: Vec::new(),
            upgrade_results: Vec::new(),
            genesis_hash: None,
            post_state_hash: maybe_post_state_hash,
            transforms: Vec::new(),
<<<<<<< HEAD
=======
            genesis_account: None,
>>>>>>> 98fc4b03
            genesis_transforms: None,
            scratch_engine_state: None,
            system_contract_registry: None,
            global_state_dir: None,
        }
    }

<<<<<<< HEAD
    /// Returns an empty [`InMemoryWasmTestBuilder`].
    pub fn new_with_config(engine_config: EngineConfig) -> Self {
        Self::initialize_logging();
        let global_state = InMemoryGlobalState::empty().expect("should create global state");
        let root_hash = global_state.empty_root_hash();
        Self::new(global_state, engine_config, Some(root_hash))
=======
    /// Returns an [`InMemoryWasmTestBuilder`] instantiated using values from a given chainspec.
    pub fn new_with_chainspec<P: AsRef<Path>>(
        chainspec_path: P,
        post_state_hash: Option<Digest>,
    ) -> Self {
        let chainspec_config = ChainspecConfig::from_chainspec_path(chainspec_path)
            .expect("must build chainspec configuration");

        let engine_config = EngineConfig::new(
            DEFAULT_MAX_QUERY_DEPTH,
            chainspec_config.core_config.max_associated_keys,
            chainspec_config.core_config.max_runtime_call_stack_height,
            chainspec_config.core_config.minimum_delegation_amount,
            chainspec_config.core_config.strict_argument_checking,
            chainspec_config.wasm_config,
            chainspec_config.system_costs_config,
        );

        let global_state = InMemoryGlobalState::empty().expect("should create global state");

        Self::new(global_state, engine_config, post_state_hash)
>>>>>>> 98fc4b03
    }
}

impl LmdbWasmTestBuilder {
    /// Returns an [`LmdbWasmTestBuilder`] with configuration.
    pub fn new_with_config<T: AsRef<OsStr> + ?Sized>(
        data_dir: &T,
        engine_config: EngineConfig,
    ) -> Self {
        Self::initialize_logging();
        let page_size = *OS_PAGE_SIZE;
        let global_state_dir = Self::global_state_dir(data_dir);
        Self::create_global_state_dir(&global_state_dir);
        let environment = Arc::new(
            LmdbEnvironment::new(
                &global_state_dir,
                page_size * DEFAULT_LMDB_PAGES,
                DEFAULT_MAX_READERS,
                true,
            )
            .expect("should create LmdbEnvironment"),
        );
        let trie_store = Arc::new(
            LmdbTrieStore::new(&environment, None, DatabaseFlags::empty())
                .expect("should create LmdbTrieStore"),
        );

        let global_state =
            LmdbGlobalState::empty(environment, trie_store).expect("should create LmdbGlobalState");
        let engine_state = EngineState::new(global_state, engine_config);
        WasmTestBuilder {
            engine_state: Rc::new(engine_state),
            exec_results: Vec::new(),
            upgrade_results: Vec::new(),
            genesis_hash: None,
            post_state_hash: None,
            transforms: Vec::new(),
            genesis_transforms: None,
            scratch_engine_state: None,
            system_contract_registry: None,
            global_state_dir: Some(global_state_dir),
        }
    }

    /// Returns an [`LmdbWasmTestBuilder`] with configuration and values from
    /// a given chainspec.
    pub fn new_with_chainspec<T: AsRef<OsStr> + ?Sized, P: AsRef<Path>>(
        data_dir: &T,
        chainspec_path: P,
    ) -> Self {
        let chainspec_config = ChainspecConfig::from_chainspec_path(chainspec_path)
            .expect("must build chainspec configuration");

        let engine_config = EngineConfig::new(
            DEFAULT_MAX_QUERY_DEPTH,
            chainspec_config.core_config.max_associated_keys,
            chainspec_config.core_config.max_runtime_call_stack_height,
            chainspec_config.core_config.minimum_delegation_amount,
            chainspec_config.core_config.strict_argument_checking,
            chainspec_config.wasm_config,
            chainspec_config.system_costs_config,
        );

        Self::new_with_config(data_dir, engine_config)
    }

    /// Returns an [`LmdbWasmTestBuilder`] with configuration and values from
    /// the production chainspec.
    pub fn new_with_production_chainspec<T: AsRef<OsStr> + ?Sized>(data_dir: &T) -> Self {
        Self::new_with_chainspec(data_dir, &*PRODUCTION_PATH)
    }

    /// Flushes the LMDB environment to disk.
    pub fn flush_environment(&self) {
        let engine_state = &*self.engine_state;
        engine_state.flush_environment().unwrap();
    }

    /// Returns a new [`LmdbWasmTestBuilder`].
    pub fn new<T: AsRef<OsStr> + ?Sized>(data_dir: &T) -> Self {
        Self::new_with_config(data_dir, Default::default())
    }

    /// Creates a new instance of builder using the supplied configurations, opening wrapped LMDBs
    /// (e.g. in the Trie and Data stores) rather than creating them.
    pub fn open<T: AsRef<OsStr> + ?Sized>(
        data_dir: &T,
        engine_config: EngineConfig,
        post_state_hash: Digest,
    ) -> Self {
        let global_state_path = Self::global_state_dir(data_dir);
        Self::open_raw(global_state_path, engine_config, post_state_hash)
    }

    /// Creates a new instance of builder using the supplied configurations, opening wrapped LMDBs
    /// (e.g. in the Trie and Data stores) rather than creating them.
    /// Differs from `open` in that it doesn't append `GLOBAL_STATE_DIR` to the supplied path.
    pub fn open_raw<T: AsRef<Path>>(
        global_state_dir: T,
        engine_config: EngineConfig,
        post_state_hash: Digest,
    ) -> Self {
        Self::initialize_logging();
        let page_size = *OS_PAGE_SIZE;
        Self::create_global_state_dir(&global_state_dir);
        let environment = Arc::new(
            LmdbEnvironment::new(
                &global_state_dir,
                page_size * DEFAULT_LMDB_PAGES,
                DEFAULT_MAX_READERS,
                true,
            )
            .expect("should create LmdbEnvironment"),
        );
        let trie_store =
            Arc::new(LmdbTrieStore::open(&environment, None).expect("should open LmdbTrieStore"));

        let global_state =
            LmdbGlobalState::empty(environment, trie_store).expect("should create LmdbGlobalState");
        let engine_state = EngineState::new(global_state, engine_config);

        let mut builder = WasmTestBuilder {
            engine_state: Rc::new(engine_state),
            exec_results: Vec::new(),
            upgrade_results: Vec::new(),
            genesis_hash: None,
            post_state_hash: Some(post_state_hash),
            transforms: Vec::new(),
            genesis_transforms: None,
            scratch_engine_state: None,
            system_contract_registry: None,
            global_state_dir: Some(global_state_dir.as_ref().to_path_buf()),
        };

        let registry = builder.query_system_contract_registry(Some(post_state_hash));
        builder.system_contract_registry = registry;

        builder
    }

    fn create_global_state_dir<T: AsRef<Path>>(global_state_path: T) {
        fs::create_dir_all(&global_state_path).unwrap_or_else(|_| {
            panic!(
                "Expected to create {}",
                global_state_path.as_ref().display()
            )
        });
    }

    fn global_state_dir<T: AsRef<OsStr> + ?Sized>(data_dir: &T) -> PathBuf {
        let mut path = PathBuf::from(data_dir);
        path.push(GLOBAL_STATE_DIR);
        path
    }

    /// Returns the file size on disk of the backing lmdb file behind DbGlobalState.
    pub fn lmdb_on_disk_size(&self) -> Option<u64> {
        if let Some(path) = self.global_state_dir.as_ref() {
            let mut path = path.clone();
            path.push("data.lmdb");
            return path.as_path().size_on_disk().ok();
        }
        None
    }

    /// Execute and commit transforms from an ExecuteRequest into a scratch global state.
    /// You MUST call write_scratch_to_lmdb to flush these changes to LmdbGlobalState.
    pub fn scratch_exec_and_commit(&mut self, mut exec_request: ExecuteRequest) -> &mut Self {
        if self.scratch_engine_state.is_none() {
            self.scratch_engine_state = Some(self.engine_state.get_scratch_engine_state());
        }

        let cached_state = self
            .scratch_engine_state
            .as_ref()
            .expect("scratch state should exist");

        // Scratch still requires that one deploy be executed and committed at a time.
        let exec_request = {
            let hash = self.post_state_hash.expect("expected post_state_hash");
            exec_request.parent_state_hash = hash;
            exec_request
        };

        let mut exec_results = Vec::new();
        // First execute the request against our scratch global state.
        let maybe_exec_results = cached_state.run_execute(CorrelationId::new(), exec_request);
        for execution_result in maybe_exec_results.unwrap() {
            let journal = execution_result.execution_journal().clone();
            let transforms: AdditiveMap<Key, Transform> = journal.clone().into();
            let _post_state_hash = cached_state
                .apply_effect(
                    CorrelationId::new(),
                    self.post_state_hash.expect("requires a post_state_hash"),
                    transforms,
                )
                .expect("should commit");

            // Save transforms and execution results for WasmTestBuilder.
            self.transforms.push(journal);
            exec_results.push(Rc::new(execution_result))
        }
        self.exec_results.push(exec_results);
        self
    }

    /// Commit scratch to global state, and reset the scratch cache.
    pub fn write_scratch_to_lmdb(&mut self) -> &mut Self {
        let prestate_hash = self.post_state_hash.expect("Should have genesis hash");
        if let Some(scratch) = self.scratch_engine_state.take() {
            let new_state_root = self
                .engine_state
                .write_scratch_to_lmdb(prestate_hash, scratch.into_inner())
                .unwrap();
            self.post_state_hash = Some(new_state_root);
        }
        self
    }

    /// run step against scratch global state.
    pub fn step_with_scratch(&mut self, step_request: StepRequest) -> &mut Self {
        if self.scratch_engine_state.is_none() {
            self.scratch_engine_state = Some(self.engine_state.get_scratch_engine_state());
        }

        let cached_state = self
            .scratch_engine_state
            .as_ref()
            .expect("scratch state should exist");

        cached_state
            .commit_step(CorrelationId::new(), step_request)
            .expect("unable to run step request against scratch global state");
        self
    }
}

impl<S> WasmTestBuilder<S>
where
    S: StateProvider + CommitProvider,
    engine_state::Error: From<S::Error>,
    S::Error: Into<execution::Error>,
{
    /// Takes a [`RunGenesisRequest`], executes the request and returns Self.
    pub fn run_genesis(&mut self, run_genesis_request: &RunGenesisRequest) -> &mut Self {
        let GenesisSuccess {
            post_state_hash,
            execution_effect,
        } = self
            .engine_state
            .commit_genesis(
                CorrelationId::new(),
                run_genesis_request.genesis_config_hash(),
                run_genesis_request.protocol_version(),
                run_genesis_request.ee_config(),
                run_genesis_request.chainspec_registry().clone(),
            )
            .expect("Unable to get genesis response");

        let transforms = execution_effect.transforms;

        self.system_contract_registry = self.query_system_contract_registry(Some(post_state_hash));

        self.genesis_hash = Some(post_state_hash);
        self.post_state_hash = Some(post_state_hash);
        self.genesis_transforms = Some(transforms);
        self
    }

    fn query_system_contract_registry(
        &mut self,
        post_state_hash: Option<Digest>,
    ) -> Option<SystemContractRegistry> {
        match self.query(post_state_hash, Key::SystemContractRegistry, &[]) {
            Ok(StoredValue::CLValue(cl_registry)) => {
                let system_contract_registry =
                    CLValue::into_t::<SystemContractRegistry>(cl_registry).unwrap();
                Some(system_contract_registry)
            }
            Ok(_) => None,
            Err(_) => None,
        }
    }

    /// Queries state for a [`StoredValue`].
    pub fn query(
        &self,
        maybe_post_state: Option<Digest>,
        base_key: Key,
        path: &[String],
    ) -> Result<StoredValue, String> {
        let post_state = maybe_post_state
            .or(self.post_state_hash)
            .expect("builder must have a post-state hash");

        let query_request = QueryRequest::new(post_state, base_key, path.to_vec());

        let query_result = self
            .engine_state
            .run_query(CorrelationId::new(), query_request)
            .expect("should get query response");

        if let QueryResult::Success { value, .. } = query_result {
            return Ok(value.deref().clone());
        }

        Err(format!("{:?}", query_result))
    }

    /// Queries state for a dictionary item.
    pub fn query_dictionary_item(
        &self,
        maybe_post_state: Option<Digest>,
        dictionary_seed_uref: URef,
        dictionary_item_key: &str,
    ) -> Result<StoredValue, String> {
        let dictionary_address =
            Key::dictionary(dictionary_seed_uref, dictionary_item_key.as_bytes());
        let empty_path: Vec<String> = vec![];
        self.query(maybe_post_state, dictionary_address, &empty_path)
    }

    /// Queries for a [`StoredValue`] and returns the [`StoredValue`] and a Merkle proof.
    pub fn query_with_proof(
        &self,
        maybe_post_state: Option<Digest>,
        base_key: Key,
        path: &[String],
    ) -> Result<(StoredValue, Vec<TrieMerkleProof<Key, StoredValue>>), String> {
        let post_state = maybe_post_state
            .or(self.post_state_hash)
            .expect("builder must have a post-state hash");

        let path_vec: Vec<String> = path.to_vec();

        let query_request = QueryRequest::new(post_state, base_key, path_vec);

        let query_result = self
            .engine_state
            .run_query(CorrelationId::new(), query_request)
            .expect("should get query response");

        if let QueryResult::Success { value, proofs } = query_result {
            return Ok((value.deref().clone(), proofs));
        }

        panic! {"{:?}", query_result};
    }

    /// Queries for the total supply of token.
    /// # Panics
    /// Panics if the total supply can't be found.
    pub fn total_supply(&self, maybe_post_state: Option<Digest>) -> U512 {
        let mint_key: Key = self
            .get_system_contract_hash(MINT)
            .cloned()
            .expect("should have mint_contract_hash")
            .into();

        let result = self.query(maybe_post_state, mint_key, &[TOTAL_SUPPLY_KEY.to_string()]);

        let total_supply: U512 = if let Ok(StoredValue::CLValue(total_supply)) = result {
            total_supply.into_t().expect("total supply should be U512")
        } else {
            panic!("mint should track total supply");
        };

        total_supply
    }

    /// Queries for the base round reward.
    /// # Panics
    /// Panics if the total supply or seigniorage rate can't be found.
    pub fn base_round_reward(&mut self, maybe_post_state: Option<Digest>) -> U512 {
        let mint_key: Key = self.get_mint_contract_hash().into();

        let mint_contract = self
            .query(maybe_post_state, mint_key, &[])
            .expect("must get mint stored value")
            .as_contract()
            .expect("must convert to mint contract")
            .clone();

        let mint_named_keys = mint_contract.named_keys().clone();

        let total_supply_uref = *mint_named_keys
            .get(TOTAL_SUPPLY_KEY)
            .expect("must track total supply")
            .as_uref()
            .expect("must get uref");

        let round_seigniorage_rate_uref = *mint_named_keys
            .get(ROUND_SEIGNIORAGE_RATE_KEY)
            .expect("must track round seigniorage rate");

        let total_supply = self
            .query(maybe_post_state, Key::URef(total_supply_uref), &[])
            .expect("must read value under total supply URef")
            .as_cl_value()
            .expect("must convert into CL value")
            .clone()
            .into_t::<U512>()
            .expect("must convert into U512");

        let rate = self
            .query(maybe_post_state, round_seigniorage_rate_uref, &[])
            .expect("must read value")
            .as_cl_value()
            .expect("must conver to cl value")
            .clone()
            .into_t::<Ratio<U512>>()
            .expect("must conver to ratio");

        rate.checked_mul(&Ratio::from(total_supply))
            .map(|ratio| ratio.to_integer())
            .expect("must get base round reward")
    }

    /// Runs an [`ExecuteRequest`].
    pub fn exec(&mut self, mut exec_request: ExecuteRequest) -> &mut Self {
        let exec_request = {
            let hash = self.post_state_hash.expect("expected post_state_hash");
            exec_request.parent_state_hash = hash;
            exec_request
        };

        let maybe_exec_results = self
            .engine_state
            .run_execute(CorrelationId::new(), exec_request);
        assert!(maybe_exec_results.is_ok());
        // Parse deploy results
        let execution_results = maybe_exec_results.as_ref().unwrap();
        // Cache transformations
        self.transforms.extend(
            execution_results
                .iter()
                .map(|res| res.execution_journal().clone()),
        );
        self.exec_results.push(
            maybe_exec_results
                .unwrap()
                .into_iter()
                .map(Rc::new)
                .collect(),
        );
        self
    }

    /// Commit effects of previous exec call on the latest post-state hash.
    pub fn commit(&mut self) -> &mut Self {
        let prestate_hash = self.post_state_hash.expect("Should have genesis hash");

        let effects = self.transforms.last().cloned().unwrap_or_default();

        self.commit_transforms(prestate_hash, effects.into())
    }

    /// Runs a commit request, expects a successful response, and
    /// overwrites existing cached post state hash with a new one.
    pub fn commit_transforms(
        &mut self,
        pre_state_hash: Digest,
        effects: AdditiveMap<Key, Transform>,
    ) -> &mut Self {
        let post_state_hash = self
            .engine_state
            .apply_effect(CorrelationId::new(), pre_state_hash, effects)
            .expect("should commit");
        self.post_state_hash = Some(post_state_hash);
        self
    }

    /// Upgrades the execution engine.
    ///
    /// If `engine_config` is set to None, then it is defaulted to the current one.
    pub fn upgrade_with_upgrade_request(
        &mut self,
        engine_config: Option<EngineConfig>,
        upgrade_config: &mut UpgradeConfig,
    ) -> &mut Self {
        let engine_config = engine_config.unwrap_or_else(|| self.engine_state.config().clone());

        let pre_state_hash = self.post_state_hash.expect("should have state hash");
        upgrade_config.with_pre_state_hash(pre_state_hash);

        let engine_state_mut =
            Rc::get_mut(&mut self.engine_state).expect("should have unique ownership");
        engine_state_mut.update_config(engine_config);

        let result = engine_state_mut.commit_upgrade(CorrelationId::new(), upgrade_config.clone());

        if let Ok(UpgradeSuccess {
            post_state_hash,
            execution_effect: _,
        }) = result
        {
            self.post_state_hash = Some(post_state_hash);
            self.system_contract_registry =
                self.query_system_contract_registry(Some(post_state_hash));
        }

        self.upgrade_results.push(result);
        self
    }

    /// Executes a request to call the system auction contract.
    pub fn run_auction(
        &mut self,
        era_end_timestamp_millis: u64,
        evicted_validators: Vec<PublicKey>,
    ) -> &mut Self {
        let auction = self.get_auction_contract_hash();
        let run_request = ExecuteRequestBuilder::contract_call_by_hash(
            *SYSTEM_ADDR,
            auction,
            METHOD_RUN_AUCTION,
            runtime_args! {
                ARG_ERA_END_TIMESTAMP_MILLIS => era_end_timestamp_millis,
                ARG_EVICTED_VALIDATORS => evicted_validators,
            },
        )
        .build();
        self.exec(run_request).commit().expect_success()
    }

    /// Increments engine state.
    pub fn step(&mut self, step_request: StepRequest) -> Result<StepSuccess, StepError> {
        let step_result = self
            .engine_state
            .commit_step(CorrelationId::new(), step_request);

        if let Ok(StepSuccess {
            post_state_hash, ..
        }) = &step_result
        {
            self.post_state_hash = Some(*post_state_hash);
        }

        step_result
    }

    /// Expects a successful run
    pub fn expect_success(&mut self) -> &mut Self {
        // Check first result, as only first result is interesting for a simple test
        let exec_results = self
            .get_last_exec_results()
            .expect("Expected to be called after run()");
        let exec_result = exec_results
            .get(0)
            .expect("Unable to get first deploy result");

        if exec_result.is_failure() {
            panic!(
                "Expected successful execution result, but instead got: {:#?}",
                exec_result,
            );
        }
        self
    }

    /// Expects a failed run
    pub fn expect_failure(&mut self) -> &mut Self {
        // Check first result, as only first result is interesting for a simple test
        let exec_results = self
            .get_last_exec_results()
            .expect("Expected to be called after run()");
        let exec_result = exec_results
            .get(0)
            .expect("Unable to get first deploy result");

        if exec_result.is_success() {
            panic!(
                "Expected failed execution result, but instead got: {:?}",
                exec_result,
            );
        }

        self
    }

    /// Returns `true` if the las exec had an error, otherwise returns false.
    pub fn is_error(&self) -> bool {
        self.get_last_exec_results()
            .expect("Expected to be called after run()")
            .get(0)
            .expect("Unable to get first execution result")
            .is_failure()
    }

    /// Returns an `Option<engine_state::Error>` if the last exec had an error.
    pub fn get_error(&self) -> Option<engine_state::Error> {
        self.get_last_exec_results()
            .expect("Expected to be called after run()")
            .get(0)
            .expect("Unable to get first deploy result")
            .as_error()
            .cloned()
    }

    /// Gets the transform map that's cached between runs
    #[deprecated(
        since = "2.1.0",
        note = "Use `get_execution_journals` that returns transforms in the order they were created."
    )]
    pub fn get_transforms(&self) -> Vec<AdditiveMap<Key, Transform>> {
        self.transforms
            .clone()
            .into_iter()
            .map(|journal| journal.into_iter().collect())
            .collect()
    }

    /// Gets `ExecutionJournal`s of all passed runs.
    pub fn get_execution_journals(&self) -> Vec<ExecutionJournal> {
        self.transforms.clone()
    }

    /// Returns the [`ContractHash`] of the mint, panics if it can't be found.
    pub fn get_mint_contract_hash(&self) -> ContractHash {
        self.get_system_contract_hash(MINT)
            .cloned()
            .expect("Unable to obtain mint contract. Please run genesis first.")
    }

    /// Returns the [`ContractHash`] of the "handle payment" contract, panics if it can't be found.
    pub fn get_handle_payment_contract_hash(&self) -> ContractHash {
        self.get_system_contract_hash(HANDLE_PAYMENT)
            .cloned()
            .expect("Unable to obtain handle payment contract. Please run genesis first.")
    }

    /// Returns the [`ContractHash`] of the "standard payment" contract, panics if it can't be
    /// found.
    pub fn get_standard_payment_contract_hash(&self) -> ContractHash {
        self.get_system_contract_hash(STANDARD_PAYMENT)
            .cloned()
            .expect("Unable to obtain standard payment contract. Please run genesis first.")
    }

    fn get_system_contract_hash(&self, contract_name: &str) -> Option<&ContractHash> {
        self.system_contract_registry
            .as_ref()
            .and_then(|registry| registry.get(contract_name))
    }

    /// Returns the [`ContractHash`] of the "auction" contract, panics if it can't be found.
    pub fn get_auction_contract_hash(&self) -> ContractHash {
        self.get_system_contract_hash(AUCTION)
            .cloned()
            .expect("Unable to obtain auction contract. Please run genesis first.")
    }

    /// Returns genesis transforms, panics if there aren't any.
    pub fn get_genesis_transforms(&self) -> &AdditiveMap<Key, Transform> {
        self.genesis_transforms
            .as_ref()
            .expect("should have genesis transforms")
    }

    /// Returns the genesis hash, panics if it can't be found.
    pub fn get_genesis_hash(&self) -> Digest {
        self.genesis_hash
            .expect("Genesis hash should be present. Should be called after run_genesis.")
    }

    /// Returns the post state hash, panics if it can't be found.
    pub fn get_post_state_hash(&self) -> Digest {
        self.post_state_hash.expect("Should have post-state hash.")
    }

    /// Returns the engine state.
    pub fn get_engine_state(&self) -> &EngineState<S> {
        &self.engine_state
    }

    /// Returns the last results execs.
    pub fn get_last_exec_results(&self) -> Option<Vec<Rc<ExecutionResult>>> {
        let exec_results = self.exec_results.last()?;

        Some(exec_results.iter().map(Rc::clone).collect())
    }

    /// Returns the results of a specific exec.
    pub fn get_exec_result(&self, index: usize) -> Option<Vec<Rc<ExecutionResult>>> {
        let exec_results = self.exec_results.get(index)?;

        Some(exec_results.iter().map(Rc::clone).collect())
    }

    /// Returns a count of exec results.
    pub fn get_exec_results_count(&self) -> usize {
        self.exec_results.len()
    }

    /// Returns a `Result` containing an [`UpgradeSuccess`].
    pub fn get_upgrade_result(
        &self,
        index: usize,
    ) -> Option<&Result<UpgradeSuccess, engine_state::Error>> {
        self.upgrade_results.get(index)
    }

    /// Expects upgrade success.
    pub fn expect_upgrade_success(&mut self) -> &mut Self {
        // Check first result, as only first result is interesting for a simple test
        let result = self
            .upgrade_results
            .last()
            .expect("Expected to be called after a system upgrade.")
            .as_ref();

        result.unwrap_or_else(|_| panic!("Expected success, got: {:?}", result));

        self
    }

    /// Returns the "handle payment" contract, panics if it can't be found.
    pub fn get_handle_payment_contract(&self) -> Contract {
        let handle_payment_contract: Key = self
            .get_system_contract_hash(HANDLE_PAYMENT)
            .cloned()
            .expect("should have handle payment contract uref")
            .into();
        self.query(None, handle_payment_contract, &[])
            .and_then(|v| v.try_into().map_err(|error| format!("{:?}", error)))
            .expect("should find handle payment URef")
    }

    /// Returns the balance of a purse, panics if the balance can't be parsed into a `U512`.
    pub fn get_purse_balance(&self, purse: URef) -> U512 {
        let base_key = Key::Balance(purse.addr());
        self.query(None, base_key, &[])
            .and_then(|v| CLValue::try_from(v).map_err(|error| format!("{:?}", error)))
            .and_then(|cl_value| cl_value.into_t().map_err(|error| format!("{:?}", error)))
            .expect("should parse balance into a U512")
    }

    /// Returns a `BalanceResult` for a purse, panics if the balance can't be found.
    pub fn get_purse_balance_result(&self, purse: URef) -> BalanceResult {
        let correlation_id = CorrelationId::new();
        let state_root_hash: Digest = self.post_state_hash.expect("should have post_state_hash");
        self.engine_state
            .get_purse_balance(correlation_id, state_root_hash, purse)
            .expect("should get purse balance")
    }

    /// Returns a `BalanceResult` for a purse using a `PublicKey`.
    pub fn get_public_key_balance_result(&self, public_key: PublicKey) -> BalanceResult {
        let correlation_id = CorrelationId::new();
        let state_root_hash: Digest = self.post_state_hash.expect("should have post_state_hash");
        self.engine_state
            .get_balance(correlation_id, state_root_hash, public_key)
            .expect("should get purse balance using public key")
    }

    /// Gets the purse balance of a proposer.
    pub fn get_proposer_purse_balance(&self) -> U512 {
        let proposer_account = self
            .get_account(*DEFAULT_PROPOSER_ADDR)
            .expect("proposer account should exist");
        self.get_purse_balance(proposer_account.main_purse())
    }

    /// Queries for an `Account`.
    pub fn get_account(&self, account_hash: AccountHash) -> Option<Account> {
        match self.query(None, Key::Account(account_hash), &[]) {
            Ok(account_value) => match account_value {
                StoredValue::Account(account) => Some(account),
                _ => None,
            },
            Err(_) => None,
        }
    }

    /// Queries for an `Account` and panics if it can't be found.
    pub fn get_expected_account(&self, account_hash: AccountHash) -> Account {
        self.get_account(account_hash).expect("account to exist")
    }

    /// Queries for a contract by `ContractHash`.
    pub fn get_contract(&self, contract_hash: ContractHash) -> Option<Contract> {
        let contract_value: StoredValue = self
            .query(None, contract_hash.into(), &[])
            .expect("should have contract value");

        if let StoredValue::Contract(contract) = contract_value {
            Some(contract)
        } else {
            None
        }
    }

    /// Queries for a contract by `ContractHash` and returns an `Option<ContractWasm>`.
    pub fn get_contract_wasm(&self, contract_hash: ContractHash) -> Option<ContractWasm> {
        let contract_value: StoredValue = self
            .query(None, contract_hash.into(), &[])
            .expect("should have contract value");

        if let StoredValue::ContractWasm(contract_wasm) = contract_value {
            Some(contract_wasm)
        } else {
            None
        }
    }

    /// Queries for a contract package by `ContractPackageHash`.
    pub fn get_contract_package(
        &self,
        contract_package_hash: ContractPackageHash,
    ) -> Option<ContractPackage> {
        let contract_value: StoredValue = self
            .query(None, contract_package_hash.into(), &[])
            .expect("should have package value");

        if let StoredValue::ContractPackage(package) = contract_value {
            Some(package)
        } else {
            None
        }
    }

    /// Queries for a transfer by `TransferAddr`.
    pub fn get_transfer(&self, transfer: TransferAddr) -> Option<Transfer> {
        let transfer_value: StoredValue = self
            .query(None, Key::Transfer(transfer), &[])
            .expect("should have transfer value");

        if let StoredValue::Transfer(transfer) = transfer_value {
            Some(transfer)
        } else {
            None
        }
    }

    /// Queries for deploy info by `DeployHash`.
    pub fn get_deploy_info(&self, deploy_hash: DeployHash) -> Option<DeployInfo> {
        let deploy_info_value: StoredValue = self
            .query(None, Key::DeployInfo(deploy_hash), &[])
            .expect("should have deploy info value");

        if let StoredValue::DeployInfo(deploy_info) = deploy_info_value {
            Some(deploy_info)
        } else {
            None
        }
    }

    /// Returns a `Vec<Gas>` representing execution consts.
    pub fn exec_costs(&self, index: usize) -> Vec<Gas> {
        let exec_results = self
            .get_exec_result(index)
            .expect("should have exec response");
        utils::get_exec_costs(exec_results)
    }

    /// Returns the `Gas` cost of the last exec.
    pub fn last_exec_gas_cost(&self) -> Gas {
        let exec_results = self
            .get_last_exec_results()
            .expect("Expected to be called after run()");
        let exec_result = exec_results.get(0).expect("should have result");
        exec_result.cost()
    }

    /// Returns the result of the last exec.
    pub fn last_exec_result(&self) -> &ExecutionResult {
        let exec_results = self
            .exec_results
            .last()
            .expect("Expected to be called after run()");
        exec_results.get(0).expect("should have result").as_ref()
    }

    /// Assert that last error is the expected one.
    ///
    /// NOTE: we're using string-based representation for checking equality
    /// as the `Error` type does not implement `Eq` (many of its subvariants don't).
    pub fn assert_error(&self, expected_error: Error) {
        match self.get_error() {
            Some(error) => assert_eq!(format!("{:?}", expected_error), format!("{:?}", error)),
            None => panic!("expected error ({:?}) got success", expected_error),
        }
    }

    /// Returns the error message of the last exec.
    pub fn exec_error_message(&self, index: usize) -> Option<String> {
        let response = self.get_exec_result(index)?;
        Some(utils::get_error_message(response))
    }

    /// Gets [`EraValidators`].
    pub fn get_era_validators(&mut self) -> EraValidators {
        let correlation_id = CorrelationId::new();
        let state_hash = self.get_post_state_hash();
        let request = GetEraValidatorsRequest::new(state_hash, *DEFAULT_PROTOCOL_VERSION);
        let system_contract_registry = self
            .system_contract_registry
            .clone()
            .expect("System contract registry not found. Please run genesis first.");
        self.engine_state
            .get_era_validators(correlation_id, Some(system_contract_registry), request)
            .expect("get era validators should not error")
    }

    /// Gets [`ValidatorWeights`] for a given [`EraId`].
    pub fn get_validator_weights(&mut self, era_id: EraId) -> Option<ValidatorWeights> {
        let mut result = self.get_era_validators();
        result.remove(&era_id)
    }

    /// Gets [`Bids`].
    pub fn get_bids(&mut self) -> Bids {
        let get_bids_request = GetBidsRequest::new(self.get_post_state_hash());

        let get_bids_result = self
            .engine_state
            .get_bids(CorrelationId::new(), get_bids_request)
            .unwrap();

        get_bids_result.into_success().unwrap()
    }

    /// Gets [`UnbondingPurses`].
    pub fn get_unbonds(&mut self) -> UnbondingPurses {
        let correlation_id = CorrelationId::new();
        let state_root_hash = self.get_post_state_hash();

        let tracking_copy = self
            .engine_state
            .tracking_copy(state_root_hash)
            .unwrap()
            .unwrap();

        let reader = tracking_copy.reader();

        let unbond_keys = reader
            .keys_with_prefix(correlation_id, &[KeyTag::Unbond as u8])
            .unwrap_or_default();

        let mut ret = BTreeMap::new();

        for key in unbond_keys.into_iter() {
            let read_result = reader.read(correlation_id, &key);
            if let (Key::Unbond(account_hash), Ok(Some(StoredValue::Unbonding(unbonding_purses)))) =
                (key, read_result)
            {
                ret.insert(account_hash, unbonding_purses);
            }
        }

        ret
    }

    /// Gets [`WithdrawPurses`].
    pub fn get_withdraws(&mut self) -> WithdrawPurses {
        let correlation_id = CorrelationId::new();
        let state_root_hash = self.get_post_state_hash();

        let tracking_copy = self
            .engine_state
            .tracking_copy(state_root_hash)
            .unwrap()
            .unwrap();

        let reader = tracking_copy.reader();

        let withdraws_keys = reader
            .keys_with_prefix(correlation_id, &[KeyTag::Withdraw as u8])
            .unwrap_or_default();

        let mut ret = BTreeMap::new();

        for key in withdraws_keys.into_iter() {
            let read_result = reader.read(correlation_id, &key);
            if let (Key::Withdraw(account_hash), Ok(Some(StoredValue::Withdraw(withdraw_purses)))) =
                (key, read_result)
            {
                ret.insert(account_hash, withdraw_purses);
            }
        }

        ret
    }

    /// Gets all `[Key::Balance]`s in global state.
    pub fn get_balance_keys(&mut self) -> Vec<Key> {
        let correlation_id = CorrelationId::new();
        let state_root_hash = self.get_post_state_hash();

        let tracking_copy = self
            .engine_state
            .tracking_copy(state_root_hash)
            .unwrap()
            .unwrap();

        let reader = tracking_copy.reader();

        reader
            .keys_with_prefix(correlation_id, &[KeyTag::Balance as u8])
            .unwrap_or_default()
    }

    /// Gets a stored value from a contract's named keys.
    pub fn get_value<T>(&mut self, contract_hash: ContractHash, name: &str) -> T
    where
        T: FromBytes + CLTyped,
    {
        let contract = self
            .get_contract(contract_hash)
            .expect("should have contract");
        let key = contract
            .named_keys()
            .get(name)
            .expect("should have named key");
        let stored_value = self.query(None, *key, &[]).expect("should query");
        let cl_value = stored_value
            .as_cl_value()
            .cloned()
            .expect("should be cl value");
        let result: T = cl_value.into_t().expect("should convert");
        result
    }

    /// Gets an [`EraId`].
    pub fn get_era(&mut self) -> EraId {
        let auction_contract = self.get_auction_contract_hash();
        self.get_value(auction_contract, ERA_ID_KEY)
    }

    /// Gets the auction delay.
    pub fn get_auction_delay(&mut self) -> u64 {
        let auction_contract = self.get_auction_contract_hash();
        self.get_value(auction_contract, AUCTION_DELAY_KEY)
    }

    /// Gets the unbonding delay
    pub fn get_unbonding_delay(&mut self) -> u64 {
        let auction_contract = self.get_auction_contract_hash();
        self.get_value(auction_contract, UNBONDING_DELAY_KEY)
    }

    /// Gets the [`ContractHash`] of the system auction contract, panics if it can't be found.
    pub fn get_system_auction_hash(&self) -> ContractHash {
        let correlation_id = CorrelationId::new();
        let state_root_hash = self.get_post_state_hash();
        self.engine_state
            .get_system_auction_hash(correlation_id, state_root_hash)
            .expect("should have auction hash")
    }

    /// Gets the [`ContractHash`] of the system mint contract, panics if it can't be found.
    pub fn get_system_mint_hash(&self) -> ContractHash {
        let correlation_id = CorrelationId::new();
        let state_root_hash = self.get_post_state_hash();
        self.engine_state
            .get_system_mint_hash(correlation_id, state_root_hash)
            .expect("should have auction hash")
    }

    /// Gets the [`ContractHash`] of the system handle payment contract, panics if it can't be
    /// found.
    pub fn get_system_handle_payment_hash(&self) -> ContractHash {
        let correlation_id = CorrelationId::new();
        let state_root_hash = self.get_post_state_hash();
        self.engine_state
            .get_handle_payment_hash(correlation_id, state_root_hash)
            .expect("should have handle payment hash")
    }

    /// Returns the [`ContractHash`] of the system standard payment contract, panics if it can't be
    /// found.
    pub fn get_system_standard_payment_hash(&self) -> ContractHash {
        let correlation_id = CorrelationId::new();
        let state_root_hash = self.get_post_state_hash();
        self.engine_state
            .get_standard_payment_hash(correlation_id, state_root_hash)
            .expect("should have standard payment hash")
    }

    /// Resets the `exec_results`, `upgrade_results` and `transform` fields.
    pub fn clear_results(&mut self) -> &mut Self {
        self.exec_results = Vec::new();
        self.upgrade_results = Vec::new();
        self.transforms = Vec::new();
        self
    }

    /// Advances eras by num_eras
    pub fn advance_eras_by(
        &mut self,
        num_eras: u64,
        reward_items: impl IntoIterator<Item = RewardItem>,
    ) {
        let step_request_builder = StepRequestBuilder::new()
            .with_protocol_version(ProtocolVersion::V1_0_0)
            .with_reward_items(reward_items)
            .with_run_auction(true);

        for _ in 0..num_eras {
            let step_request = step_request_builder
                .clone()
                .with_parent_state_hash(self.get_post_state_hash())
                .with_next_era_id(self.get_era().successor())
                .build();

            self.step(step_request)
                .expect("failed to execute step request");
        }
    }

    /// Advances eras by configured amount
    pub fn advance_eras_by_default_auction_delay(
        &mut self,
        reward_items: impl IntoIterator<Item = RewardItem>,
    ) {
        let auction_delay = self.get_auction_delay();
        self.advance_eras_by(auction_delay + 1, reward_items);
    }

    /// Advancess by a single era.
    pub fn advance_era(&mut self, reward_items: impl IntoIterator<Item = RewardItem>) {
        self.advance_eras_by(1, reward_items);
    }

    /// Returns a trie by hash.
    pub fn get_trie(&mut self, state_hash: Digest) -> Option<Trie<Key, StoredValue>> {
        self.engine_state
            .get_trie_full(CorrelationId::default(), state_hash)
            .unwrap()
            .map(|bytes| bytesrepr::deserialize(bytes.into()).unwrap())
    }

<<<<<<< HEAD
    /// Calculates refunded amount from a last execution request.
    pub fn calculate_refund_amount(&self, payment_amount: U512) -> U512 {
        let gas_amount = Motes::from_gas(self.last_exec_gas_cost(), DEFAULT_GAS_PRICE)
            .expect("should create motes from gas");

        let refund_ratio = match self.engine_state.config().refund_handling() {
            RefundHandling::Refund { refund_ratio } => *refund_ratio,
        };

        let (numer, denom) = refund_ratio.into();
        let refund_ratio = Ratio::new_raw(U512::from_u64(numer), U512::from_u64(denom));

        // amount declared to be paid in payment code MINUS gas spent in last execution.
        let refundable_amount = Ratio::from(payment_amount) - Ratio::from(gas_amount.value());
        (refundable_amount * refund_ratio)
            .ceil() // assumes possible dust amounts are always transferred to the user
            .to_integer()
=======
    /// Returns the costs related to interacting with the auction system contract.
    pub fn get_auction_costs(&self) -> AuctionCosts {
        *self.engine_state.config().system_config().auction_costs()
    }

    /// Returns the costs related to interacting with the mint system contract.
    pub fn get_mint_costs(&self) -> MintCosts {
        *self.engine_state.config().system_config().mint_costs()
    }

    /// Returns the costs related to interacting with the handle payment system contract.
    pub fn get_handle_payment_costs(&self) -> HandlePaymentCosts {
        *self
            .engine_state
            .config()
            .system_config()
            .handle_payment_costs()
>>>>>>> 98fc4b03
    }
}<|MERGE_RESOLUTION|>--- conflicted
+++ resolved
@@ -71,17 +71,11 @@
     DeployHash, DeployInfo, EraId, Gas, Key, KeyTag, Motes, ProtocolVersion, PublicKey,
     RuntimeArgs, StoredValue, Transfer, TransferAddr, URef, U512,
 };
-use num_rational::Ratio;
 
 use crate::{
-<<<<<<< HEAD
-    utils, ExecuteRequestBuilder, StepRequestBuilder, DEFAULT_AUCTION_DELAY, DEFAULT_GAS_PRICE,
-    DEFAULT_PROPOSER_ADDR, DEFAULT_PROTOCOL_VERSION, SYSTEM_ADDR,
-=======
-    chainspec_config::{ChainspecConfig, PRODUCTION_PATH},
-    utils, ExecuteRequestBuilder, StepRequestBuilder, DEFAULT_PROPOSER_ADDR,
+    chainspec_config::PRODUCTION_PATH, utils, ChainspecConfig, ExecuteRequestBuilder,
+    StepRequestBuilder, DEFAULT_AUCTION_DELAY, DEFAULT_GAS_PRICE, DEFAULT_PROPOSER_ADDR,
     DEFAULT_PROTOCOL_VERSION, SYSTEM_ADDR,
->>>>>>> 98fc4b03
 };
 
 /// LMDB initial map size is calculated based on DEFAULT_LMDB_PAGES and systems page size.
@@ -133,28 +127,7 @@
 
 impl Default for InMemoryWasmTestBuilder {
     fn default() -> Self {
-<<<<<<< HEAD
-        Self::initialize_logging();
-        let engine_config = EngineConfig::default();
-
-        let global_state = InMemoryGlobalState::empty().expect("should create global state");
-        let engine_state = EngineState::new(global_state, engine_config);
-
-        WasmTestBuilder {
-            engine_state: Rc::new(engine_state),
-            exec_results: Vec::new(),
-            upgrade_results: Vec::new(),
-            genesis_hash: None,
-            post_state_hash: None,
-            transforms: Vec::new(),
-            genesis_transforms: None,
-            scratch_engine_state: None,
-            system_contract_registry: None,
-            global_state_dir: None,
-        }
-=======
         Self::new_with_chainspec(&*PRODUCTION_PATH, None)
->>>>>>> 98fc4b03
     }
 }
 
@@ -190,15 +163,9 @@
             exec_results: Vec::new(),
             upgrade_results: Vec::new(),
             engine_state: Rc::new(engine_state),
-            exec_results: Vec::new(),
-            upgrade_results: Vec::new(),
             genesis_hash: None,
             post_state_hash: maybe_post_state_hash,
             transforms: Vec::new(),
-<<<<<<< HEAD
-=======
-            genesis_account: None,
->>>>>>> 98fc4b03
             genesis_transforms: None,
             scratch_engine_state: None,
             system_contract_registry: None,
@@ -206,14 +173,14 @@
         }
     }
 
-<<<<<<< HEAD
     /// Returns an empty [`InMemoryWasmTestBuilder`].
     pub fn new_with_config(engine_config: EngineConfig) -> Self {
         Self::initialize_logging();
         let global_state = InMemoryGlobalState::empty().expect("should create global state");
         let root_hash = global_state.empty_root_hash();
         Self::new(global_state, engine_config, Some(root_hash))
-=======
+    }
+
     /// Returns an [`InMemoryWasmTestBuilder`] instantiated using values from a given chainspec.
     pub fn new_with_chainspec<P: AsRef<Path>>(
         chainspec_path: P,
@@ -230,12 +197,16 @@
             chainspec_config.core_config.strict_argument_checking,
             chainspec_config.wasm_config,
             chainspec_config.system_costs_config,
+            chainspec_config.core_config.administrative_accounts.clone(),
+            chainspec_config.core_config.allow_auction_bids,
+            chainspec_config.core_config.allow_unrestricted_transfers,
+            chainspec_config.core_config.refund_handling.into(),
+            chainspec_config.core_config.fee_handling.into(),
         );
 
         let global_state = InMemoryGlobalState::empty().expect("should create global state");
 
         Self::new(global_state, engine_config, post_state_hash)
->>>>>>> 98fc4b03
     }
 }
 
@@ -297,6 +268,11 @@
             chainspec_config.core_config.strict_argument_checking,
             chainspec_config.wasm_config,
             chainspec_config.system_costs_config,
+            chainspec_config.core_config.administrative_accounts.clone(),
+            chainspec_config.core_config.allow_auction_bids,
+            chainspec_config.core_config.allow_unrestricted_transfers,
+            chainspec_config.core_config.refund_handling.into(),
+            chainspec_config.core_config.fee_handling.into(),
         );
 
         Self::new_with_config(data_dir, engine_config)
@@ -1368,7 +1344,6 @@
             .map(|bytes| bytesrepr::deserialize(bytes.into()).unwrap())
     }
 
-<<<<<<< HEAD
     /// Calculates refunded amount from a last execution request.
     pub fn calculate_refund_amount(&self, payment_amount: U512) -> U512 {
         let gas_amount = Motes::from_gas(self.last_exec_gas_cost(), DEFAULT_GAS_PRICE)
@@ -1386,7 +1361,8 @@
         (refundable_amount * refund_ratio)
             .ceil() // assumes possible dust amounts are always transferred to the user
             .to_integer()
-=======
+    }
+
     /// Returns the costs related to interacting with the auction system contract.
     pub fn get_auction_costs(&self) -> AuctionCosts {
         *self.engine_state.config().system_config().auction_costs()
@@ -1404,6 +1380,5 @@
             .config()
             .system_config()
             .handle_payment_costs()
->>>>>>> 98fc4b03
     }
 }