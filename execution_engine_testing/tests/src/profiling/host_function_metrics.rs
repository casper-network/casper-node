--- conflicted
+++ resolved
@@ -146,11 +146,7 @@
     let engine_config = EngineConfig::default();
 
     let mut test_builder =
-<<<<<<< HEAD
-        LmdbWasmTestContext::open(data_dir, engine_config, Blake2bHash::new(&root_hash));
-=======
-        LmdbWasmTestBuilder::open(data_dir, engine_config, Digest::hash(&root_hash));
->>>>>>> e4132c24
+        LmdbWasmTestContext::open(data_dir, engine_config, Digest::hash(&root_hash));
 
     let mut rng = rand::thread_rng();
 
