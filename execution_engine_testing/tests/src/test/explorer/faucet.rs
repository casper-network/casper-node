use num_rational::Ratio;

use casper_execution_engine::core::{engine_state, execution};

use casper_engine_test_support::{
    instrumented, DeployItemBuilder, ExecuteRequestBuilder, InMemoryWasmTestBuilder,
    DEFAULT_ACCOUNT_ADDR, DEFAULT_PAYMENT, PRODUCTION_RUN_GENESIS_REQUEST,
};
use casper_types::{
    account::AccountHash, runtime_args, system::mint, ApiError, Key, PublicKey, RuntimeArgs,
    SecretKey, U512,
};

// test constants.
use super::{
    faucet_test_helpers::{
        get_available_amount, get_faucet_contract_hash, get_faucet_purse, get_remaining_requests,
        query_stored_value, FaucetDeployHelper, FaucetInstallSessionRequestBuilder,
        FundAccountRequestBuilder,
    },
    ARG_AMOUNT, ARG_AVAILABLE_AMOUNT, ARG_DISTRIBUTIONS_PER_INTERVAL, ARG_ID, ARG_TARGET,
    ARG_TIME_INTERVAL, AUTHORIZED_ACCOUNT_NAMED_KEY, AVAILABLE_AMOUNT_NAMED_KEY,
    DISTRIBUTIONS_PER_INTERVAL_NAMED_KEY, ENTRY_POINT_FAUCET, ENTRY_POINT_SET_VARIABLES,
    FAUCET_CONTRACT_NAMED_KEY, FAUCET_FUND_AMOUNT, FAUCET_ID, FAUCET_INSTALLER_SESSION,
    FAUCET_PURSE_NAMED_KEY, FAUCET_TIME_INTERVAL, INSTALLER_ACCOUNT, INSTALLER_FUND_AMOUNT,
    INSTALLER_NAMED_KEY, LAST_DISTRIBUTION_TIME_NAMED_KEY, REMAINING_REQUESTS_NAMED_KEY,
    TIME_INTERVAL_NAMED_KEY, TWO_HOURS_AS_MILLIS,
};

/// User error variant defined in the faucet contract.
const FAUCET_CALL_BY_USER_WITH_AUTHORIZED_ACCOUNT_SET: u16 = 25;

#[ignore]
#[test]
fn should_install_faucet_contract() {
    let mut builder = InMemoryWasmTestBuilder::default();
    builder.run_genesis(&PRODUCTION_RUN_GENESIS_REQUEST);

    let fund_installer_account_request = FundAccountRequestBuilder::new()
        .with_target_account(INSTALLER_ACCOUNT)
        .with_fund_amount(U512::from(INSTALLER_FUND_AMOUNT))
        .build();

    builder
        .exec_instrumented(fund_installer_account_request, instrumented!())
        .expect_success()
        .commit();

    let install_faucet_request = FaucetInstallSessionRequestBuilder::new().build();

    builder
        .exec_instrumented(install_faucet_request, instrumented!())
        .expect_success()
        .commit();

    let installer_named_keys = builder
        .get_expected_account(INSTALLER_ACCOUNT)
        .named_keys()
        .clone();

    assert!(installer_named_keys
        .get(&format!("{}_{}", FAUCET_CONTRACT_NAMED_KEY, FAUCET_ID))
        .is_some());

    let faucet_purse_id = format!("{}_{}", FAUCET_PURSE_NAMED_KEY, FAUCET_ID);
    assert!(installer_named_keys.get(&faucet_purse_id).is_some());

    let faucet_named_key = installer_named_keys
        .get(&format!("{}_{}", FAUCET_CONTRACT_NAMED_KEY, FAUCET_ID))
        .expect("failed to find faucet named key");

    // check installer is set.
    builder
        .query(None, *faucet_named_key, &[INSTALLER_NAMED_KEY.to_string()])
        .expect("failed to find installer named key");

    // check time interval
    builder
        .query(
            None,
            *faucet_named_key,
            &[TIME_INTERVAL_NAMED_KEY.to_string()],
        )
        .expect("failed to find time interval named key");

    // check last distribution time
    builder
        .query(
            None,
            *faucet_named_key,
            &[LAST_DISTRIBUTION_TIME_NAMED_KEY.to_string()],
        )
        .expect("failed to find last distribution named key");

    // check faucet purse
    builder
        .query(
            None,
            *faucet_named_key,
            &[FAUCET_PURSE_NAMED_KEY.to_string()],
        )
        .expect("failed to find faucet purse named key");

    // check available amount
    builder
        .query(
            None,
            *faucet_named_key,
            &[AVAILABLE_AMOUNT_NAMED_KEY.to_string()],
        )
        .expect("failed to find available amount named key");

    // check remaining requests
    builder
        .query(
            None,
            *faucet_named_key,
            &[REMAINING_REQUESTS_NAMED_KEY.to_string()],
        )
        .expect("failed to find remaining requests named key");

    builder
        .query(
            None,
            *faucet_named_key,
            &[AUTHORIZED_ACCOUNT_NAMED_KEY.to_string()],
        )
        .expect("failed to find authorized account named key");
}

#[ignore]
#[test]
fn should_allow_installer_to_set_variables() {
    let mut builder = InMemoryWasmTestBuilder::default();
    builder.run_genesis(&PRODUCTION_RUN_GENESIS_REQUEST);

    let mut helper = FaucetDeployHelper::new()
        .with_installer_account(INSTALLER_ACCOUNT)
        .with_installer_fund_amount(U512::from(INSTALLER_FUND_AMOUNT))
        .with_faucet_purse_fund_amount(U512::from(FAUCET_FUND_AMOUNT))
        .with_faucet_available_amount(Some(U512::from(FAUCET_FUND_AMOUNT)))
        .with_faucet_distributions_per_interval(Some(2))
        .with_faucet_time_interval(Some(FAUCET_TIME_INTERVAL));

    builder
        .exec_instrumented(helper.fund_installer_request(), instrumented!())
        .expect_success()
        .commit();

    builder
        .exec_instrumented(helper.faucet_install_request(), instrumented!())
        .expect_success()
        .commit();

    let faucet_contract_hash = helper.query_and_set_faucet_contract_hash(&builder);

    assert_eq!(
        helper.query_faucet_purse_balance(&builder),
        helper.faucet_purse_fund_amount()
    );

    let available_amount: U512 = query_stored_value(
        &mut builder,
        faucet_contract_hash.into(),
        vec![AVAILABLE_AMOUNT_NAMED_KEY.to_string()],
    );

    // the available amount per interval will be zero until the installer calls
    // the set_variable entrypoint to finish setup.
    assert_eq!(available_amount, U512::zero());

    let time_interval: u64 = query_stored_value(
        &mut builder,
        faucet_contract_hash.into(),
        vec![TIME_INTERVAL_NAMED_KEY.to_string()],
    );

    // defaults to around two hours.
    assert_eq!(time_interval, TWO_HOURS_AS_MILLIS);

    let distributions_per_interval: u64 = query_stored_value(
        &mut builder,
        faucet_contract_hash.into(),
        vec![DISTRIBUTIONS_PER_INTERVAL_NAMED_KEY.to_string()],
    );

    assert_eq!(distributions_per_interval, 0u64);

    builder
        .exec_instrumented(helper.faucet_config_request(), instrumented!())
        .expect_success()
        .commit();

    let available_amount: U512 = query_stored_value(
        &mut builder,
        faucet_contract_hash.into(),
        vec![AVAILABLE_AMOUNT_NAMED_KEY.to_string()],
    );

    assert_eq!(available_amount, helper.faucet_purse_fund_amount());

    let time_interval: u64 = query_stored_value(
        &mut builder,
        faucet_contract_hash.into(),
        vec![TIME_INTERVAL_NAMED_KEY.to_string()],
    );

    assert_eq!(time_interval, helper.faucet_time_interval().unwrap());

    let distributions_per_interval: u64 = query_stored_value(
        &mut builder,
        faucet_contract_hash.into(),
        vec![DISTRIBUTIONS_PER_INTERVAL_NAMED_KEY.to_string()],
    );

    assert_eq!(
        distributions_per_interval,
        helper.faucet_distributions_per_interval().unwrap()
    );
}

#[ignore]
#[test]
fn should_fund_new_account() {
    let mut builder = InMemoryWasmTestBuilder::default();

    builder.run_genesis(&PRODUCTION_RUN_GENESIS_REQUEST);

    let faucet_purse_fund_amount = U512::from(9_000_000_000u64);
    let faucet_distributions_per_interval = 3;

    let mut helper = FaucetDeployHelper::default()
        .with_faucet_purse_fund_amount(faucet_purse_fund_amount)
        .with_faucet_available_amount(Some(faucet_purse_fund_amount))
        .with_faucet_distributions_per_interval(Some(faucet_distributions_per_interval));

    builder
        .exec_instrumented(helper.fund_installer_request(), instrumented!())
        .expect_success()
        .commit();

    builder
        .exec_instrumented(helper.faucet_install_request(), instrumented!())
        .expect_success()
        .commit();

    helper.query_and_set_faucet_contract_hash(&builder);

    builder
        .exec_instrumented(helper.faucet_config_request(), instrumented!())
        .expect_success()
        .commit();

    let new_account = AccountHash::new([7u8; 32]);

    let new_account_fund_amount = U512::from(5_000_000_000u64);
    let fund_new_account_request = helper
        .new_faucet_fund_request_builder()
        .with_installer_account(helper.installer_account())
        .with_arg_target(new_account)
        .with_arg_fund_amount(new_account_fund_amount)
        .build();

    let faucet_purse_uref = helper.query_faucet_purse(&builder);
    let faucet_purse_balance_before = builder.get_purse_balance(faucet_purse_uref);

    builder
        .exec_instrumented(fund_new_account_request, instrumented!())
        .expect_success()
        .commit();

    let faucet_purse_balance_after = builder.get_purse_balance(faucet_purse_uref);

    assert_eq!(
        faucet_purse_balance_after,
        faucet_purse_balance_before - new_account_fund_amount
    );

    let new_account_actual_purse_balance =
        builder.get_purse_balance(builder.get_expected_account(new_account).main_purse());

    assert_eq!(new_account_actual_purse_balance, new_account_fund_amount);
}

#[ignore]
#[test]
fn should_fund_existing_account() {
    let user_account = AccountHash::new([7u8; 32]);

    let mut builder = InMemoryWasmTestBuilder::default();
    builder.run_genesis(&PRODUCTION_RUN_GENESIS_REQUEST);

    let faucet_purse_fund_amount = U512::from(9_000_000_000u64);
    let faucet_distributions_per_interval = 3;

    let mut helper = FaucetDeployHelper::default()
        .with_faucet_purse_fund_amount(faucet_purse_fund_amount)
        .with_faucet_available_amount(Some(faucet_purse_fund_amount))
        .with_faucet_distributions_per_interval(Some(faucet_distributions_per_interval));

    builder
        .exec_instrumented(helper.fund_installer_request(), instrumented!())
        .expect_success()
        .commit();

    let user_account_initial_balance = U512::from(15_000_000_000u64);

    let fund_user_request = FundAccountRequestBuilder::new()
        .with_target_account(user_account)
        .with_fund_amount(user_account_initial_balance)
        .build();

    builder
        .exec_instrumented(fund_user_request, instrumented!())
        .expect_success()
        .commit();

    builder
        .exec_instrumented(helper.faucet_install_request(), instrumented!())
        .expect_success()
        .commit();

    helper.query_and_set_faucet_contract_hash(&builder);

    builder
        .exec_instrumented(helper.faucet_config_request(), instrumented!())
        .expect_success()
        .commit();

    let user_purse_uref = builder.get_expected_account(user_account).main_purse();
    let user_purse_balance_before = builder.get_purse_balance(user_purse_uref);

    builder
        .exec_instrumented(
            helper
                .new_faucet_fund_request_builder()
                .with_user_account(user_account)
                .with_payment_amount(user_account_initial_balance)
                .build(),
            instrumented!(),
        )
        .expect_success()
        .commit();

    let refund = builder.calculate_refund_amount(user_account_initial_balance);
    let user_purse_balance_after = builder.get_purse_balance(user_purse_uref);
    let one_distribution = Ratio::new(
        faucet_purse_fund_amount,
        faucet_distributions_per_interval.into(),
    )
    .to_integer();

    assert_eq!(
        user_purse_balance_after,
        user_purse_balance_before + one_distribution - user_account_initial_balance + refund
    );
}

#[ignore]
#[test]
fn should_not_fund_once_exhausted() {
    let installer_account = AccountHash::new([1u8; 32]);
    let user_account = AccountHash::new([2u8; 32]);

    let mut builder = InMemoryWasmTestBuilder::default();
    builder.run_genesis(&PRODUCTION_RUN_GENESIS_REQUEST);

    let faucet_fund_amount = U512::from(400_000_000_000_000u64);
    let half_of_faucet_fund_amount = faucet_fund_amount / 2;
    let assigned_distributions_per_interval = 4u64;
    // Create helper
    let mut helper = FaucetDeployHelper::new()
        .with_installer_account(installer_account)
        .with_installer_fund_amount(U512::from(INSTALLER_FUND_AMOUNT))
        .with_faucet_purse_fund_amount(faucet_fund_amount)
        .with_faucet_available_amount(Some(half_of_faucet_fund_amount))
        .with_faucet_distributions_per_interval(Some(assigned_distributions_per_interval))
        .with_faucet_time_interval(Some(10_000u64));

    // fund installer amount
    builder
        .exec_instrumented(helper.fund_installer_request(), instrumented!())
        .expect_success()
        .commit();

    // faucet install request
    builder
        .exec_instrumented(helper.faucet_install_request(), instrumented!())
        .expect_success()
        .commit();

    helper.query_and_set_faucet_contract_hash(&builder);

    let faucet_contract_hash = get_faucet_contract_hash(&builder, installer_account);
    let faucet_purse = get_faucet_purse(&builder, installer_account);
    let faucet_purse_balance = builder.get_purse_balance(faucet_purse);

    assert_eq!(faucet_purse_balance, faucet_fund_amount);

    let available_amount = get_available_amount(&builder, faucet_contract_hash);
    assert_eq!(available_amount, U512::zero());

    builder
        .exec_instrumented(helper.faucet_config_request(), instrumented!())
        .expect_success()
        .commit();

    let available_amount = get_available_amount(&builder, faucet_contract_hash);
    assert_eq!(available_amount, half_of_faucet_fund_amount);

    let remaining_requests = get_remaining_requests(&builder, faucet_contract_hash);
    assert_eq!(remaining_requests, U512::from(4u64));

    let user_fund_amount = U512::from(3_000_000_000u64);
    let num_funds = 4;

    let payment_amount = 10_000_000_000u64;
    let faucet_call_by_installer = helper
        .new_faucet_fund_request_builder()
        .with_installer_account(helper.installer_account())
        .with_arg_fund_amount(user_fund_amount * num_funds)
        .with_arg_target(user_account)
        .build();

    builder
        .exec_instrumented(faucet_call_by_installer, instrumented!())
        .expect_success()
        .commit();

    let user_main_purse_balance_before =
        builder.get_purse_balance(builder.get_expected_account(user_account).main_purse());

    let mut refund = U512::zero();
    for i in 0..num_funds {
        let faucet_call_by_user = helper
            .new_faucet_fund_request_builder()
            .with_user_account(user_account)
            .with_arg_fund_amount(user_fund_amount)
            .with_block_time(1000 + i)
            .with_payment_amount(U512::from(payment_amount))
            .build();

<<<<<<< HEAD
        builder
            .exec_instrumented(faucet_call_by_user, instrumented!())
            .expect_success()
            .commit();
=======
        builder.exec(faucet_call_by_user).expect_success().commit();

        refund += builder.calculate_refund_amount(U512::from(payment_amount));
>>>>>>> be8e93c2
    }

    let user_main_purse_balance_after =
        builder.get_purse_balance(builder.get_expected_account(user_account).main_purse());

    let remaining_requests = get_remaining_requests(&builder, faucet_contract_hash);
    assert_eq!(remaining_requests, U512::zero());

    let one_distribution =
        half_of_faucet_fund_amount / U512::from(assigned_distributions_per_interval);

    assert_eq!(
        user_main_purse_balance_after - user_main_purse_balance_before,
        one_distribution * num_funds - (payment_amount * num_funds) + refund,
        "users main purse balance must match expected amount after user faucet calls ({} != {}*{} [{}])", user_main_purse_balance_after, one_distribution, num_funds, one_distribution * num_funds,
    );

    let user_main_purse_balance_before =
        builder.get_purse_balance(builder.get_expected_account(user_account).main_purse());

    let faucet_call_by_user = helper
        .new_faucet_fund_request_builder()
        .with_user_account(user_account)
        .with_arg_fund_amount(user_fund_amount)
        .with_payment_amount(U512::from(payment_amount))
        .with_block_time(1010)
        .build();

<<<<<<< HEAD
    builder
        .exec_instrumented(faucet_call_by_user, instrumented!())
        .expect_success()
        .commit();
=======
    builder.exec(faucet_call_by_user).expect_success().commit();
    let refund = builder.calculate_refund_amount(U512::from(payment_amount));
>>>>>>> be8e93c2

    let user_main_purse_balance_after =
        builder.get_purse_balance(builder.get_expected_account(user_account).main_purse());

    assert_eq!(
        user_main_purse_balance_before - user_main_purse_balance_after,
        U512::from(payment_amount) - refund,
        "no funds are distributed after faucet"
    );

    // faucet may resume distributions once block time is > last_distribution_time + time_interval.
    let last_distribution_time = query_stored_value::<u64>(
        &mut builder,
        faucet_contract_hash.into(),
        [LAST_DISTRIBUTION_TIME_NAMED_KEY.to_string()].into(),
    );
    assert_eq!(last_distribution_time, 0);

    let user_main_purse_balance_before =
        builder.get_purse_balance(builder.get_expected_account(user_account).main_purse());

    let faucet_call_by_user = helper
        .new_faucet_fund_request_builder()
        .with_user_account(user_account)
        .with_arg_fund_amount(user_fund_amount)
        .with_block_time(11_011u64)
        .with_payment_amount(U512::from(payment_amount))
        .build();

<<<<<<< HEAD
    builder
        .exec_instrumented(faucet_call_by_user, instrumented!())
        .expect_success()
        .commit();
=======
    builder.exec(faucet_call_by_user).expect_success().commit();
    let refund = builder.calculate_refund_amount(U512::from(payment_amount));
>>>>>>> be8e93c2

    let user_main_purse_balance_after =
        builder.get_purse_balance(builder.get_expected_account(user_account).main_purse());

    let last_distribution_time = query_stored_value::<u64>(
        &mut builder,
        faucet_contract_hash.into(),
        [LAST_DISTRIBUTION_TIME_NAMED_KEY.to_string()].into(),
    );

    assert_eq!(last_distribution_time, 11_011u64);

    let remaining_requests = query_stored_value::<U512>(
        &mut builder,
        faucet_contract_hash.into(),
        [REMAINING_REQUESTS_NAMED_KEY.to_string()].into(),
    );

    assert_eq!(
        remaining_requests,
        U512::from(assigned_distributions_per_interval - 1)
    );

    assert_eq!(
        user_main_purse_balance_after - user_main_purse_balance_before + payment_amount - refund,
        // one_distribution * (num_funds + 1), // - user_fund_amount * 2
        // user_fund_amount,
        one_distribution,
    );
}

#[ignore]
#[test]
fn should_allow_installer_to_fund_freely() {
    let installer_account = AccountHash::new([1u8; 32]);
    let user_account = AccountHash::new([2u8; 32]);

    let mut builder = InMemoryWasmTestBuilder::default();
    builder.run_genesis(&PRODUCTION_RUN_GENESIS_REQUEST);

    let faucet_fund_amount = U512::from(200_000_000_000u64);
    let half_of_faucet_fund_amount = faucet_fund_amount / 2;
    let assigned_distributions_per_time_interval = 2u64;
    let mut helper = FaucetDeployHelper::new()
        .with_installer_account(installer_account)
        .with_installer_fund_amount(INSTALLER_FUND_AMOUNT.into())
        .with_faucet_purse_fund_amount(faucet_fund_amount)
        .with_faucet_available_amount(Some(half_of_faucet_fund_amount))
        .with_faucet_distributions_per_interval(Some(assigned_distributions_per_time_interval))
        .with_faucet_time_interval(Some(10_000u64));

    builder
        .exec_instrumented(helper.fund_installer_request(), instrumented!())
        .expect_success()
        .commit();

    builder
        .exec_instrumented(helper.faucet_install_request(), instrumented!())
        .expect_success()
        .commit();

    helper.query_and_set_faucet_contract_hash(&builder);

    let faucet_contract_hash = get_faucet_contract_hash(&builder, installer_account);
    let faucet_purse = get_faucet_purse(&builder, installer_account);

    let faucet_purse_balance = builder.get_purse_balance(faucet_purse);
    assert_eq!(faucet_purse_balance, faucet_fund_amount);

    let available_amount = query_stored_value::<U512>(
        &mut builder,
        faucet_contract_hash.into(),
        [AVAILABLE_AMOUNT_NAMED_KEY.to_string()].into(),
    );

    // the available amount per interval should be zero until the installer calls
    // the set_variable entrypoint to finish setup.
    assert_eq!(available_amount, U512::zero());

    builder
        .exec_instrumented(helper.faucet_config_request(), instrumented!())
        .expect_success()
        .commit();

    let available_amount = query_stored_value::<U512>(
        &mut builder,
        faucet_contract_hash.into(),
        [AVAILABLE_AMOUNT_NAMED_KEY.to_string()].into(),
    );

    assert_eq!(available_amount, half_of_faucet_fund_amount);

    let user_fund_amount = U512::from(3_000_000_000u64);
    // This would only allow other callers to fund twice in this interval,
    // but the installer can fund as many times as they want.
    let num_funds = 3;

    for _ in 0..num_funds {
        let faucet_call_by_installer = helper
            .new_faucet_fund_request_builder()
            .with_installer_account(helper.installer_account())
            .with_arg_fund_amount(user_fund_amount)
            .with_arg_target(user_account)
            .build();

        builder
            .exec_instrumented(faucet_call_by_installer, instrumented!())
            .expect_success()
            .commit();
    }

    let faucet_purse_balance = builder.get_purse_balance(faucet_purse);
    assert_eq!(
        faucet_purse_balance,
        faucet_fund_amount - user_fund_amount * num_funds,
        "faucet purse balance must match expected amount after {} faucet calls",
        num_funds
    );

    // check the balance of the user's main purse
    let user_main_purse_balance_after =
        builder.get_purse_balance(builder.get_expected_account(user_account).main_purse());

    assert_eq!(user_main_purse_balance_after, user_fund_amount * num_funds);
}

#[ignore]
#[test]
fn should_not_fund_if_zero_distributions_per_interval() {
    let installer_account = AccountHash::new([1u8; 32]);
    let user_account = AccountHash::new([2u8; 32]);

    let mut builder = InMemoryWasmTestBuilder::default();
    builder.run_genesis(&PRODUCTION_RUN_GENESIS_REQUEST);

    // Fund installer account
    let fund_installer_account_request = FundAccountRequestBuilder::new()
        .with_target_account(installer_account)
        .with_fund_amount(INSTALLER_FUND_AMOUNT.into())
        .build();

    builder
        .exec_instrumented(fund_installer_account_request, instrumented!())
        .expect_success()
        .commit();

    let faucet_fund_amount = U512::from(400_000_000_000_000u64);

    let installer_session_request = ExecuteRequestBuilder::standard(
        installer_account,
        FAUCET_INSTALLER_SESSION,
        runtime_args! {ARG_ID => FAUCET_ID, ARG_AMOUNT => faucet_fund_amount},
    )
    .build();

    builder
        .exec_instrumented(installer_session_request, instrumented!())
        .expect_success()
        .commit();

    let installer_call_faucet_request = ExecuteRequestBuilder::contract_call_by_name(
        installer_account,
        &format!("{}_{}", FAUCET_CONTRACT_NAMED_KEY, FAUCET_ID),
        ENTRY_POINT_FAUCET,
        runtime_args! {ARG_TARGET => user_account},
    )
    .build();

    builder
        .exec_instrumented(installer_call_faucet_request, instrumented!())
        .expect_failure()
        .commit();
}

#[ignore]
#[test]
fn should_allow_funding_by_an_authorized_account() {
    let installer_account = AccountHash::new([1u8; 32]);

    let authorized_account_public_key = {
        let secret_key =
            SecretKey::ed25519_from_bytes([2u8; 32]).expect("failed to construct secret key");
        PublicKey::from(&secret_key)
    };

    let authorized_account = authorized_account_public_key.to_account_hash();
    let user_account = AccountHash::new([3u8; 32]);
    let faucet_fund_amount = U512::from(400_000_000_000_000u64);
    let half_of_faucet_fund_amount = faucet_fund_amount / 2;

    let mut builder = InMemoryWasmTestBuilder::default();
    builder.run_genesis(&PRODUCTION_RUN_GENESIS_REQUEST);

    let mut helper = FaucetDeployHelper::new()
        .with_installer_account(installer_account)
        .with_installer_fund_amount(INSTALLER_FUND_AMOUNT.into())
        .with_faucet_purse_fund_amount(faucet_fund_amount)
        .with_faucet_available_amount(Some(half_of_faucet_fund_amount))
        .with_faucet_distributions_per_interval(Some(2u64))
        .with_faucet_time_interval(Some(10_000u64));

    builder
        .exec_instrumented(helper.fund_installer_request(), instrumented!())
        .expect_success()
        .commit();

    builder
        .exec_instrumented(helper.faucet_install_request(), instrumented!())
        .expect_success()
        .commit();

    helper.query_and_set_faucet_contract_hash(&builder);

    builder
        .exec_instrumented(helper.faucet_config_request(), instrumented!())
        .expect_success()
        .commit();

    let installer_named_keys = builder
        .get_expected_account(installer_account)
        .named_keys()
        .clone();

    let faucet_named_key = installer_named_keys
        .get(&format!("{}_{}", FAUCET_CONTRACT_NAMED_KEY, FAUCET_ID))
        .expect("failed to find faucet named key");

    let maybe_authorized_account_public_key = builder
        .query(
            None,
            Key::Hash(
                faucet_named_key
                    .into_hash()
                    .expect("failed to convert key into hash"),
            ),
            &[AUTHORIZED_ACCOUNT_NAMED_KEY.to_string()],
        )
        .expect("failed to find authorized account named key")
        .as_cl_value()
        .expect("failed to convert into cl value")
        .clone()
        .into_t::<Option<PublicKey>>()
        .expect("failed to convert into optional public key");

    assert_eq!(maybe_authorized_account_public_key, None::<PublicKey>);

    let faucet_authorize_account_request = helper
        .new_faucet_authorize_account_request_builder()
        .with_authorized_user_public_key(Some(authorized_account_public_key.clone()))
        .build();

    builder
        .exec_instrumented(faucet_authorize_account_request, instrumented!())
        .expect_success()
        .commit();

    let maybe_authorized_account_public_key = builder
        .query(
            None,
            Key::Hash(
                faucet_named_key
                    .into_hash()
                    .expect("failed to convert key into hash"),
            ),
            &[AUTHORIZED_ACCOUNT_NAMED_KEY.to_string()],
        )
        .expect("failed to find authorized account named key")
        .as_cl_value()
        .expect("failed to convert into cl value")
        .clone()
        .into_t::<Option<PublicKey>>()
        .expect("failed to convert into optional public key");

    assert_eq!(
        maybe_authorized_account_public_key,
        Some(authorized_account_public_key.clone())
    );

    let authorized_account_fund_amount = U512::from(10_000_000_000u64);
    let faucet_fund_authorized_account_by_installer_request = helper
        .new_faucet_fund_request_builder()
        .with_arg_fund_amount(authorized_account_fund_amount)
        .with_arg_target(authorized_account_public_key.to_account_hash())
        .build();

    builder
        .exec_instrumented(
            faucet_fund_authorized_account_by_installer_request,
            instrumented!(),
        )
        .expect_success()
        .commit();

    let user_fund_amount = U512::from(10_000_000_000u64);
    let faucet_fund_user_by_authorized_account_request = helper
        .new_faucet_fund_request_builder()
        .with_authorized_account(authorized_account)
        .with_arg_fund_amount(user_fund_amount)
        .with_arg_target(user_account)
        .with_payment_amount(user_fund_amount)
        .build();

    builder
        .exec_instrumented(
            faucet_fund_user_by_authorized_account_request,
            instrumented!(),
        )
        .expect_success()
        .commit();

    let user_main_purse_balance_after =
        builder.get_purse_balance(builder.get_expected_account(user_account).main_purse());
    assert_eq!(user_main_purse_balance_after, user_fund_amount);

    // A user cannot fund themselves if there is an authorized account.
    let faucet_fund_by_user_request = helper
        .new_faucet_fund_request_builder()
        .with_user_account(user_account)
        .with_payment_amount(user_fund_amount)
        .build();

    builder
        .exec_instrumented(faucet_fund_by_user_request, instrumented!())
        .expect_failure()
        .commit();

    let exec_results = builder
        .get_last_exec_results()
        .expect("failed to get exec results");

    let exec_result = exec_results
        .first()
        .expect("an exec result must exist")
        .clone();

    let error = exec_result.as_error().unwrap();
    assert!(
        matches!(
            error,
            engine_state::Error::Exec(execution::Error::Revert(ApiError::User(
                FAUCET_CALL_BY_USER_WITH_AUTHORIZED_ACCOUNT_SET
            )))
        ),
        "{:?}",
        error,
    );
}

#[ignore]
#[test]
fn should_refund_proper_amount() {
    let user_account = AccountHash::new([7u8; 32]);

    let mut builder = InMemoryWasmTestBuilder::default();
    builder.run_genesis(&PRODUCTION_RUN_GENESIS_REQUEST);

    let payment_amount = U512::from(10_000_000_000u64);

    let mut helper = FaucetDeployHelper::default();
    builder
        .exec(helper.fund_installer_request())
        .expect_success()
        .commit();

    let user_account_initial_balance = U512::from(15_000_000_000u64);

    let fund_user_request = FundAccountRequestBuilder::new()
        .with_target_account(user_account)
        .with_fund_amount(user_account_initial_balance)
        .build();

    builder.exec(fund_user_request).expect_success().commit();

    builder
        .exec(helper.faucet_install_request())
        .expect_success()
        .commit();

    helper.query_and_set_faucet_contract_hash(&builder);

    builder
        .exec(helper.faucet_config_request())
        .expect_success()
        .commit();

    let user_purse_uref = builder.get_expected_account(user_account).main_purse();
    let user_purse_balance_before = builder.get_purse_balance(user_purse_uref);

    builder
        .exec(
            helper
                .new_faucet_fund_request_builder()
                .with_user_account(user_account)
                .with_payment_amount(payment_amount)
                .build(),
        )
        .expect_success()
        .commit();

    let refund = builder.calculate_refund_amount(payment_amount);
    let user_purse_balance_after = builder.get_purse_balance(user_purse_uref);

    assert_eq!(
        user_purse_balance_after,
        user_purse_balance_before - payment_amount + refund
    );
}

#[ignore]
#[test]
fn faucet_costs() {
    // This test will fail if execution costs vary.  The expected costs should not be updated
    // without understanding why the cost has changed.  If the costs do change, it should be
    // reflected in the "Costs by Entry Point" section of the faucet crate's README.md.
    const EXPECTED_FAUCET_INSTALL_COST: u64 = 84_957_608_930;
    const EXPECTED_FAUCET_SET_VARIABLES_COST: u64 = 579_007_510;
    const EXPECTED_FAUCET_CALL_BY_INSTALLER_COST: u64 = 3_045_904_980;
    const EXPECTED_FAUCET_CALL_BY_USER_COST: u64 = 3_247_050_250;

    let installer_account = AccountHash::new([1u8; 32]);
    let user_account: AccountHash = AccountHash::new([2u8; 32]);

    let mut builder = InMemoryWasmTestBuilder::default();
    builder.run_genesis(&PRODUCTION_RUN_GENESIS_REQUEST);

    let fund_installer_account_request = ExecuteRequestBuilder::transfer(
        *DEFAULT_ACCOUNT_ADDR,
        runtime_args! {
            mint::ARG_TARGET => installer_account,
            mint::ARG_AMOUNT => INSTALLER_FUND_AMOUNT,
            mint::ARG_ID => <Option<u64>>::None
        },
    )
    .build();

    builder
        .exec_instrumented(fund_installer_account_request, instrumented!())
        .expect_success()
        .commit();

    let faucet_fund_amount = U512::from(400_000_000_000_000u64);
    let installer_session_request = ExecuteRequestBuilder::standard(
        installer_account,
        FAUCET_INSTALLER_SESSION,
        runtime_args! {ARG_ID => FAUCET_ID, ARG_AMOUNT => faucet_fund_amount },
    )
    .build();

    builder
        .exec_instrumented(installer_session_request, instrumented!())
        .expect_success()
        .commit();

    let faucet_install_cost = builder.last_exec_gas_cost();
    assert_eq!(
        faucet_install_cost.value().as_u64(),
        EXPECTED_FAUCET_INSTALL_COST
    );

    let assigned_time_interval = 10_000u64;
    let assigned_distributions_per_interval = 2u64;
    let installer_set_variable_request = {
        let deploy_item = DeployItemBuilder::new()
            .with_address(installer_account)
            .with_authorization_keys(&[installer_account])
            .with_stored_session_named_key(
                &format!("{}_{}", FAUCET_CONTRACT_NAMED_KEY, FAUCET_ID),
                ENTRY_POINT_SET_VARIABLES,
                runtime_args! {
                    ARG_AVAILABLE_AMOUNT => Some(faucet_fund_amount),
                    ARG_TIME_INTERVAL => Some(assigned_time_interval),
                    ARG_DISTRIBUTIONS_PER_INTERVAL => Some(assigned_distributions_per_interval)
                },
            )
            .with_empty_payment_bytes(runtime_args! {ARG_AMOUNT => *DEFAULT_PAYMENT})
            .with_deploy_hash([3; 32])
            .build();

        ExecuteRequestBuilder::from_deploy_item(deploy_item).build()
    };

    builder
        .exec_instrumented(installer_set_variable_request, instrumented!())
        .expect_success()
        .commit();

    let faucet_set_variables_cost = builder.last_exec_gas_cost();
    assert_eq!(
        faucet_set_variables_cost.value().as_u64(),
        EXPECTED_FAUCET_SET_VARIABLES_COST
    );

    let user_fund_amount = U512::from(10_000_000_000u64);
    let faucet_call_by_installer = {
        let deploy_item = DeployItemBuilder::new()
            .with_address(installer_account)
            .with_authorization_keys(&[installer_account])
            .with_stored_session_named_key(
                &format!("{}_{}", FAUCET_CONTRACT_NAMED_KEY, FAUCET_ID),
                ENTRY_POINT_FAUCET,
                runtime_args! {ARG_TARGET => user_account, ARG_AMOUNT => user_fund_amount, ARG_ID => <Option<u64>>::None},
            )
            .with_empty_payment_bytes(runtime_args! {ARG_AMOUNT => *DEFAULT_PAYMENT})
            .with_deploy_hash([4; 32])
            .build();

        ExecuteRequestBuilder::from_deploy_item(deploy_item).build()
    };

    builder
        .exec_instrumented(faucet_call_by_installer, instrumented!())
        .expect_success()
        .commit();

    let faucet_call_by_installer_cost = builder.last_exec_gas_cost();
    assert_eq!(
        faucet_call_by_installer_cost.value().as_u64(),
        EXPECTED_FAUCET_CALL_BY_INSTALLER_COST
    );

    let faucet_contract_hash = get_faucet_contract_hash(&builder, installer_account);

    let faucet_call_by_user_request = {
        let deploy_item = DeployItemBuilder::new()
            .with_address(user_account)
            .with_authorization_keys(&[user_account])
            .with_stored_session_hash(
                faucet_contract_hash,
                ENTRY_POINT_FAUCET,
                runtime_args! {ARG_TARGET => user_account, ARG_ID => <Option<u64>>::None},
            )
            .with_empty_payment_bytes(runtime_args! {ARG_AMOUNT => user_fund_amount})
            .with_deploy_hash([4; 32])
            .build();

        ExecuteRequestBuilder::from_deploy_item(deploy_item).build()
    };

    builder
        .exec_instrumented(faucet_call_by_user_request, instrumented!())
        .expect_success()
        .commit();

    let faucet_call_by_user_cost = builder.last_exec_gas_cost();
    assert_eq!(
        faucet_call_by_user_cost.value().as_u64(),
        EXPECTED_FAUCET_CALL_BY_USER_COST
    );
}<|MERGE_RESOLUTION|>--- conflicted
+++ resolved
@@ -440,16 +440,12 @@
             .with_payment_amount(U512::from(payment_amount))
             .build();
 
-<<<<<<< HEAD
         builder
             .exec_instrumented(faucet_call_by_user, instrumented!())
             .expect_success()
             .commit();
-=======
-        builder.exec(faucet_call_by_user).expect_success().commit();
 
         refund += builder.calculate_refund_amount(U512::from(payment_amount));
->>>>>>> be8e93c2
     }
 
     let user_main_purse_balance_after =
@@ -478,15 +474,12 @@
         .with_block_time(1010)
         .build();
 
-<<<<<<< HEAD
     builder
         .exec_instrumented(faucet_call_by_user, instrumented!())
         .expect_success()
         .commit();
-=======
-    builder.exec(faucet_call_by_user).expect_success().commit();
+
     let refund = builder.calculate_refund_amount(U512::from(payment_amount));
->>>>>>> be8e93c2
 
     let user_main_purse_balance_after =
         builder.get_purse_balance(builder.get_expected_account(user_account).main_purse());
@@ -516,15 +509,11 @@
         .with_payment_amount(U512::from(payment_amount))
         .build();
 
-<<<<<<< HEAD
     builder
         .exec_instrumented(faucet_call_by_user, instrumented!())
         .expect_success()
         .commit();
-=======
-    builder.exec(faucet_call_by_user).expect_success().commit();
     let refund = builder.calculate_refund_amount(U512::from(payment_amount));
->>>>>>> be8e93c2
 
     let user_main_purse_balance_after =
         builder.get_purse_balance(builder.get_expected_account(user_account).main_purse());
