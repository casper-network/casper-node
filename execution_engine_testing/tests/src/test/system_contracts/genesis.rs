use num_traits::Zero;
use once_cell::sync::Lazy;

use casper_engine_test_support::{
    ChainspecConfig, InMemoryWasmTestBuilder, DEFAULT_AUCTION_DELAY, DEFAULT_CHAINSPEC_REGISTRY,
    DEFAULT_GENESIS_TIMESTAMP_MILLIS, DEFAULT_LOCKED_FUNDS_PERIOD_MILLIS,
    DEFAULT_ROUND_SEIGNIORAGE_RATE, DEFAULT_SYSTEM_CONFIG, DEFAULT_UNBONDING_DELAY,
    DEFAULT_VALIDATOR_SLOTS, DEFAULT_WASM_CONFIG,
};
use casper_execution_engine::core::engine_state::{
    engine_config::{DEFAULT_FEE_HANDLING, DEFAULT_REFUND_HANDLING},
    genesis::{ExecConfig, GenesisAccount, GenesisValidator},
    run_genesis_request::RunGenesisRequest,
};
use casper_types::{
    account::AccountHash, system::auction::DelegationRate, Motes, ProtocolVersion, PublicKey,
    SecretKey, StoredValue, U512,
};

const GENESIS_CONFIG_HASH: [u8; 32] = [127; 32];
const ACCOUNT_1_BONDED_AMOUNT: u64 = 1_000_000;
const ACCOUNT_2_BONDED_AMOUNT: u64 = 2_000_000;
const ACCOUNT_1_BALANCE: u64 = 1_000_000_000;
const ACCOUNT_2_BALANCE: u64 = 2_000_000_000;

static ACCOUNT_1_PUBLIC_KEY: Lazy<PublicKey> = Lazy::new(|| {
    let secret_key = SecretKey::ed25519_from_bytes([42; SecretKey::ED25519_LENGTH]).unwrap();
    PublicKey::from(&secret_key)
});
static ACCOUNT_1_ADDR: Lazy<AccountHash> = Lazy::new(|| AccountHash::from(&*ACCOUNT_1_PUBLIC_KEY));
static ACCOUNT_2_PUBLIC_KEY: Lazy<PublicKey> = Lazy::new(|| {
    let secret_key = SecretKey::ed25519_from_bytes([44; SecretKey::ED25519_LENGTH]).unwrap();
    PublicKey::from(&secret_key)
});
static ACCOUNT_2_ADDR: Lazy<AccountHash> = Lazy::new(|| AccountHash::from(&*ACCOUNT_2_PUBLIC_KEY));

static GENESIS_CUSTOM_ACCOUNTS: Lazy<Vec<GenesisAccount>> = Lazy::new(|| {
    let account_1 = {
        let account_1_balance = Motes::new(ACCOUNT_1_BALANCE.into());
        let account_1_bonded_amount = Motes::new(ACCOUNT_1_BONDED_AMOUNT.into());
        GenesisAccount::account(
            ACCOUNT_1_PUBLIC_KEY.clone(),
            account_1_balance,
            Some(GenesisValidator::new(
                account_1_bonded_amount,
                DelegationRate::zero(),
            )),
        )
    };
    let account_2 = {
        let account_2_balance = Motes::new(ACCOUNT_2_BALANCE.into());
        let account_2_bonded_amount = Motes::new(ACCOUNT_2_BONDED_AMOUNT.into());
        GenesisAccount::account(
            ACCOUNT_2_PUBLIC_KEY.clone(),
            account_2_balance,
            Some(GenesisValidator::new(
                account_2_bonded_amount,
                DelegationRate::zero(),
            )),
        )
    };
    vec![account_1, account_2]
});

#[ignore]
#[test]
fn should_run_genesis() {
    let protocol_version = ProtocolVersion::V1_0_0;
<<<<<<< HEAD
    let wasm_config = *DEFAULT_WASM_CONFIG;
    let system_config = *DEFAULT_SYSTEM_CONFIG;
    let validator_slots = DEFAULT_VALIDATOR_SLOTS;
    let auction_delay = DEFAULT_AUCTION_DELAY;
    let locked_funds_period = DEFAULT_LOCKED_FUNDS_PERIOD_MILLIS;
    let round_seigniorage_rate = DEFAULT_ROUND_SEIGNIORAGE_RATE;
    let unbonding_delay = DEFAULT_UNBONDING_DELAY;
    let genesis_timestamp = DEFAULT_GENESIS_TIMESTAMP_MILLIS;
    let refund_handling = DEFAULT_REFUND_HANDLING;
    let fee_handling = DEFAULT_FEE_HANDLING;
=======
>>>>>>> 98fc4b03

    let run_genesis_request = ChainspecConfig::create_genesis_request_from_production_chainspec(
        GENESIS_CUSTOM_ACCOUNTS.clone(),
<<<<<<< HEAD
        wasm_config,
        system_config,
        validator_slots,
        auction_delay,
        locked_funds_period,
        round_seigniorage_rate,
        unbonding_delay,
        genesis_timestamp,
        refund_handling,
        fee_handling,
    );
    let run_genesis_request = RunGenesisRequest::new(
        GENESIS_CONFIG_HASH.into(),
=======
>>>>>>> 98fc4b03
        protocol_version,
    )
    .expect("must create genesis request");

    let mut builder = InMemoryWasmTestBuilder::default();

    builder.run_genesis(&run_genesis_request);

    let account_1 = builder
        .get_account(*ACCOUNT_1_ADDR)
        .expect("account 1 should exist");

    let account_2 = builder
        .get_account(*ACCOUNT_2_ADDR)
        .expect("account 2 should exist");

    let account_1_balance_actual = builder.get_purse_balance(account_1.main_purse());
    let account_2_balance_actual = builder.get_purse_balance(account_2.main_purse());

    assert_eq!(account_1_balance_actual, U512::from(ACCOUNT_1_BALANCE));
    assert_eq!(account_2_balance_actual, U512::from(ACCOUNT_2_BALANCE));

    let mint_contract_hash = builder.get_mint_contract_hash();
    let handle_payment_contract_hash = builder.get_handle_payment_contract_hash();

    let result = builder.query(None, mint_contract_hash.into(), &[]);
    if let Ok(StoredValue::Contract(_)) = result {
        // Contract exists at mint contract hash
    } else {
        panic!("contract not found at mint hash");
    }

    if let Ok(StoredValue::Contract(_)) =
        builder.query(None, handle_payment_contract_hash.into(), &[])
    {
        // Contract exists at handle payment contract hash
    } else {
        panic!("contract not found at handle payment hash");
    }
}

#[ignore]
#[test]
fn should_track_total_token_supply_in_mint() {
    let accounts = GENESIS_CUSTOM_ACCOUNTS.clone();
    let wasm_config = *DEFAULT_WASM_CONFIG;
    let system_config = *DEFAULT_SYSTEM_CONFIG;
    let protocol_version = ProtocolVersion::V1_0_0;
    let validator_slots = DEFAULT_VALIDATOR_SLOTS;
    let auction_delay = DEFAULT_AUCTION_DELAY;
    let locked_funds_period = DEFAULT_LOCKED_FUNDS_PERIOD_MILLIS;
    let round_seigniorage_rate = DEFAULT_ROUND_SEIGNIORAGE_RATE;
    let unbonding_delay = DEFAULT_UNBONDING_DELAY;
    let genesis_timestamp = DEFAULT_GENESIS_TIMESTAMP_MILLIS;
    let refund_handling = DEFAULT_REFUND_HANDLING;
    let fee_handling = DEFAULT_FEE_HANDLING;
    let ee_config = ExecConfig::new(
        accounts.clone(),
        wasm_config,
        system_config,
        validator_slots,
        auction_delay,
        locked_funds_period,
        round_seigniorage_rate,
        unbonding_delay,
        genesis_timestamp,
        refund_handling,
        fee_handling,
    );
    let run_genesis_request = RunGenesisRequest::new(
        GENESIS_CONFIG_HASH.into(),
        protocol_version,
        ee_config,
        DEFAULT_CHAINSPEC_REGISTRY.clone(),
    );

    let mut builder = InMemoryWasmTestBuilder::default();

    builder.run_genesis(&run_genesis_request);

    let total_supply = builder.total_supply(None);

    let expected_balance: U512 = accounts.iter().map(|item| item.balance().value()).sum();
    let expected_staked_amount: U512 = accounts
        .iter()
        .map(|item| item.staked_amount().value())
        .sum();

    // check total supply against expected
    assert_eq!(
        total_supply,
        expected_balance + expected_staked_amount,
        "unexpected total supply"
    )
}<|MERGE_RESOLUTION|>--- conflicted
+++ resolved
@@ -66,38 +66,9 @@
 #[test]
 fn should_run_genesis() {
     let protocol_version = ProtocolVersion::V1_0_0;
-<<<<<<< HEAD
-    let wasm_config = *DEFAULT_WASM_CONFIG;
-    let system_config = *DEFAULT_SYSTEM_CONFIG;
-    let validator_slots = DEFAULT_VALIDATOR_SLOTS;
-    let auction_delay = DEFAULT_AUCTION_DELAY;
-    let locked_funds_period = DEFAULT_LOCKED_FUNDS_PERIOD_MILLIS;
-    let round_seigniorage_rate = DEFAULT_ROUND_SEIGNIORAGE_RATE;
-    let unbonding_delay = DEFAULT_UNBONDING_DELAY;
-    let genesis_timestamp = DEFAULT_GENESIS_TIMESTAMP_MILLIS;
-    let refund_handling = DEFAULT_REFUND_HANDLING;
-    let fee_handling = DEFAULT_FEE_HANDLING;
-=======
->>>>>>> 98fc4b03
 
     let run_genesis_request = ChainspecConfig::create_genesis_request_from_production_chainspec(
         GENESIS_CUSTOM_ACCOUNTS.clone(),
-<<<<<<< HEAD
-        wasm_config,
-        system_config,
-        validator_slots,
-        auction_delay,
-        locked_funds_period,
-        round_seigniorage_rate,
-        unbonding_delay,
-        genesis_timestamp,
-        refund_handling,
-        fee_handling,
-    );
-    let run_genesis_request = RunGenesisRequest::new(
-        GENESIS_CONFIG_HASH.into(),
-=======
->>>>>>> 98fc4b03
         protocol_version,
     )
     .expect("must create genesis request");
