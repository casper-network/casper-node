use std::collections::BTreeMap;

use num_rational::Ratio;

use casper_engine_test_support::{
    ExecuteRequestBuilder, LmdbWasmTestBuilder, UpgradeRequestBuilder, DEFAULT_ACCOUNT_ADDR,
    DEFAULT_MAX_ASSOCIATED_KEYS, DEFAULT_UNBONDING_DELAY, DEFAULT_WASM_CONFIG,
    PRODUCTION_RUN_GENESIS_REQUEST,
};

use casper_execution_engine::engine_state::{
    engine_config::{
        DEFAULT_MINIMUM_DELEGATION_AMOUNT, DEFAULT_STRICT_ARGUMENT_CHECKING,
        DEFAULT_VESTING_SCHEDULE_LENGTH_MILLIS,
    },
    EngineConfig, DEFAULT_MAX_QUERY_DEPTH, DEFAULT_MAX_RUNTIME_CALL_STACK_HEIGHT,
};
use casper_types::{
    account::{AccountHash, ACCOUNT_HASH_LENGTH},
    runtime_args,
    system::{
        auction::{
            AUCTION_DELAY_KEY, LOCKED_FUNDS_PERIOD_KEY, UNBONDING_DELAY_KEY, VALIDATOR_SLOTS_KEY,
        },
        mint::ROUND_SEIGNIORAGE_RATE_KEY,
    },
    AuctionCosts, BrTableCost, CLValue, ControlFlowCosts, EraId, HandlePaymentCosts,
    HostFunctionCosts, MintCosts, OpcodeCosts, ProtocolVersion, RuntimeArgs, StandardPaymentCosts,
    StorageCosts, StoredValue, SystemConfig, WasmConfig, DEFAULT_ADD_COST, DEFAULT_BIT_COST,
    DEFAULT_CONST_COST, DEFAULT_CONTROL_FLOW_BLOCK_OPCODE, DEFAULT_CONTROL_FLOW_BR_IF_OPCODE,
    DEFAULT_CONTROL_FLOW_BR_OPCODE, DEFAULT_CONTROL_FLOW_BR_TABLE_MULTIPLIER,
    DEFAULT_CONTROL_FLOW_BR_TABLE_OPCODE, DEFAULT_CONTROL_FLOW_CALL_INDIRECT_OPCODE,
    DEFAULT_CONTROL_FLOW_CALL_OPCODE, DEFAULT_CONTROL_FLOW_DROP_OPCODE,
    DEFAULT_CONTROL_FLOW_ELSE_OPCODE, DEFAULT_CONTROL_FLOW_END_OPCODE,
    DEFAULT_CONTROL_FLOW_IF_OPCODE, DEFAULT_CONTROL_FLOW_LOOP_OPCODE,
    DEFAULT_CONTROL_FLOW_RETURN_OPCODE, DEFAULT_CONTROL_FLOW_SELECT_OPCODE,
    DEFAULT_CONVERSION_COST, DEFAULT_CURRENT_MEMORY_COST, DEFAULT_DIV_COST, DEFAULT_GLOBAL_COST,
    DEFAULT_GROW_MEMORY_COST, DEFAULT_INTEGER_COMPARISON_COST, DEFAULT_LOAD_COST,
    DEFAULT_LOCAL_COST, DEFAULT_MAX_STACK_HEIGHT, DEFAULT_MUL_COST, DEFAULT_NOP_COST,
    DEFAULT_STORE_COST, DEFAULT_UNREACHABLE_COST, DEFAULT_WASMLESS_TRANSFER_COST,
    DEFAULT_WASM_MAX_MEMORY, U256, U512,
};

const PROTOCOL_VERSION: ProtocolVersion = ProtocolVersion::V1_0_0;
const DEFAULT_ACTIVATION_POINT: EraId = EraId::new(1);
const ARG_ACCOUNT: &str = "account";

fn get_upgraded_wasm_config() -> WasmConfig {
    let opcode_cost = OpcodeCosts {
        bit: DEFAULT_BIT_COST + 1,
        add: DEFAULT_ADD_COST + 1,
        mul: DEFAULT_MUL_COST + 1,
        div: DEFAULT_DIV_COST + 1,
        load: DEFAULT_LOAD_COST + 1,
        store: DEFAULT_STORE_COST + 1,
        op_const: DEFAULT_CONST_COST + 1,
        local: DEFAULT_LOCAL_COST + 1,
        global: DEFAULT_GLOBAL_COST + 1,
        control_flow: ControlFlowCosts {
            block: DEFAULT_CONTROL_FLOW_BLOCK_OPCODE + 1,
            op_loop: DEFAULT_CONTROL_FLOW_LOOP_OPCODE + 1,
            op_if: DEFAULT_CONTROL_FLOW_IF_OPCODE + 1,
            op_else: DEFAULT_CONTROL_FLOW_ELSE_OPCODE + 1,
            end: DEFAULT_CONTROL_FLOW_END_OPCODE + 1,
            br: DEFAULT_CONTROL_FLOW_BR_OPCODE + 1,
            br_if: DEFAULT_CONTROL_FLOW_BR_IF_OPCODE + 1,
            br_table: BrTableCost {
                cost: DEFAULT_CONTROL_FLOW_BR_TABLE_OPCODE + 1,
                size_multiplier: DEFAULT_CONTROL_FLOW_BR_TABLE_MULTIPLIER + 1,
            },
            op_return: DEFAULT_CONTROL_FLOW_RETURN_OPCODE + 1,
            call: DEFAULT_CONTROL_FLOW_CALL_OPCODE + 1,
            call_indirect: DEFAULT_CONTROL_FLOW_CALL_INDIRECT_OPCODE + 1,
            drop: DEFAULT_CONTROL_FLOW_DROP_OPCODE + 1,
            select: DEFAULT_CONTROL_FLOW_SELECT_OPCODE + 1,
        },
        integer_comparison: DEFAULT_INTEGER_COMPARISON_COST + 1,
        conversion: DEFAULT_CONVERSION_COST + 1,
        unreachable: DEFAULT_UNREACHABLE_COST + 1,
        nop: DEFAULT_NOP_COST + 1,
        current_memory: DEFAULT_CURRENT_MEMORY_COST + 1,
        grow_memory: DEFAULT_GROW_MEMORY_COST + 1,
    };
    let storage_costs = StorageCosts::default();
    let host_function_costs = HostFunctionCosts::default();
    WasmConfig::new(
        DEFAULT_WASM_MAX_MEMORY,
        DEFAULT_MAX_STACK_HEIGHT * 2,
        opcode_cost,
        storage_costs,
        host_function_costs,
    )
}

#[ignore]
#[test]
fn should_upgrade_only_protocol_version() {
    let mut builder = LmdbWasmTestBuilder::default();

    builder.run_genesis(&PRODUCTION_RUN_GENESIS_REQUEST);

    let old_wasm_config = *builder.get_engine_state().config().wasm_config();

    let sem_ver = PROTOCOL_VERSION.value();
    let new_protocol_version =
        ProtocolVersion::from_parts(sem_ver.major, sem_ver.minor, sem_ver.patch + 1);

    let mut upgrade_request = {
        UpgradeRequestBuilder::new()
            .with_current_protocol_version(PROTOCOL_VERSION)
            .with_new_protocol_version(new_protocol_version)
            .with_activation_point(DEFAULT_ACTIVATION_POINT)
            .build()
    };

    builder
        .upgrade_with_upgrade_request(*builder.get_engine_state().config(), &mut upgrade_request)
        .expect_upgrade_success();

    let upgraded_engine_config = builder.get_engine_state().config();

    assert_eq!(
        old_wasm_config,
        *upgraded_engine_config.wasm_config(),
        "upgraded costs should equal original costs"
    );
}

#[ignore]
#[test]
fn should_allow_only_wasm_costs_patch_version() {
    let mut builder = LmdbWasmTestBuilder::default();

    builder.run_genesis(&PRODUCTION_RUN_GENESIS_REQUEST);

    let sem_ver = PROTOCOL_VERSION.value();
    let new_protocol_version =
        ProtocolVersion::from_parts(sem_ver.major, sem_ver.minor, sem_ver.patch + 2);

    let new_wasm_config = get_upgraded_wasm_config();

    let mut upgrade_request = {
        UpgradeRequestBuilder::new()
            .with_current_protocol_version(PROTOCOL_VERSION)
            .with_new_protocol_version(new_protocol_version)
            .with_activation_point(DEFAULT_ACTIVATION_POINT)
            .build()
    };

    let engine_config = EngineConfig::new(
        DEFAULT_MAX_QUERY_DEPTH,
        DEFAULT_MAX_ASSOCIATED_KEYS,
        DEFAULT_MAX_RUNTIME_CALL_STACK_HEIGHT,
        DEFAULT_MINIMUM_DELEGATION_AMOUNT,
        DEFAULT_STRICT_ARGUMENT_CHECKING,
        DEFAULT_VESTING_SCHEDULE_LENGTH_MILLIS,
        None,
        new_wasm_config,
        SystemConfig::default(),
    );

    builder
        .upgrade_with_upgrade_request(engine_config, &mut upgrade_request)
        .expect_upgrade_success();

    let upgraded_engine_config = builder.get_engine_state().config();

    assert_eq!(
        new_wasm_config,
        *upgraded_engine_config.wasm_config(),
        "upgraded costs should equal new costs"
    );
}

#[ignore]
#[test]
fn should_allow_only_wasm_costs_minor_version() {
    let mut builder = LmdbWasmTestBuilder::default();

    builder.run_genesis(&PRODUCTION_RUN_GENESIS_REQUEST);

    let sem_ver = PROTOCOL_VERSION.value();
    let new_protocol_version =
        ProtocolVersion::from_parts(sem_ver.major, sem_ver.minor + 1, sem_ver.patch);

    let new_wasm_config = get_upgraded_wasm_config();

    let mut upgrade_request = {
        UpgradeRequestBuilder::new()
            .with_current_protocol_version(PROTOCOL_VERSION)
            .with_new_protocol_version(new_protocol_version)
            .with_activation_point(DEFAULT_ACTIVATION_POINT)
            .build()
    };

    let engine_config = EngineConfig::new(
        DEFAULT_MAX_QUERY_DEPTH,
        DEFAULT_MAX_ASSOCIATED_KEYS,
        DEFAULT_MAX_RUNTIME_CALL_STACK_HEIGHT,
        DEFAULT_MINIMUM_DELEGATION_AMOUNT,
        DEFAULT_STRICT_ARGUMENT_CHECKING,
        DEFAULT_VESTING_SCHEDULE_LENGTH_MILLIS,
        None,
        new_wasm_config,
        SystemConfig::default(),
    );

    builder
        .upgrade_with_upgrade_request(engine_config, &mut upgrade_request)
        .expect_upgrade_success();

    let upgraded_engine_config = builder.get_engine_state().config();

    assert_eq!(
        new_wasm_config,
        *upgraded_engine_config.wasm_config(),
        "upgraded costs should equal new costs"
    );
}

#[ignore]
#[test]
fn should_not_downgrade() {
    let mut builder = LmdbWasmTestBuilder::default();

    builder.run_genesis(&PRODUCTION_RUN_GENESIS_REQUEST);

    let old_wasm_config = *builder.get_engine_state().config().wasm_config();

    let new_protocol_version = ProtocolVersion::from_parts(2, 0, 0);

    let mut upgrade_request = {
        UpgradeRequestBuilder::new()
            .with_current_protocol_version(PROTOCOL_VERSION)
            .with_new_protocol_version(new_protocol_version)
            .with_activation_point(DEFAULT_ACTIVATION_POINT)
            .build()
    };

    builder
        .upgrade_with_upgrade_request(*builder.get_engine_state().config(), &mut upgrade_request)
        .expect_upgrade_success();

    let upgraded_engine_config = builder.get_engine_state().config();

    assert_eq!(
        old_wasm_config,
        *upgraded_engine_config.wasm_config(),
        "upgraded costs should equal original costs"
    );

    let mut downgrade_request = {
        UpgradeRequestBuilder::new()
            .with_current_protocol_version(new_protocol_version)
            .with_new_protocol_version(PROTOCOL_VERSION)
            .with_activation_point(DEFAULT_ACTIVATION_POINT)
            .build()
    };

    builder
        .upgrade_with_upgrade_request(*builder.get_engine_state().config(), &mut downgrade_request);

    let maybe_upgrade_result = builder.get_upgrade_result(1).expect("should have response");

    assert!(
        maybe_upgrade_result.is_err(),
        "expected failure got {:?}",
        maybe_upgrade_result
    );
}

#[ignore]
#[test]
fn should_not_skip_major_versions() {
    let mut builder = LmdbWasmTestBuilder::default();

    builder.run_genesis(&PRODUCTION_RUN_GENESIS_REQUEST);

    let sem_ver = PROTOCOL_VERSION.value();

    let invalid_version =
        ProtocolVersion::from_parts(sem_ver.major + 2, sem_ver.minor, sem_ver.patch);

    let mut upgrade_request = {
        UpgradeRequestBuilder::new()
            .with_current_protocol_version(PROTOCOL_VERSION)
            .with_new_protocol_version(invalid_version)
            .with_activation_point(DEFAULT_ACTIVATION_POINT)
            .build()
    };

    builder
        .upgrade_with_upgrade_request(*builder.get_engine_state().config(), &mut upgrade_request);

    let maybe_upgrade_result = builder.get_upgrade_result(0).expect("should have response");

    assert!(maybe_upgrade_result.is_err(), "expected failure");
}

#[ignore]
#[test]
fn should_allow_skip_minor_versions() {
    let mut builder = LmdbWasmTestBuilder::default();

    builder.run_genesis(&PRODUCTION_RUN_GENESIS_REQUEST);

    let sem_ver = PROTOCOL_VERSION.value();

    // can skip minor versions as long as they are higher than current version
    let valid_new_version =
        ProtocolVersion::from_parts(sem_ver.major, sem_ver.minor + 2, sem_ver.patch);

    let mut upgrade_request = {
        UpgradeRequestBuilder::new()
            .with_current_protocol_version(PROTOCOL_VERSION)
            .with_new_protocol_version(valid_new_version)
            .with_activation_point(DEFAULT_ACTIVATION_POINT)
            .build()
    };

    builder
        .upgrade_with_upgrade_request(*builder.get_engine_state().config(), &mut upgrade_request);

    let maybe_upgrade_result = builder.get_upgrade_result(0).expect("should have response");

    assert!(!maybe_upgrade_result.is_err(), "expected success");
}

#[ignore]
#[test]
fn should_upgrade_only_validator_slots() {
    let mut builder = LmdbWasmTestBuilder::default();

    builder.run_genesis(&PRODUCTION_RUN_GENESIS_REQUEST);

    let sem_ver = PROTOCOL_VERSION.value();
    let new_protocol_version =
        ProtocolVersion::from_parts(sem_ver.major, sem_ver.minor, sem_ver.patch + 1);

<<<<<<< HEAD
    let validator_slot_key = *builder
        .get_contract(builder.get_auction_contract_hash())
=======
    let validator_slot_key = builder
        .get_addressable_entity(builder.get_auction_contract_hash())
>>>>>>> a0147930
        .expect("auction should exist")
        .named_keys()
        .get(VALIDATOR_SLOTS_KEY)
        .unwrap();

    let before_validator_slots: u32 = builder
        .query(None, validator_slot_key, &[])
        .expect("should have validator slots")
        .as_cl_value()
        .expect("should be CLValue")
        .clone()
        .into_t()
        .expect("should be u32");

    let new_validator_slots = before_validator_slots + 1;

    let mut upgrade_request = {
        UpgradeRequestBuilder::new()
            .with_current_protocol_version(PROTOCOL_VERSION)
            .with_new_protocol_version(new_protocol_version)
            .with_activation_point(DEFAULT_ACTIVATION_POINT)
            .with_new_validator_slots(new_validator_slots)
            .build()
    };

    builder
        .upgrade_with_upgrade_request(*builder.get_engine_state().config(), &mut upgrade_request)
        .expect_upgrade_success();

    let after_validator_slots: u32 = builder
        .query(None, validator_slot_key, &[])
        .expect("should have validator slots")
        .as_cl_value()
        .expect("should be CLValue")
        .clone()
        .into_t()
        .expect("should be u32");

    assert_eq!(
        new_validator_slots, after_validator_slots,
        "should have upgraded validator slots to expected value"
    )
}

#[ignore]
#[test]
fn should_upgrade_only_auction_delay() {
    let mut builder = LmdbWasmTestBuilder::default();

    builder.run_genesis(&PRODUCTION_RUN_GENESIS_REQUEST);

    let sem_ver = PROTOCOL_VERSION.value();
    let new_protocol_version =
        ProtocolVersion::from_parts(sem_ver.major, sem_ver.minor, sem_ver.patch + 1);

<<<<<<< HEAD
    let auction_delay_key = *builder
        .get_contract(builder.get_auction_contract_hash())
=======
    let auction_delay_key = builder
        .get_addressable_entity(builder.get_auction_contract_hash())
>>>>>>> a0147930
        .expect("auction should exist")
        .named_keys()
        .get(AUCTION_DELAY_KEY)
        .unwrap();

    let before_auction_delay: u64 = builder
        .query(None, auction_delay_key, &[])
        .expect("should have auction delay")
        .as_cl_value()
        .expect("should be a CLValue")
        .clone()
        .into_t()
        .expect("should be u64");

    let new_auction_delay = before_auction_delay + 1;

    let mut upgrade_request = {
        UpgradeRequestBuilder::new()
            .with_current_protocol_version(PROTOCOL_VERSION)
            .with_new_protocol_version(new_protocol_version)
            .with_activation_point(DEFAULT_ACTIVATION_POINT)
            .with_new_auction_delay(new_auction_delay)
            .build()
    };

    builder
        .upgrade_with_upgrade_request(*builder.get_engine_state().config(), &mut upgrade_request)
        .expect_upgrade_success();

    let after_auction_delay: u64 = builder
        .query(None, auction_delay_key, &[])
        .expect("should have auction delay")
        .as_cl_value()
        .expect("should be a CLValue")
        .clone()
        .into_t()
        .expect("should be u64");

    assert_eq!(
        new_auction_delay, after_auction_delay,
        "should hae upgrade version auction delay"
    )
}

#[ignore]
#[test]
fn should_upgrade_only_locked_funds_period() {
    let mut builder = LmdbWasmTestBuilder::default();

    builder.run_genesis(&PRODUCTION_RUN_GENESIS_REQUEST);

    let sem_ver = PROTOCOL_VERSION.value();
    let new_protocol_version =
        ProtocolVersion::from_parts(sem_ver.major, sem_ver.minor, sem_ver.patch + 1);

<<<<<<< HEAD
    let locked_funds_period_key = *builder
        .get_contract(builder.get_auction_contract_hash())
=======
    let locked_funds_period_key = builder
        .get_addressable_entity(builder.get_auction_contract_hash())
>>>>>>> a0147930
        .expect("auction should exist")
        .named_keys()
        .get(LOCKED_FUNDS_PERIOD_KEY)
        .unwrap();

    let before_locked_funds_period_millis: u64 = builder
        .query(None, locked_funds_period_key, &[])
        .expect("should have locked funds period")
        .as_cl_value()
        .expect("should be a CLValue")
        .clone()
        .into_t()
        .expect("should be u64");

    let new_locked_funds_period_millis = before_locked_funds_period_millis + 1;

    let mut upgrade_request = {
        UpgradeRequestBuilder::new()
            .with_current_protocol_version(PROTOCOL_VERSION)
            .with_new_protocol_version(new_protocol_version)
            .with_activation_point(DEFAULT_ACTIVATION_POINT)
            .with_new_locked_funds_period_millis(new_locked_funds_period_millis)
            .build()
    };

    builder
        .upgrade_with_upgrade_request(*builder.get_engine_state().config(), &mut upgrade_request)
        .expect_upgrade_success();

    let after_locked_funds_period_millis: u64 = builder
        .query(None, locked_funds_period_key, &[])
        .expect("should have locked funds period")
        .as_cl_value()
        .expect("should be a CLValue")
        .clone()
        .into_t()
        .expect("should be u64");

    assert_eq!(
        new_locked_funds_period_millis, after_locked_funds_period_millis,
        "Should have upgraded locked funds period"
    )
}

#[ignore]
#[test]
fn should_upgrade_only_round_seigniorage_rate() {
    let mut builder = LmdbWasmTestBuilder::default();

    builder.run_genesis(&PRODUCTION_RUN_GENESIS_REQUEST);

    let sem_ver = PROTOCOL_VERSION.value();
    let new_protocol_version =
        ProtocolVersion::from_parts(sem_ver.major, sem_ver.minor, sem_ver.patch + 1);

<<<<<<< HEAD
    let round_seigniorage_rate_key = *builder
        .get_contract(builder.get_mint_contract_hash())
=======
    let round_seigniorage_rate_key = builder
        .get_addressable_entity(builder.get_mint_contract_hash())
>>>>>>> a0147930
        .expect("auction should exist")
        .named_keys()
        .get(ROUND_SEIGNIORAGE_RATE_KEY)
        .unwrap();

    let before_round_seigniorage_rate: Ratio<U512> = builder
        .query(None, round_seigniorage_rate_key, &[])
        .expect("should have locked funds period")
        .as_cl_value()
        .expect("should be a CLValue")
        .clone()
        .into_t()
        .expect("should be u64");

    let new_round_seigniorage_rate = Ratio::new(1, 1_000_000_000);

    let mut upgrade_request = {
        UpgradeRequestBuilder::new()
            .with_current_protocol_version(PROTOCOL_VERSION)
            .with_new_protocol_version(new_protocol_version)
            .with_activation_point(DEFAULT_ACTIVATION_POINT)
            .with_new_round_seigniorage_rate(new_round_seigniorage_rate)
            .build()
    };

    builder
        .upgrade_with_upgrade_request(*builder.get_engine_state().config(), &mut upgrade_request)
        .expect_upgrade_success();

    let after_round_seigniorage_rate: Ratio<U512> = builder
        .query(None, round_seigniorage_rate_key, &[])
        .expect("should have locked funds period")
        .as_cl_value()
        .expect("should be a CLValue")
        .clone()
        .into_t()
        .expect("should be u64");

    assert_ne!(before_round_seigniorage_rate, after_round_seigniorage_rate);

    let expected_round_seigniorage_rate = Ratio::new(
        U512::from(*new_round_seigniorage_rate.numer()),
        U512::from(*new_round_seigniorage_rate.denom()),
    );

    assert_eq!(
        expected_round_seigniorage_rate, after_round_seigniorage_rate,
        "Should have upgraded locked funds period"
    );
}

#[ignore]
#[test]
fn should_upgrade_only_unbonding_delay() {
    let mut builder = LmdbWasmTestBuilder::default();

    builder.run_genesis(&PRODUCTION_RUN_GENESIS_REQUEST);

    let sem_ver = PROTOCOL_VERSION.value();
    let new_protocol_version =
        ProtocolVersion::from_parts(sem_ver.major, sem_ver.minor, sem_ver.patch + 1);

<<<<<<< HEAD
    let unbonding_delay_key = *builder
        .get_contract(builder.get_auction_contract_hash())
=======
    let unbonding_delay_key = builder
        .get_addressable_entity(builder.get_auction_contract_hash())
>>>>>>> a0147930
        .expect("auction should exist")
        .named_keys()
        .get(UNBONDING_DELAY_KEY)
        .unwrap();

    let before_unbonding_delay: u64 = builder
        .query(None, unbonding_delay_key, &[])
        .expect("should have locked funds period")
        .as_cl_value()
        .expect("should be a CLValue")
        .clone()
        .into_t()
        .expect("should be u64");

    let new_unbonding_delay = DEFAULT_UNBONDING_DELAY + 5;

    let mut upgrade_request = {
        UpgradeRequestBuilder::new()
            .with_current_protocol_version(PROTOCOL_VERSION)
            .with_new_protocol_version(new_protocol_version)
            .with_activation_point(DEFAULT_ACTIVATION_POINT)
            .with_new_unbonding_delay(new_unbonding_delay)
            .build()
    };

    builder
        .upgrade_with_upgrade_request(*builder.get_engine_state().config(), &mut upgrade_request)
        .expect_upgrade_success();

    let after_unbonding_delay: u64 = builder
        .query(None, unbonding_delay_key, &[])
        .expect("should have locked funds period")
        .as_cl_value()
        .expect("should be a CLValue")
        .clone()
        .into_t()
        .expect("should be u64");

    assert_ne!(before_unbonding_delay, new_unbonding_delay);

    assert_eq!(
        new_unbonding_delay, after_unbonding_delay,
        "Should have upgraded locked funds period"
    );
}

#[ignore]
#[test]
fn should_apply_global_state_upgrade() {
    let mut builder = LmdbWasmTestBuilder::default();

    builder.run_genesis(&PRODUCTION_RUN_GENESIS_REQUEST);

    let sem_ver = PROTOCOL_VERSION.value();
    let new_protocol_version =
        ProtocolVersion::from_parts(sem_ver.major, sem_ver.minor, sem_ver.patch + 1);

    // We'll try writing directly to this key.
<<<<<<< HEAD
    let unbonding_delay_key = *builder
        .get_contract(builder.get_auction_contract_hash())
=======
    let unbonding_delay_key = builder
        .get_addressable_entity(builder.get_auction_contract_hash())
>>>>>>> a0147930
        .expect("auction should exist")
        .named_keys()
        .get(UNBONDING_DELAY_KEY)
        .unwrap();

    let before_unbonding_delay: u64 = builder
        .query(None, unbonding_delay_key, &[])
        .expect("should have locked funds period")
        .as_cl_value()
        .expect("should be a CLValue")
        .clone()
        .into_t()
        .expect("should be u64");

    let new_unbonding_delay = DEFAULT_UNBONDING_DELAY + 5;

    let mut update_map = BTreeMap::new();
    update_map.insert(
        unbonding_delay_key,
        StoredValue::from(CLValue::from_t(new_unbonding_delay).expect("should create a CLValue")),
    );

    let mut upgrade_request = {
        UpgradeRequestBuilder::new()
            .with_current_protocol_version(PROTOCOL_VERSION)
            .with_new_protocol_version(new_protocol_version)
            .with_activation_point(DEFAULT_ACTIVATION_POINT)
            .with_global_state_update(update_map)
            .build()
    };

    builder
        .upgrade_with_upgrade_request(*builder.get_engine_state().config(), &mut upgrade_request)
        .expect_upgrade_success();

    let after_unbonding_delay: u64 = builder
        .query(None, unbonding_delay_key, &[])
        .expect("should have locked funds period")
        .as_cl_value()
        .expect("should be a CLValue")
        .clone()
        .into_t()
        .expect("should be u64");

    assert_ne!(before_unbonding_delay, new_unbonding_delay);

    assert_eq!(
        new_unbonding_delay, after_unbonding_delay,
        "Should have modified locked funds period"
    );
}

#[ignore]
#[test]
fn should_increase_max_associated_keys_after_upgrade() {
    let mut builder = LmdbWasmTestBuilder::default();

    builder.run_genesis(&PRODUCTION_RUN_GENESIS_REQUEST);

    let sem_ver = PROTOCOL_VERSION.value();
    let new_protocol_version =
        ProtocolVersion::from_parts(sem_ver.major, sem_ver.minor, sem_ver.patch + 1);

    let new_system_config = SystemConfig::new(
        DEFAULT_WASMLESS_TRANSFER_COST,
        AuctionCosts::default(),
        MintCosts::default(),
        HandlePaymentCosts::default(),
        StandardPaymentCosts::default(),
    );

    let new_engine_config = EngineConfig::new(
        DEFAULT_MAX_QUERY_DEPTH,
        DEFAULT_MAX_ASSOCIATED_KEYS + 1,
        DEFAULT_MAX_RUNTIME_CALL_STACK_HEIGHT,
        DEFAULT_MINIMUM_DELEGATION_AMOUNT,
        DEFAULT_STRICT_ARGUMENT_CHECKING,
        DEFAULT_VESTING_SCHEDULE_LENGTH_MILLIS,
        None,
        *DEFAULT_WASM_CONFIG,
        new_system_config,
    );

    let mut upgrade_request = {
        UpgradeRequestBuilder::new()
            .with_current_protocol_version(PROTOCOL_VERSION)
            .with_new_protocol_version(new_protocol_version)
            .with_activation_point(DEFAULT_ACTIVATION_POINT)
            .build()
    };

    builder
        .upgrade_with_upgrade_request(new_engine_config, &mut upgrade_request)
        .expect_upgrade_success();

    for n in (0..DEFAULT_MAX_ASSOCIATED_KEYS).map(U256::from) {
        let account_hash = {
            let mut addr = [0; ACCOUNT_HASH_LENGTH];
            n.to_big_endian(&mut addr);
            AccountHash::new(addr)
        };

        let add_request = ExecuteRequestBuilder::standard(
            *DEFAULT_ACCOUNT_ADDR,
            "add_update_associated_key.wasm",
            runtime_args! {
                ARG_ACCOUNT => account_hash,
            },
        )
        .with_protocol_version(new_protocol_version)
        .build();

        builder.exec(add_request).expect_success().commit();
    }

    let account = builder
        .get_entity_by_account_hash(*DEFAULT_ACCOUNT_ADDR)
        .expect("should get account");

    assert!(account.associated_keys().len() > DEFAULT_MAX_ASSOCIATED_KEYS as usize);
    assert_eq!(
        account.associated_keys().len(),
        new_engine_config.max_associated_keys() as usize
    );
}<|MERGE_RESOLUTION|>--- conflicted
+++ resolved
@@ -337,13 +337,8 @@
     let new_protocol_version =
         ProtocolVersion::from_parts(sem_ver.major, sem_ver.minor, sem_ver.patch + 1);
 
-<<<<<<< HEAD
     let validator_slot_key = *builder
-        .get_contract(builder.get_auction_contract_hash())
-=======
-    let validator_slot_key = builder
         .get_addressable_entity(builder.get_auction_contract_hash())
->>>>>>> a0147930
         .expect("auction should exist")
         .named_keys()
         .get(VALIDATOR_SLOTS_KEY)
@@ -399,13 +394,8 @@
     let new_protocol_version =
         ProtocolVersion::from_parts(sem_ver.major, sem_ver.minor, sem_ver.patch + 1);
 
-<<<<<<< HEAD
     let auction_delay_key = *builder
-        .get_contract(builder.get_auction_contract_hash())
-=======
-    let auction_delay_key = builder
         .get_addressable_entity(builder.get_auction_contract_hash())
->>>>>>> a0147930
         .expect("auction should exist")
         .named_keys()
         .get(AUCTION_DELAY_KEY)
@@ -461,13 +451,8 @@
     let new_protocol_version =
         ProtocolVersion::from_parts(sem_ver.major, sem_ver.minor, sem_ver.patch + 1);
 
-<<<<<<< HEAD
     let locked_funds_period_key = *builder
-        .get_contract(builder.get_auction_contract_hash())
-=======
-    let locked_funds_period_key = builder
         .get_addressable_entity(builder.get_auction_contract_hash())
->>>>>>> a0147930
         .expect("auction should exist")
         .named_keys()
         .get(LOCKED_FUNDS_PERIOD_KEY)
@@ -523,14 +508,9 @@
     let new_protocol_version =
         ProtocolVersion::from_parts(sem_ver.major, sem_ver.minor, sem_ver.patch + 1);
 
-<<<<<<< HEAD
     let round_seigniorage_rate_key = *builder
-        .get_contract(builder.get_mint_contract_hash())
-=======
-    let round_seigniorage_rate_key = builder
         .get_addressable_entity(builder.get_mint_contract_hash())
->>>>>>> a0147930
-        .expect("auction should exist")
+        .expect("mint should exist")
         .named_keys()
         .get(ROUND_SEIGNIORAGE_RATE_KEY)
         .unwrap();
@@ -592,13 +572,8 @@
     let new_protocol_version =
         ProtocolVersion::from_parts(sem_ver.major, sem_ver.minor, sem_ver.patch + 1);
 
-<<<<<<< HEAD
     let unbonding_delay_key = *builder
-        .get_contract(builder.get_auction_contract_hash())
-=======
-    let unbonding_delay_key = builder
         .get_addressable_entity(builder.get_auction_contract_hash())
->>>>>>> a0147930
         .expect("auction should exist")
         .named_keys()
         .get(UNBONDING_DELAY_KEY)
@@ -657,13 +632,8 @@
         ProtocolVersion::from_parts(sem_ver.major, sem_ver.minor, sem_ver.patch + 1);
 
     // We'll try writing directly to this key.
-<<<<<<< HEAD
     let unbonding_delay_key = *builder
-        .get_contract(builder.get_auction_contract_hash())
-=======
-    let unbonding_delay_key = builder
         .get_addressable_entity(builder.get_auction_contract_hash())
->>>>>>> a0147930
         .expect("auction should exist")
         .named_keys()
         .get(UNBONDING_DELAY_KEY)
