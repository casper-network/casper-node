use casper_engine_test_support::{
    DeployItemBuilder, ExecuteRequestBuilder, InMemoryWasmTestBuilder, DEFAULT_ACCOUNT_ADDR,
    DEFAULT_PAYMENT, MINIMUM_ACCOUNT_CREATION_BALANCE, PRODUCTION_RUN_GENESIS_REQUEST,
};
use casper_execution_engine::core::{
    engine_state::{Error as CoreError, ExecuteRequest},
    execution::Error as ExecError,
};
use casper_types::{
    account::{Account, AccountHash},
    runtime_args,
    system::mint,
    AccessRights, ContractHash, PublicKey, RuntimeArgs, SecretKey, URef, U512,
};
use once_cell::sync::Lazy;

use crate::wasm_utils;

const HARDCODED_UREF: URef = URef::new([42; 32], AccessRights::READ_ADD_WRITE);
const CONTRACT_HASH_NAME: &str = "contract_hash";

const METHOD_SEND_TO_ACCOUNT: &str = "send_to_account";
const METHOD_SEND_TO_PURSE: &str = "send_to_purse";
const METHOD_HARDCODED_PURSE_SRC: &str = "hardcoded_purse_src";
const METHOD_STORED_PAYMENT: &str = "stored_payment";
const METHOD_HARDCODED_PAYMENT: &str = "hardcoded_payment";

const ARG_SOURCE: &str = "source";
const ARG_RECIPIENT: &str = "recipient";
const ARG_AMOUNT: &str = "amount";
const ARG_TARGET: &str = "target";

const REGRESSION_20210707: &str = "regression_20210707.wasm";

static ALICE_KEY: Lazy<PublicKey> = Lazy::new(|| {
    let secret_key = SecretKey::ed25519_from_bytes([3; SecretKey::ED25519_LENGTH]).unwrap();
    PublicKey::from(&secret_key)
});
static ALICE_ADDR: Lazy<AccountHash> = Lazy::new(|| AccountHash::from(&*ALICE_KEY));

static BOB_KEY: Lazy<PublicKey> = Lazy::new(|| {
    let secret_key = SecretKey::ed25519_from_bytes([4; SecretKey::ED25519_LENGTH]).unwrap();
    PublicKey::from(&secret_key)
});
static BOB_ADDR: Lazy<AccountHash> = Lazy::new(|| AccountHash::from(&*BOB_KEY));

fn setup_regression_contract() -> ExecuteRequest {
    ExecuteRequestBuilder::standard(
        *DEFAULT_ACCOUNT_ADDR,
        REGRESSION_20210707,
        runtime_args! {
            mint::ARG_AMOUNT => U512::from(MINIMUM_ACCOUNT_CREATION_BALANCE),
        },
    )
    .build()
}

fn transfer(sender: AccountHash, target: AccountHash, amount: u64) -> ExecuteRequest {
    ExecuteRequestBuilder::transfer(
        sender,
        runtime_args! {
            mint::ARG_TARGET => target,
            mint::ARG_AMOUNT => U512::from(amount),
            mint::ARG_ID => <Option<u64>>::None,
        },
    )
    .build()
}

fn get_account_contract_hash(account: &Account) -> ContractHash {
    account
        .named_keys()
        .get(CONTRACT_HASH_NAME)
        .cloned()
        .expect("should have contract hash")
        .into_hash()
        .map(ContractHash::new)
        .unwrap()
}

fn assert_forged_uref_error(error: CoreError, forged_uref: URef) {
    assert!(
        matches!(error, CoreError::Exec(ExecError::ForgedReference(uref)) if uref == forged_uref),
        "Expected forged uref {:?} but received {:?}",
        forged_uref,
        error
    );
}

#[ignore]
#[test]
<<<<<<< HEAD
fn should_not_transfer_funds_from_forged_purse_to_account() {
    let mut builder = InMemoryWasmTestBuilder::new_with_production_chainspec();
=======
fn should_transfer_funds_from_contract_to_new_account() {
    let mut builder = InMemoryWasmTestBuilder::default();
>>>>>>> 2f259416

    builder.run_genesis(&*PRODUCTION_RUN_GENESIS_REQUEST);

    let store_request = setup_regression_contract();

    let fund_request = transfer(
        *DEFAULT_ACCOUNT_ADDR,
        *ALICE_ADDR,
        MINIMUM_ACCOUNT_CREATION_BALANCE,
    );

    builder.exec(store_request).commit().expect_success();
    builder.exec(fund_request).commit().expect_success();

    let account = builder.get_expected_account(*DEFAULT_ACCOUNT_ADDR);

    let contract_hash = get_account_contract_hash(&account);

    assert!(builder.get_account(*BOB_ADDR).is_none());

    let call_request = ExecuteRequestBuilder::contract_call_by_hash(
        *DEFAULT_ACCOUNT_ADDR,
        contract_hash,
        METHOD_SEND_TO_ACCOUNT,
        runtime_args! {
            ARG_RECIPIENT => *BOB_ADDR,
            ARG_AMOUNT => U512::from(700_000_000_000u64),
        },
    )
    .build();

    builder.exec(call_request).commit().expect_success();
}

#[ignore]
#[test]
fn should_transfer_funds_from_contract_to_existing_account() {
    let mut builder = InMemoryWasmTestBuilder::default();

    builder.run_genesis(&*DEFAULT_RUN_GENESIS_REQUEST);

    let store_request = setup_regression_contract();

    let fund_request_1 = transfer(
        *DEFAULT_ACCOUNT_ADDR,
        *ALICE_ADDR,
        MINIMUM_ACCOUNT_CREATION_BALANCE,
    );

    let fund_request_2 = transfer(
        *DEFAULT_ACCOUNT_ADDR,
        *BOB_ADDR,
        MINIMUM_ACCOUNT_CREATION_BALANCE,
    );

    builder.exec(store_request).commit().expect_success();
    builder.exec(fund_request_1).commit().expect_success();
    builder.exec(fund_request_2).commit().expect_success();

    let account = builder.get_expected_account(*DEFAULT_ACCOUNT_ADDR);

    let contract_hash = get_account_contract_hash(&account);

    let call_request = ExecuteRequestBuilder::contract_call_by_hash(
        *DEFAULT_ACCOUNT_ADDR,
        contract_hash,
        METHOD_SEND_TO_ACCOUNT,
        runtime_args! {
            ARG_RECIPIENT => *BOB_ADDR,
            ARG_AMOUNT => U512::from(700_000_000_000u64),
        },
    )
    .build();

    builder.exec(call_request).expect_success().commit();
}

#[ignore]
#[test]
fn should_not_transfer_funds_from_forged_purse_to_account_native_transfer() {
    let mut builder = InMemoryWasmTestBuilder::new_with_production_chainspec();

    builder.run_genesis(&*PRODUCTION_RUN_GENESIS_REQUEST);

    let store_request = setup_regression_contract();

    let fund_request = transfer(
        *DEFAULT_ACCOUNT_ADDR,
        *ALICE_ADDR,
        MINIMUM_ACCOUNT_CREATION_BALANCE,
    );

    builder.exec(store_request).commit().expect_success();
    builder.exec(fund_request).commit().expect_success();

    let take_from = builder.get_expected_account(*ALICE_ADDR);
    let alice_main_purse = take_from.main_purse();

    let transfer_request = {
        let id: Option<u64> = None;
        let transfer_args = runtime_args! {
            mint::ARG_SOURCE => alice_main_purse,
            mint::ARG_TARGET => *BOB_ADDR,
            mint::ARG_AMOUNT => U512::from(700_000_000_000u64),
            mint::ARG_ID => id,
        };

        ExecuteRequestBuilder::transfer(*DEFAULT_ACCOUNT_ADDR, transfer_args).build()
    };

    builder.exec(transfer_request).commit();

    let error = builder.get_error().expect("should have error");

    assert_forged_uref_error(error, alice_main_purse);
}

#[ignore]
#[test]
fn should_not_transfer_funds_from_forged_purse_to_owned_purse() {
    let mut builder = InMemoryWasmTestBuilder::new_with_production_chainspec();

    builder.run_genesis(&*PRODUCTION_RUN_GENESIS_REQUEST);

    let store_request = setup_regression_contract();

    let fund_request_1 = transfer(
        *DEFAULT_ACCOUNT_ADDR,
        *ALICE_ADDR,
        MINIMUM_ACCOUNT_CREATION_BALANCE,
    );

    let fund_request_2 = transfer(
        *DEFAULT_ACCOUNT_ADDR,
        *BOB_ADDR,
        MINIMUM_ACCOUNT_CREATION_BALANCE,
    );

    builder.exec(store_request).commit().expect_success();
    builder.exec(fund_request_1).commit().expect_success();
    builder.exec(fund_request_2).commit().expect_success();

    let account = builder.get_expected_account(*DEFAULT_ACCOUNT_ADDR);

    let bob = builder.get_expected_account(*BOB_ADDR);
    let bob_main_purse = bob.main_purse();

    let contract_hash = get_account_contract_hash(&account);

    let call_request = ExecuteRequestBuilder::contract_call_by_hash(
        *DEFAULT_ACCOUNT_ADDR,
        contract_hash,
        METHOD_SEND_TO_PURSE,
        runtime_args! {
            ARG_TARGET => bob_main_purse,
            ARG_AMOUNT => U512::from(700_000_000_000u64),
        },
    )
    .build();

    builder.exec(call_request).commit();

    let error = builder.get_error().expect("should have error");

    assert_forged_uref_error(error, bob_main_purse);
}

#[ignore]
#[test]
fn should_not_transfer_funds_into_bob_purse() {
    let mut builder = InMemoryWasmTestBuilder::new_with_production_chainspec();

    builder.run_genesis(&*PRODUCTION_RUN_GENESIS_REQUEST);

    let store_request = setup_regression_contract();

    let fund_request_1 = transfer(
        *DEFAULT_ACCOUNT_ADDR,
        *BOB_ADDR,
        MINIMUM_ACCOUNT_CREATION_BALANCE,
    );

    builder.exec(store_request).commit().expect_success();
    builder.exec(fund_request_1).commit().expect_success();

    let account = builder.get_expected_account(*DEFAULT_ACCOUNT_ADDR);

    let bob = builder.get_expected_account(*BOB_ADDR);
    let bob_main_purse = bob.main_purse();

    let contract_hash = get_account_contract_hash(&account);

    let call_request = ExecuteRequestBuilder::contract_call_by_hash(
        *DEFAULT_ACCOUNT_ADDR,
        contract_hash,
        METHOD_SEND_TO_PURSE,
        runtime_args! {
            ARG_TARGET => bob_main_purse,
            ARG_AMOUNT => U512::from(700_000_000_000u64),
        },
    )
    .build();

    builder.exec(call_request).commit();

    let error = builder.get_error().expect("should have error");

    assert_forged_uref_error(error, bob_main_purse);
}

#[ignore]
#[test]
fn should_not_transfer_from_hardcoded_purse() {
    let mut builder = InMemoryWasmTestBuilder::new_with_production_chainspec();

    builder.run_genesis(&*PRODUCTION_RUN_GENESIS_REQUEST);

    let store_request = setup_regression_contract();

    let fund_request_1 = transfer(
        *DEFAULT_ACCOUNT_ADDR,
        *BOB_ADDR,
        MINIMUM_ACCOUNT_CREATION_BALANCE,
    );

    builder.exec(store_request).commit().expect_success();
    builder.exec(fund_request_1).commit().expect_success();

    let account = builder.get_expected_account(*DEFAULT_ACCOUNT_ADDR);

    let contract_hash = get_account_contract_hash(&account);

    let call_request = ExecuteRequestBuilder::contract_call_by_hash(
        *DEFAULT_ACCOUNT_ADDR,
        contract_hash,
        METHOD_HARDCODED_PURSE_SRC,
        runtime_args! {
            ARG_AMOUNT => U512::from(700_000_000_000u64),
        },
    )
    .build();

    builder.exec(call_request).commit();

    let error = builder.get_error().expect("should have error");

    assert_forged_uref_error(error, HARDCODED_UREF);
}

#[ignore]
#[test]
fn should_not_refund_to_bob_and_charge_alice() {
    let mut builder = InMemoryWasmTestBuilder::new_with_production_chainspec();

    builder.run_genesis(&*PRODUCTION_RUN_GENESIS_REQUEST);

    let store_request = setup_regression_contract();

    let fund_request_1 = transfer(
        *DEFAULT_ACCOUNT_ADDR,
        *ALICE_ADDR,
        MINIMUM_ACCOUNT_CREATION_BALANCE,
    );

    let fund_request_2 = transfer(
        *DEFAULT_ACCOUNT_ADDR,
        *BOB_ADDR,
        MINIMUM_ACCOUNT_CREATION_BALANCE,
    );

    builder.exec(store_request).commit().expect_success();
    builder.exec(fund_request_1).commit().expect_success();
    builder.exec(fund_request_2).commit().expect_success();

    let account = builder.get_expected_account(*DEFAULT_ACCOUNT_ADDR);

    let bob = builder.get_expected_account(*BOB_ADDR);
    let bob_main_purse = bob.main_purse();

    let contract_hash = get_account_contract_hash(&account);

    let call_request = {
        let args = runtime_args! {
            ARG_SOURCE => bob_main_purse,
            ARG_AMOUNT => *DEFAULT_PAYMENT,
        };
        let deploy = DeployItemBuilder::new()
            .with_address(*DEFAULT_ACCOUNT_ADDR)
            // Just do nothing if ever we'd get into session execution
            .with_session_bytes(wasm_utils::do_nothing_bytes(), RuntimeArgs::default())
            .with_stored_payment_hash(contract_hash, METHOD_STORED_PAYMENT, args)
            .with_authorization_keys(&[*DEFAULT_ACCOUNT_ADDR])
            .with_deploy_hash([77; 32])
            .build();

        ExecuteRequestBuilder::new().push_deploy(deploy).build()
    };

    builder.exec(call_request).commit();

    let error = builder.get_error().expect("should have error");

    assert_forged_uref_error(error, bob_main_purse);
}

#[ignore]
#[test]
fn should_not_charge_alice_for_execution() {
    let mut builder = InMemoryWasmTestBuilder::new_with_production_chainspec();

    builder.run_genesis(&*PRODUCTION_RUN_GENESIS_REQUEST);

    let store_request = setup_regression_contract();

    let fund_request_1 = transfer(
        *DEFAULT_ACCOUNT_ADDR,
        *ALICE_ADDR,
        MINIMUM_ACCOUNT_CREATION_BALANCE,
    );

    let fund_request_2 = transfer(
        *DEFAULT_ACCOUNT_ADDR,
        *BOB_ADDR,
        MINIMUM_ACCOUNT_CREATION_BALANCE,
    );

    builder.exec(store_request).commit().expect_success();
    builder.exec(fund_request_1).commit().expect_success();
    builder.exec(fund_request_2).commit().expect_success();

    let account = builder.get_expected_account(*DEFAULT_ACCOUNT_ADDR);

    let bob = builder.get_expected_account(*BOB_ADDR);
    let bob_main_purse = bob.main_purse();

    let contract_hash = get_account_contract_hash(&account);

    let call_request = {
        let args = runtime_args! {
            ARG_SOURCE => bob_main_purse,
            ARG_AMOUNT => *DEFAULT_PAYMENT,
        };
        let deploy = DeployItemBuilder::new()
            .with_address(*DEFAULT_ACCOUNT_ADDR)
            // Just do nothing if ever we'd get into session execution
            .with_session_bytes(wasm_utils::do_nothing_bytes(), RuntimeArgs::default())
            .with_stored_payment_hash(contract_hash, METHOD_STORED_PAYMENT, args)
            .with_authorization_keys(&[*DEFAULT_ACCOUNT_ADDR])
            .with_deploy_hash([77; 32])
            .build();

        ExecuteRequestBuilder::new().push_deploy(deploy).build()
    };

    builder.exec(call_request).commit();

    let error = builder.get_error().expect("should have error");

    assert_forged_uref_error(error, bob_main_purse);
}

#[ignore]
#[test]
fn should_not_charge_for_execution_from_hardcoded_purse() {
    let mut builder = InMemoryWasmTestBuilder::new_with_production_chainspec();

    builder.run_genesis(&*PRODUCTION_RUN_GENESIS_REQUEST);

    let store_request = setup_regression_contract();

    let fund_request_1 = transfer(
        *DEFAULT_ACCOUNT_ADDR,
        *ALICE_ADDR,
        MINIMUM_ACCOUNT_CREATION_BALANCE,
    );

    let fund_request_2 = transfer(
        *DEFAULT_ACCOUNT_ADDR,
        *BOB_ADDR,
        MINIMUM_ACCOUNT_CREATION_BALANCE,
    );

    builder.exec(store_request).commit().expect_success();
    builder.exec(fund_request_1).commit().expect_success();
    builder.exec(fund_request_2).commit().expect_success();

    let account = builder.get_expected_account(*DEFAULT_ACCOUNT_ADDR);

    let contract_hash = get_account_contract_hash(&account);

    let call_request = {
        let args = runtime_args! {
            ARG_AMOUNT => *DEFAULT_PAYMENT,
        };
        let deploy = DeployItemBuilder::new()
            .with_address(*DEFAULT_ACCOUNT_ADDR)
            // Just do nothing if ever we'd get into session execution
            .with_session_bytes(wasm_utils::do_nothing_bytes(), RuntimeArgs::default())
            .with_stored_payment_hash(contract_hash, METHOD_HARDCODED_PAYMENT, args)
            .with_authorization_keys(&[*DEFAULT_ACCOUNT_ADDR])
            .with_deploy_hash([77; 32])
            .build();

        ExecuteRequestBuilder::new().push_deploy(deploy).build()
    };

    builder.exec(call_request).commit();

    let error = builder.get_error().expect("should have error");

    assert_forged_uref_error(error, HARDCODED_UREF);
}<|MERGE_RESOLUTION|>--- conflicted
+++ resolved
@@ -89,13 +89,8 @@
 
 #[ignore]
 #[test]
-<<<<<<< HEAD
-fn should_not_transfer_funds_from_forged_purse_to_account() {
-    let mut builder = InMemoryWasmTestBuilder::new_with_production_chainspec();
-=======
 fn should_transfer_funds_from_contract_to_new_account() {
-    let mut builder = InMemoryWasmTestBuilder::default();
->>>>>>> 2f259416
+    let mut builder = InMemoryWasmTestBuilder::new_with_production_chainspec();
 
     builder.run_genesis(&*PRODUCTION_RUN_GENESIS_REQUEST);
 
