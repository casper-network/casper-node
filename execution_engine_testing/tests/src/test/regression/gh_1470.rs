use std::collections::BTreeMap;

use casper_engine_test_support::{
    ExecuteRequestBuilder, LmdbWasmTestBuilder, UpgradeRequestBuilder, DEFAULT_ACCOUNT_ADDR,
    DEFAULT_ACCOUNT_PUBLIC_KEY, DEFAULT_MAX_ASSOCIATED_KEYS, MINIMUM_ACCOUNT_CREATION_BALANCE,
    PRODUCTION_RUN_GENESIS_REQUEST,
};
use casper_execution_engine::{
    core::{
        engine_state::{
            engine_config::{
                DEFAULT_MINIMUM_DELEGATION_AMOUNT, DEFAULT_VESTING_SCHEDULE_LENGTH_MILLIS,
            },
            EngineConfig, Error, SystemContractRegistry, DEFAULT_MAX_QUERY_DEPTH,
            DEFAULT_MAX_RUNTIME_CALL_STACK_HEIGHT,
        },
        execution,
    },
    shared::{system_config::SystemConfig, wasm_config::WasmConfig},
};
use casper_hashing::Digest;
use casper_types::{
    account::AccountHash,
    runtime_args,
    system::{auction, auction::DelegationRate, mint},
    AccessRights, CLTyped, CLValue, ContractHash, ContractPackageHash, EraId, Key, ProtocolVersion,
    RuntimeArgs, StoredValue, StoredValueTypeMismatch, URef, U512,
};

use crate::lmdb_fixture;

const ACCOUNT_1_ADDR: AccountHash = AccountHash::new([1u8; 32]);
const GH_1470_REGRESSION: &str = "gh_1470_regression.wasm";
const GH_1470_REGRESSION_CALL: &str = "gh_1470_regression_call.wasm";
const DEFAULT_ACTIVATION_POINT: EraId = EraId::new(1);

const CONTRACT_ADD_BID: &str = "add_bid.wasm";
const BOND_AMOUNT: u64 = 42;
const BID_DELEGATION_RATE: DelegationRate = auction::DELEGATION_RATE_DENOMINATOR;

const CONTRACT_TRANSFER_TO_ACCOUNT: &str = "transfer_to_account_u512.wasm";
const ARG_AMOUNT: &str = "amount";
const ARG_TARGET: &str = "target";

const PROTOCOL_VERSION: ProtocolVersion = ProtocolVersion::V1_0_0;

<<<<<<< HEAD
fn setup() -> LmdbWasmTestBuilder {
    let mut builder = LmdbWasmTestBuilder::default();
    builder.run_genesis(&*PRODUCTION_RUN_GENESIS_REQUEST);
=======
fn setup() -> InMemoryWasmTestBuilder {
    let mut builder = InMemoryWasmTestBuilder::default();
    builder.run_genesis(&PRODUCTION_RUN_GENESIS_REQUEST);
>>>>>>> af9fa99c

    let transfer = ExecuteRequestBuilder::transfer(
        *DEFAULT_ACCOUNT_ADDR,
        runtime_args! {
            mint::ARG_TARGET => ACCOUNT_1_ADDR,
            mint::ARG_AMOUNT => MINIMUM_ACCOUNT_CREATION_BALANCE,
            mint::ARG_ID => Some(42u64),
        },
    )
    .build();

    builder.exec(transfer).expect_success().commit();

    let sem_ver = PROTOCOL_VERSION.value();
    let new_protocol_version =
        ProtocolVersion::from_parts(sem_ver.major, sem_ver.minor, sem_ver.patch + 1);

    let mut upgrade_request = {
        UpgradeRequestBuilder::new()
            .with_current_protocol_version(PROTOCOL_VERSION)
            .with_new_protocol_version(new_protocol_version)
            .with_activation_point(DEFAULT_ACTIVATION_POINT)
            .build()
    };

    let strict_argument_checking = true;

    let engine_config = EngineConfig::new(
        DEFAULT_MAX_QUERY_DEPTH,
        DEFAULT_MAX_ASSOCIATED_KEYS,
        DEFAULT_MAX_RUNTIME_CALL_STACK_HEIGHT,
        DEFAULT_MINIMUM_DELEGATION_AMOUNT,
        strict_argument_checking,
        DEFAULT_VESTING_SCHEDULE_LENGTH_MILLIS,
        WasmConfig::default(),
        SystemConfig::default(),
    );

    builder
        .upgrade_with_upgrade_request(engine_config, &mut upgrade_request)
        .expect_upgrade_success();

    builder
}

fn apply_global_state_update(
    builder: &LmdbWasmTestBuilder,
    post_state_hash: Digest,
) -> BTreeMap<Key, StoredValue> {
    let key = URef::new([0u8; 32], AccessRights::all()).into();

    let system_contract_hashes = builder
        .query(Some(post_state_hash), key, &Vec::new())
        .expect("Must have stored system contract hashes")
        .as_cl_value()
        .expect("must be CLValue")
        .clone()
        .into_t::<SystemContractRegistry>()
        .expect("must convert to btree map");

    let mut global_state_update = BTreeMap::<Key, StoredValue>::new();
    let registry = CLValue::from_t(system_contract_hashes)
        .expect("must convert to StoredValue")
        .into();

    global_state_update.insert(Key::SystemContractRegistry, registry);

    global_state_update
}

#[ignore]
#[test]
fn gh_1470_call_contract_should_verify_group_access() {
    let mut builder = setup();

    let exec_request_1 = ExecuteRequestBuilder::standard(
        *DEFAULT_ACCOUNT_ADDR,
        GH_1470_REGRESSION,
        RuntimeArgs::new(),
    )
    .build();

    builder.exec(exec_request_1).expect_success().commit();

    let account_stored_value = builder
        .query(None, Key::Account(*DEFAULT_ACCOUNT_ADDR), &[])
        .unwrap();
    let account = account_stored_value.as_account().cloned().unwrap();

    let contract_hash_key = account
        .named_keys()
        .get(gh_1470_regression::CONTRACT_HASH_NAME)
        .cloned()
        .unwrap();
    let contract_hash = contract_hash_key
        .into_hash()
        .map(ContractHash::new)
        .unwrap();
    let contract_package_hash_key = account
        .named_keys()
        .get(gh_1470_regression::CONTRACT_PACKAGE_HASH_NAME)
        .cloned()
        .unwrap();
    let contract_package_hash = contract_package_hash_key
        .into_hash()
        .map(ContractPackageHash::new)
        .unwrap();

    let call_contract_request = {
        let args = runtime_args! {
            gh_1470_regression_call::ARG_TEST_METHOD => gh_1470_regression_call::METHOD_CALL_DO_NOTHING,
            gh_1470_regression_call::ARG_CONTRACT_HASH => contract_hash,
        };
        ExecuteRequestBuilder::standard(ACCOUNT_1_ADDR, GH_1470_REGRESSION_CALL, args).build()
    };

    builder.exec(call_contract_request).commit();

    let response = builder
        .get_last_exec_results()
        .expect("should have last response");
    assert_eq!(response.len(), 1);
    let exec_response = response.last().expect("should have response");
    let call_contract_error = exec_response
        .as_error()
        .cloned()
        .expect("should have error");

    let call_versioned_contract_request = {
        let args = runtime_args! {
            gh_1470_regression_call::ARG_TEST_METHOD => gh_1470_regression_call::METHOD_CALL_VERSIONED_DO_NOTHING,
            gh_1470_regression_call::ARG_CONTRACT_PACKAGE_HASH => contract_package_hash,
        };
        ExecuteRequestBuilder::standard(ACCOUNT_1_ADDR, GH_1470_REGRESSION_CALL, args).build()
    };

    builder.exec(call_versioned_contract_request).commit();

    let response = builder
        .get_last_exec_results()
        .expect("should have last response");
    assert_eq!(response.len(), 1);
    let exec_response = response.last().expect("should have response");
    let call_versioned_contract_error = exec_response.as_error().expect("should have error");

    match (&call_contract_error, &call_versioned_contract_error) {
        (
            Error::Exec(execution::Error::InvalidContext),
            Error::Exec(execution::Error::InvalidContext),
        ) => (),
        _ => panic!("Both variants should raise same error."),
    }

    assert!(matches!(
        call_versioned_contract_error,
        Error::Exec(execution::Error::InvalidContext)
    ));
    assert!(matches!(
        call_contract_error,
        Error::Exec(execution::Error::InvalidContext)
    ));
}

// #[ignore]
// #[test]
// fn gh_1470_call_contract_should_verify_invalid_arguments_length() {
//     let mut builder = setup();

//     let exec_request_1 = ExecuteRequestBuilder::standard(
//         *DEFAULT_ACCOUNT_ADDR,
//         GH_1470_REGRESSION,
//         RuntimeArgs::new(),
//     )
//     .build();

//     builder.exec(exec_request_1).expect_success().commit();

//     let account_stored_value = builder
//         .query(None, Key::Account(*DEFAULT_ACCOUNT_ADDR), &[])
//         .unwrap();
//     let account = account_stored_value.as_account().cloned().unwrap();

//     let contract_hash_key = account
//         .named_keys()
//         .get(gh_1470_regression::CONTRACT_HASH_NAME)
//         .cloned()
//         .unwrap();
//     let contract_hash = contract_hash_key
//         .into_hash()
//         .map(ContractHash::new)
//         .unwrap();
//     let contract_package_hash_key = account
//         .named_keys()
//         .get(gh_1470_regression::CONTRACT_PACKAGE_HASH_NAME)
//         .cloned()
//         .unwrap();
//     let contract_package_hash = contract_package_hash_key
//         .into_hash()
//         .map(ContractPackageHash::new)
//         .unwrap();

//     let call_contract_request = {
//         let args = runtime_args! {
//             gh_1470_regression_call::ARG_TEST_METHOD =>
// gh_1470_regression_call::METHOD_CALL_DO_NOTHING_NO_ARGS,
// gh_1470_regression_call::ARG_CONTRACT_HASH => contract_hash,         };
//         ExecuteRequestBuilder::standard(*DEFAULT_ACCOUNT_ADDR, GH_1470_REGRESSION_CALL, args)
//             .build()
//     };

//     builder.exec(call_contract_request).commit();

//     let response = builder
//         .get_last_exec_results()
//         .expect("should have last response");
//     assert_eq!(response.len(), 1);
//     let exec_response = response.last().expect("should have response");
//     let call_contract_error = exec_response
//         .as_error()
//         .cloned()
//         .expect("should have error");

//     let call_versioned_contract_request = {
//         let args = runtime_args! {
//             gh_1470_regression_call::ARG_TEST_METHOD =>
// gh_1470_regression_call::METHOD_CALL_VERSIONED_DO_NOTHING_NO_ARGS,
// gh_1470_regression_call::ARG_CONTRACT_PACKAGE_HASH => contract_package_hash,         };
//         ExecuteRequestBuilder::standard(*DEFAULT_ACCOUNT_ADDR, GH_1470_REGRESSION_CALL, args)
//             .build()
//     };

//     builder.exec(call_versioned_contract_request).commit();

//     let response = builder
//         .get_last_exec_results()
//         .expect("should have last response");
//     assert_eq!(response.len(), 1);
//     let exec_response = response.last().expect("should have response");
//     let call_versioned_contract_error = exec_response.as_error().expect("should have error");

//     match (&call_contract_error, &call_versioned_contract_error) {
//         (
//             Error::Exec(execution::Error::MissingArgument { name: lhs_name }),
//             Error::Exec(execution::Error::MissingArgument { name: rhs_name }),
//         ) if lhs_name == rhs_name => (),
//         _ => panic!(
//             "Both variants should raise same error: lhs={:?} rhs={:?}",
//             call_contract_error, call_versioned_contract_error
//         ),
//     }

//     assert!(
//         matches!(
//             &call_versioned_contract_error,
//             Error::Exec(execution::Error::MissingArgument {
//                 name,
//             })
//             if name == gh_1470_regression::ARG1
//         ),
//         "{:?}",
//         call_versioned_contract_error
//     );
//     assert!(
//         matches!(
//             &call_contract_error,
//             Error::Exec(execution::Error::MissingArgument {
//                 name,
//             })
//             if name == gh_1470_regression::ARG1
//         ),
//         "{:?}",
//         call_contract_error
//     );
// }

#[ignore]
#[test]
fn gh_1470_call_contract_should_ignore_optional_args() {
    let mut builder = setup();

    let exec_request_1 = ExecuteRequestBuilder::standard(
        *DEFAULT_ACCOUNT_ADDR,
        GH_1470_REGRESSION,
        RuntimeArgs::new(),
    )
    .build();

    builder.exec(exec_request_1).expect_success().commit();

    let account_stored_value = builder
        .query(None, Key::Account(*DEFAULT_ACCOUNT_ADDR), &[])
        .unwrap();
    let account = account_stored_value.as_account().cloned().unwrap();

    let contract_hash_key = account
        .named_keys()
        .get(gh_1470_regression::CONTRACT_HASH_NAME)
        .cloned()
        .unwrap();
    let contract_hash = contract_hash_key
        .into_hash()
        .map(ContractHash::new)
        .unwrap();
    let contract_package_hash_key = account
        .named_keys()
        .get(gh_1470_regression::CONTRACT_PACKAGE_HASH_NAME)
        .cloned()
        .unwrap();
    let contract_package_hash = contract_package_hash_key
        .into_hash()
        .map(ContractPackageHash::new)
        .unwrap();

    let call_contract_request = {
        let args = runtime_args! {
            gh_1470_regression_call::ARG_TEST_METHOD => gh_1470_regression_call::METHOD_CALL_DO_NOTHING_NO_OPTIONALS,
            gh_1470_regression_call::ARG_CONTRACT_HASH => contract_hash,
        };
        ExecuteRequestBuilder::standard(*DEFAULT_ACCOUNT_ADDR, GH_1470_REGRESSION_CALL, args)
            .build()
    };

    builder
        .exec(call_contract_request)
        .expect_success()
        .commit();

    let call_versioned_contract_request = {
        let args = runtime_args! {
            gh_1470_regression_call::ARG_TEST_METHOD => gh_1470_regression_call::METHOD_CALL_VERSIONED_DO_NOTHING_NO_OPTIONALS,
            gh_1470_regression_call::ARG_CONTRACT_PACKAGE_HASH => contract_package_hash,
        };
        ExecuteRequestBuilder::standard(*DEFAULT_ACCOUNT_ADDR, GH_1470_REGRESSION_CALL, args)
            .build()
    };

    builder
        .exec(call_versioned_contract_request)
        .expect_success()
        .commit();
}

#[ignore]
#[test]
fn gh_1470_call_contract_should_not_accept_extra_args() {
    let mut builder = setup();

    let exec_request_1 = ExecuteRequestBuilder::standard(
        *DEFAULT_ACCOUNT_ADDR,
        GH_1470_REGRESSION,
        RuntimeArgs::new(),
    )
    .build();

    builder.exec(exec_request_1).expect_success().commit();

    let account_stored_value = builder
        .query(None, Key::Account(*DEFAULT_ACCOUNT_ADDR), &[])
        .unwrap();
    let account = account_stored_value.as_account().cloned().unwrap();

    let contract_hash_key = account
        .named_keys()
        .get(gh_1470_regression::CONTRACT_HASH_NAME)
        .cloned()
        .unwrap();
    let contract_hash = contract_hash_key
        .into_hash()
        .map(ContractHash::new)
        .unwrap();
    let contract_package_hash_key = account
        .named_keys()
        .get(gh_1470_regression::CONTRACT_PACKAGE_HASH_NAME)
        .cloned()
        .unwrap();
    let contract_package_hash = contract_package_hash_key
        .into_hash()
        .map(ContractPackageHash::new)
        .unwrap();

    let call_contract_request = {
        let args = runtime_args! {
            gh_1470_regression_call::ARG_TEST_METHOD => gh_1470_regression_call::METHOD_CALL_DO_NOTHING_EXTRA,
            gh_1470_regression_call::ARG_CONTRACT_HASH => contract_hash,
        };
        ExecuteRequestBuilder::standard(*DEFAULT_ACCOUNT_ADDR, GH_1470_REGRESSION_CALL, args)
            .build()
    };

    builder
        .exec(call_contract_request)
        .expect_success()
        .commit();

    let call_versioned_contract_request = {
        let args = runtime_args! {
            gh_1470_regression_call::ARG_TEST_METHOD => gh_1470_regression_call::METHOD_CALL_VERSIONED_DO_NOTHING_EXTRA,
            gh_1470_regression_call::ARG_CONTRACT_PACKAGE_HASH => contract_package_hash,
        };
        ExecuteRequestBuilder::standard(*DEFAULT_ACCOUNT_ADDR, GH_1470_REGRESSION_CALL, args)
            .build()
    };

    builder
        .exec(call_versioned_contract_request)
        .expect_success()
        .commit();
}

#[ignore]
#[test]
fn gh_1470_call_contract_should_verify_wrong_argument_types() {
    let mut builder = setup();

    let exec_request_1 = ExecuteRequestBuilder::standard(
        *DEFAULT_ACCOUNT_ADDR,
        GH_1470_REGRESSION,
        RuntimeArgs::new(),
    )
    .build();

    builder.exec(exec_request_1).expect_success().commit();

    let account_stored_value = builder
        .query(None, Key::Account(*DEFAULT_ACCOUNT_ADDR), &[])
        .unwrap();
    let account = account_stored_value.as_account().cloned().unwrap();

    let contract_hash_key = account
        .named_keys()
        .get(gh_1470_regression::CONTRACT_HASH_NAME)
        .cloned()
        .unwrap();
    let contract_hash = contract_hash_key
        .into_hash()
        .map(ContractHash::new)
        .unwrap();
    let contract_package_hash_key = account
        .named_keys()
        .get(gh_1470_regression::CONTRACT_PACKAGE_HASH_NAME)
        .cloned()
        .unwrap();
    let contract_package_hash = contract_package_hash_key
        .into_hash()
        .map(ContractPackageHash::new)
        .unwrap();

    let call_contract_request = {
        let args = runtime_args! {
                    gh_1470_regression_call::ARG_TEST_METHOD =>
        gh_1470_regression_call::METHOD_CALL_DO_NOTHING_TYPE_MISMATCH,
        gh_1470_regression_call::ARG_CONTRACT_HASH => contract_hash,         };
        ExecuteRequestBuilder::standard(*DEFAULT_ACCOUNT_ADDR, GH_1470_REGRESSION_CALL, args)
            .build()
    };

    builder.exec(call_contract_request).commit();

    let response = builder
        .get_last_exec_results()
        .expect("should have last response");
    assert_eq!(response.len(), 1);
    let exec_response = response.last().expect("should have response");
    let call_contract_error = exec_response
        .as_error()
        .cloned()
        .expect("should have error");

    let call_versioned_contract_request = {
        let args = runtime_args! {
                    gh_1470_regression_call::ARG_TEST_METHOD =>
        gh_1470_regression_call::METHOD_CALL_VERSIONED_DO_NOTHING_TYPE_MISMATCH,
        gh_1470_regression_call::ARG_CONTRACT_PACKAGE_HASH => contract_package_hash,         };
        ExecuteRequestBuilder::standard(*DEFAULT_ACCOUNT_ADDR, GH_1470_REGRESSION_CALL, args)
            .build()
    };

    builder.exec(call_versioned_contract_request).commit();

    let response = builder
        .get_last_exec_results()
        .expect("should have last response");
    assert_eq!(response.len(), 1);
    let exec_response = response.last().expect("should have response");
    let call_versioned_contract_error = exec_response.as_error().expect("should have error");

    let expected = gh_1470_regression::Arg1Type::cl_type();
    let found = gh_1470_regression::Arg3Type::cl_type();

    let expected_type_mismatch =
        StoredValueTypeMismatch::new(format!("{:?}", expected), format!("{:?}", found));

    match (&call_contract_error, &call_versioned_contract_error) {
        (
            Error::Exec(execution::Error::TypeMismatch(lhs_type_mismatch)),
            Error::Exec(execution::Error::TypeMismatch(rhs_type_mismatch)),
        ) if lhs_type_mismatch == &expected_type_mismatch
            && rhs_type_mismatch == &expected_type_mismatch => {}
        _ => panic!(
            "Both variants should raise same error: lhs={:?} rhs={:?}",
            call_contract_error, call_versioned_contract_error
        ),
    }

    assert!(matches!(
        call_versioned_contract_error,
        Error::Exec(execution::Error::TypeMismatch(type_mismatch))
            if *type_mismatch == expected_type_mismatch
    ));
    assert!(matches!(
        call_contract_error,
        Error::Exec(execution::Error::TypeMismatch(type_mismatch))
            if type_mismatch == expected_type_mismatch
    ));
}

#[ignore]
#[test]
fn gh_1470_call_contract_should_verify_wrong_optional_argument_types() {
    let mut builder = setup();

    let exec_request_1 = ExecuteRequestBuilder::standard(
        *DEFAULT_ACCOUNT_ADDR,
        GH_1470_REGRESSION,
        RuntimeArgs::new(),
    )
    .build();

    builder.exec(exec_request_1).expect_success().commit();

    let account_stored_value = builder
        .query(None, Key::Account(*DEFAULT_ACCOUNT_ADDR), &[])
        .unwrap();
    let account = account_stored_value.as_account().cloned().unwrap();

    let contract_hash_key = account
        .named_keys()
        .get(gh_1470_regression::CONTRACT_HASH_NAME)
        .cloned()
        .unwrap();
    let contract_hash = contract_hash_key
        .into_hash()
        .map(ContractHash::new)
        .unwrap();
    let contract_package_hash_key = account
        .named_keys()
        .get(gh_1470_regression::CONTRACT_PACKAGE_HASH_NAME)
        .cloned()
        .unwrap();
    let contract_package_hash = contract_package_hash_key
        .into_hash()
        .map(ContractPackageHash::new)
        .unwrap();

    let call_contract_request = {
        let args = runtime_args! {
            gh_1470_regression_call::ARG_TEST_METHOD =>
            gh_1470_regression_call::METHOD_CALL_DO_NOTHING_OPTIONAL_TYPE_MISMATCH,
            gh_1470_regression_call::ARG_CONTRACT_HASH => contract_hash,
        };
        ExecuteRequestBuilder::standard(*DEFAULT_ACCOUNT_ADDR, GH_1470_REGRESSION_CALL, args)
            .build()
    };

    builder.exec(call_contract_request).commit();

    let response = builder
        .get_last_exec_results()
        .expect("should have last response");
    assert_eq!(response.len(), 1);
    let exec_response = response.last().expect("should have response");
    let call_contract_error = exec_response
        .as_error()
        .cloned()
        .expect("should have error");

    let call_versioned_contract_request = {
        let args = runtime_args! {
            gh_1470_regression_call::ARG_TEST_METHOD => gh_1470_regression_call::METHOD_CALL_VERSIONED_DO_NOTHING_OPTIONAL_TYPE_MISMATCH,
            gh_1470_regression_call::ARG_CONTRACT_PACKAGE_HASH => contract_package_hash,
        };
        ExecuteRequestBuilder::standard(*DEFAULT_ACCOUNT_ADDR, GH_1470_REGRESSION_CALL, args)
            .build()
    };

    builder.exec(call_versioned_contract_request).commit();

    let response = builder
        .get_last_exec_results()
        .expect("should have last response");
    assert_eq!(response.len(), 1);
    let exec_response = response.last().expect("should have response");
    let call_versioned_contract_error = exec_response.as_error().expect("should have error");

    let expected = gh_1470_regression::Arg3Type::cl_type();
    let found = gh_1470_regression::Arg4Type::cl_type();

    let expected_type_mismatch =
        StoredValueTypeMismatch::new(format!("{:?}", expected), format!("{:?}", found));

    match (&call_contract_error, &call_versioned_contract_error) {
        (
            Error::Exec(execution::Error::TypeMismatch(lhs_type_mismatch)),
            Error::Exec(execution::Error::TypeMismatch(rhs_type_mismatch)),
        ) if lhs_type_mismatch == &expected_type_mismatch
            && rhs_type_mismatch == &expected_type_mismatch => {}
        _ => panic!(
            "Both variants should raise same error: lhs={:?} rhs={:?}",
            call_contract_error, call_versioned_contract_error
        ),
    }

    assert!(matches!(
        call_versioned_contract_error,
        Error::Exec(execution::Error::TypeMismatch(type_mismatch))
        if *type_mismatch == expected_type_mismatch
    ));
    assert!(matches!(
        call_contract_error,
        Error::Exec(execution::Error::TypeMismatch(type_mismatch))
        if type_mismatch == expected_type_mismatch
    ));
}

#[ignore]
#[test]
fn should_transfer_after_major_version_bump_from_1_2_0() {
    let (mut builder, lmdb_fixture_state, _temp_dir) =
        lmdb_fixture::builder_from_global_state_fixture(lmdb_fixture::RELEASE_1_3_1);

    let previous_protocol_version = lmdb_fixture_state.genesis_protocol_version();

    let current_protocol_version = lmdb_fixture_state.genesis_protocol_version();

    let new_protocol_version =
        ProtocolVersion::from_parts(current_protocol_version.value().major + 1, 0, 0);

    let global_state_update =
        apply_global_state_update(&builder, lmdb_fixture_state.post_state_hash);

    let mut upgrade_request = {
        UpgradeRequestBuilder::new()
            .with_current_protocol_version(previous_protocol_version)
            .with_new_protocol_version(new_protocol_version)
            .with_activation_point(DEFAULT_ACTIVATION_POINT)
            .with_global_state_update(global_state_update)
            .build()
    };

    builder
        .upgrade_with_upgrade_request(*builder.get_engine_state().config(), &mut upgrade_request)
        .expect_upgrade_success();

    let transfer_args = runtime_args! {
        mint::ARG_AMOUNT => U512::one(),
        mint::ARG_TARGET => AccountHash::new([3; 32]),
        mint::ARG_ID => Some(1u64),
    };

    let transfer = ExecuteRequestBuilder::transfer(*DEFAULT_ACCOUNT_ADDR, transfer_args)
        .with_protocol_version(new_protocol_version)
        .build();
    builder.exec(transfer).expect_success().commit();
}

#[ignore]
#[test]
fn should_transfer_after_minor_version_bump_from_1_2_0() {
    let (mut builder, lmdb_fixture_state, _temp_dir) =
        lmdb_fixture::builder_from_global_state_fixture(lmdb_fixture::RELEASE_1_3_1);

    let transfer_args = runtime_args! {
        mint::ARG_AMOUNT => U512::one(),
        mint::ARG_TARGET => AccountHash::new([3; 32]),
        mint::ARG_ID => Some(1u64),
    };

    let current_protocol_version = lmdb_fixture_state.genesis_protocol_version();

    let new_protocol_version = ProtocolVersion::from_parts(
        current_protocol_version.value().major,
        current_protocol_version.value().minor + 1,
        0,
    );

    let global_state_update =
        apply_global_state_update(&builder, lmdb_fixture_state.post_state_hash);

    let mut upgrade_request = {
        UpgradeRequestBuilder::new()
            .with_current_protocol_version(current_protocol_version)
            .with_new_protocol_version(new_protocol_version)
            .with_activation_point(DEFAULT_ACTIVATION_POINT)
            .with_global_state_update(global_state_update)
            .build()
    };

    builder
        .upgrade_with_upgrade_request(*builder.get_engine_state().config(), &mut upgrade_request)
        .expect_upgrade_success();

    let transfer = ExecuteRequestBuilder::transfer(*DEFAULT_ACCOUNT_ADDR, transfer_args)
        .with_protocol_version(new_protocol_version)
        .build();
    builder.exec(transfer).expect_success().commit();
}

#[ignore]
#[test]
fn should_add_bid_after_major_bump() {
    let (mut builder, lmdb_fixture_state, _temp_dir) =
        lmdb_fixture::builder_from_global_state_fixture(lmdb_fixture::RELEASE_1_3_1);

    let current_protocol_version = lmdb_fixture_state.genesis_protocol_version();

    let new_protocol_version =
        ProtocolVersion::from_parts(current_protocol_version.value().major + 1, 0, 0);

    let global_state_update =
        apply_global_state_update(&builder, lmdb_fixture_state.post_state_hash);

    let mut upgrade_request = {
        UpgradeRequestBuilder::new()
            .with_current_protocol_version(current_protocol_version)
            .with_new_protocol_version(new_protocol_version)
            .with_activation_point(DEFAULT_ACTIVATION_POINT)
            .with_global_state_update(global_state_update)
            .build()
    };

    builder
        .upgrade_with_upgrade_request(*builder.get_engine_state().config(), &mut upgrade_request)
        .expect_upgrade_success();

    let _default_account = builder
        .get_account(*DEFAULT_ACCOUNT_ADDR)
        .expect("should have default account");

    let add_bid_request = ExecuteRequestBuilder::standard(
        *DEFAULT_ACCOUNT_ADDR,
        CONTRACT_ADD_BID,
        runtime_args! {
            auction::ARG_PUBLIC_KEY => DEFAULT_ACCOUNT_PUBLIC_KEY.clone(),
            auction::ARG_AMOUNT => U512::from(BOND_AMOUNT),
            auction::ARG_DELEGATION_RATE => BID_DELEGATION_RATE,
        },
    )
    .with_protocol_version(new_protocol_version)
    .build();

    builder.exec(add_bid_request).expect_success().commit();
}

#[ignore]
#[test]
fn should_add_bid_after_minor_bump() {
    let (mut builder, lmdb_fixture_state, _temp_dir) =
        lmdb_fixture::builder_from_global_state_fixture(lmdb_fixture::RELEASE_1_3_1);

    let current_protocol_version = lmdb_fixture_state.genesis_protocol_version();

    let new_protocol_version = ProtocolVersion::from_parts(
        current_protocol_version.value().major,
        current_protocol_version.value().minor + 1,
        0,
    );

    let global_state_update =
        apply_global_state_update(&builder, lmdb_fixture_state.post_state_hash);

    let mut upgrade_request = {
        UpgradeRequestBuilder::new()
            .with_current_protocol_version(current_protocol_version)
            .with_new_protocol_version(new_protocol_version)
            .with_activation_point(DEFAULT_ACTIVATION_POINT)
            .with_global_state_update(global_state_update)
            .build()
    };

    builder
        .upgrade_with_upgrade_request(*builder.get_engine_state().config(), &mut upgrade_request)
        .expect_upgrade_success();

    let _default_account = builder
        .get_account(*DEFAULT_ACCOUNT_ADDR)
        .expect("should have default account");

    let add_bid_request = ExecuteRequestBuilder::standard(
        *DEFAULT_ACCOUNT_ADDR,
        CONTRACT_ADD_BID,
        runtime_args! {
            auction::ARG_PUBLIC_KEY => DEFAULT_ACCOUNT_PUBLIC_KEY.clone(),
            auction::ARG_AMOUNT => U512::from(BOND_AMOUNT),
            auction::ARG_DELEGATION_RATE => BID_DELEGATION_RATE,
        },
    )
    .with_protocol_version(new_protocol_version)
    .build();

    builder.exec(add_bid_request).expect_success().commit();
}

#[ignore]
#[test]
fn should_wasm_transfer_after_major_bump() {
    let (mut builder, lmdb_fixture_state, _temp_dir) =
        lmdb_fixture::builder_from_global_state_fixture(lmdb_fixture::RELEASE_1_3_1);

    let current_protocol_version = lmdb_fixture_state.genesis_protocol_version();

    let new_protocol_version =
        ProtocolVersion::from_parts(current_protocol_version.value().major + 1, 0, 0);

    let global_state_update =
        apply_global_state_update(&builder, lmdb_fixture_state.post_state_hash);

    let mut upgrade_request = {
        UpgradeRequestBuilder::new()
            .with_current_protocol_version(current_protocol_version)
            .with_new_protocol_version(new_protocol_version)
            .with_activation_point(DEFAULT_ACTIVATION_POINT)
            .with_global_state_update(global_state_update)
            .build()
    };

    builder
        .upgrade_with_upgrade_request(*builder.get_engine_state().config(), &mut upgrade_request)
        .expect_upgrade_success();

    let _default_account = builder
        .get_account(*DEFAULT_ACCOUNT_ADDR)
        .expect("should have default account");

    let wasm_transfer = ExecuteRequestBuilder::standard(
        *DEFAULT_ACCOUNT_ADDR,
        CONTRACT_TRANSFER_TO_ACCOUNT,
        runtime_args! {
            ARG_AMOUNT => U512::one(),
            ARG_TARGET => AccountHash::new([1; 32]),
        },
    )
    .with_protocol_version(new_protocol_version)
    .build();

    builder.exec(wasm_transfer).expect_success().commit();
}

#[ignore]
#[test]
fn should_wasm_transfer_after_minor_bump() {
    let (mut builder, lmdb_fixture_state, _temp_dir) =
        lmdb_fixture::builder_from_global_state_fixture(lmdb_fixture::RELEASE_1_3_1);

    let current_protocol_version = lmdb_fixture_state.genesis_protocol_version();

    let new_protocol_version = ProtocolVersion::from_parts(
        current_protocol_version.value().major,
        current_protocol_version.value().minor + 1,
        0,
    );

    let global_state_update =
        apply_global_state_update(&builder, lmdb_fixture_state.post_state_hash);

    let mut upgrade_request = {
        UpgradeRequestBuilder::new()
            .with_current_protocol_version(current_protocol_version)
            .with_new_protocol_version(new_protocol_version)
            .with_activation_point(DEFAULT_ACTIVATION_POINT)
            .with_global_state_update(global_state_update)
            .build()
    };

    builder
        .upgrade_with_upgrade_request(*builder.get_engine_state().config(), &mut upgrade_request)
        .expect_upgrade_success();

    let _default_account = builder
        .get_account(*DEFAULT_ACCOUNT_ADDR)
        .expect("should have default account");

    let wasm_transfer = ExecuteRequestBuilder::standard(
        *DEFAULT_ACCOUNT_ADDR,
        CONTRACT_TRANSFER_TO_ACCOUNT,
        runtime_args! {
            ARG_AMOUNT => U512::one(),
            ARG_TARGET => AccountHash::new([1; 32]),
        },
    )
    .with_protocol_version(new_protocol_version)
    .build();

    builder.exec(wasm_transfer).expect_success().commit();
}

#[ignore]
#[test]
fn should_upgrade_from_1_3_1_rel_fixture() {
    let (mut builder, lmdb_fixture_state, _temp_dir) =
        lmdb_fixture::builder_from_global_state_fixture(lmdb_fixture::RELEASE_1_3_1);

    let previous_protocol_version = lmdb_fixture_state.genesis_protocol_version();

    let new_protocol_version = ProtocolVersion::from_parts(
        previous_protocol_version.value().major,
        previous_protocol_version.value().minor + 1,
        0,
    );

    let global_state_update =
        apply_global_state_update(&builder, lmdb_fixture_state.post_state_hash);

    let mut upgrade_request = {
        UpgradeRequestBuilder::new()
            .with_current_protocol_version(previous_protocol_version)
            .with_new_protocol_version(new_protocol_version)
            .with_activation_point(DEFAULT_ACTIVATION_POINT)
            .with_global_state_update(global_state_update)
            .build()
    };

    builder
        .upgrade_with_upgrade_request(*builder.get_engine_state().config(), &mut upgrade_request)
        .expect_upgrade_success();
}<|MERGE_RESOLUTION|>--- conflicted
+++ resolved
@@ -44,15 +44,9 @@
 
 const PROTOCOL_VERSION: ProtocolVersion = ProtocolVersion::V1_0_0;
 
-<<<<<<< HEAD
 fn setup() -> LmdbWasmTestBuilder {
     let mut builder = LmdbWasmTestBuilder::default();
-    builder.run_genesis(&*PRODUCTION_RUN_GENESIS_REQUEST);
-=======
-fn setup() -> InMemoryWasmTestBuilder {
-    let mut builder = InMemoryWasmTestBuilder::default();
     builder.run_genesis(&PRODUCTION_RUN_GENESIS_REQUEST);
->>>>>>> af9fa99c
 
     let transfer = ExecuteRequestBuilder::transfer(
         *DEFAULT_ACCOUNT_ADDR,
