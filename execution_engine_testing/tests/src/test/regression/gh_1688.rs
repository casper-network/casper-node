--- conflicted
+++ resolved
@@ -15,15 +15,9 @@
 const CONTRACT_PACKAGE_KEY: &str = "contract_package";
 const CONTRACT_HASH_KEY: &str = "contract_hash";
 
-<<<<<<< HEAD
 fn setup() -> (LmdbWasmTestBuilder, ContractPackageHash, ContractHash) {
     let mut builder = LmdbWasmTestBuilder::default();
-    builder.run_genesis(&*PRODUCTION_RUN_GENESIS_REQUEST);
-=======
-fn setup() -> (InMemoryWasmTestBuilder, ContractPackageHash, ContractHash) {
-    let mut builder = InMemoryWasmTestBuilder::default();
     builder.run_genesis(&PRODUCTION_RUN_GENESIS_REQUEST);
->>>>>>> da2ae6bf
 
     let install_contract_request_1 = ExecuteRequestBuilder::standard(
         *DEFAULT_ACCOUNT_ADDR,
