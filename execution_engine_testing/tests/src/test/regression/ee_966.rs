use assert_matches::assert_matches;
use once_cell::sync::Lazy;
use parity_wasm::builder;

use casper_engine_test_support::{
    DeployItemBuilder, ExecuteRequestBuilder, InMemoryWasmTestBuilder, UpgradeRequestBuilder,
    ARG_AMOUNT, DEFAULT_ACCOUNT_ADDR, DEFAULT_PAYMENT, DEFAULT_PROTOCOL_VERSION, PRODUCTION_PATH,
};
use casper_execution_engine::{
    core::{
        engine_state::{
            EngineConfig, Error, ExecuteRequest, DEFAULT_MAX_QUERY_DEPTH,
            DEFAULT_MAX_RUNTIME_CALL_STACK_HEIGHT,
        },
        execution::Error as ExecError,
    },
    shared::{
        host_function_costs::HostFunctionCosts,
        opcode_costs::OpcodeCosts,
        storage_costs::StorageCosts,
        system_config::SystemConfig,
        wasm_config::{WasmConfig, DEFAULT_MAX_STACK_HEIGHT, DEFAULT_WASM_MAX_MEMORY},
    },
};
use casper_types::{
    contracts::DEFAULT_ENTRY_POINT_NAME, runtime_args, ApiError, EraId, ProtocolVersion,
    RuntimeArgs,
};

const CONTRACT_EE_966_REGRESSION: &str = "ee_966_regression.wasm";
const MINIMUM_INITIAL_MEMORY: u32 = 16;
const DEFAULT_ACTIVATION_POINT: EraId = EraId::new(0);

static DOUBLED_WASM_MEMORY_LIMIT: Lazy<WasmConfig> = Lazy::new(|| {
    WasmConfig::new(
        DEFAULT_WASM_MAX_MEMORY * 2,
        DEFAULT_MAX_STACK_HEIGHT,
        OpcodeCosts::default(),
        StorageCosts::default(),
        HostFunctionCosts::default(),
    )
});
static NEW_PROTOCOL_VERSION: Lazy<ProtocolVersion> = Lazy::new(|| {
    ProtocolVersion::from_parts(
        DEFAULT_PROTOCOL_VERSION.value().major,
        DEFAULT_PROTOCOL_VERSION.value().minor,
        DEFAULT_PROTOCOL_VERSION.value().patch + 1,
    )
});

fn make_session_code_with_memory_pages(initial_pages: u32, max_pages: Option<u32>) -> Vec<u8> {
    let module = builder::module()
        .function()
        // A signature with 0 params and no return type
        .signature()
        .build()
        .body()
        .build()
        .build()
        // Export above function
        .export()
        .field(DEFAULT_ENTRY_POINT_NAME)
        .build()
        // Memory section is mandatory
        .memory()
        // Produces entry `(memory (0) initial_pages [max_pages])`
        .with_min(initial_pages)
        .with_max(max_pages)
        .build()
        .build();
    parity_wasm::serialize(module).expect("should serialize")
}

fn make_request_with_session_bytes(session_code: Vec<u8>) -> ExecuteRequest {
    let deploy = DeployItemBuilder::new()
        .with_address(*DEFAULT_ACCOUNT_ADDR)
        .with_session_bytes(session_code, RuntimeArgs::new())
        .with_empty_payment_bytes(runtime_args! {
            ARG_AMOUNT => *DEFAULT_PAYMENT
        })
        .with_authorization_keys(&[*DEFAULT_ACCOUNT_ADDR])
        .with_deploy_hash([42; 32])
        .build();

    ExecuteRequestBuilder::new().push_deploy(deploy).build()
}

#[ignore]
#[test]
fn should_run_ee_966_with_zero_min_and_zero_max_memory() {
    // A contract that has initial memory pages of 0 and maximum memory pages of 0 is valid
    let session_code = make_session_code_with_memory_pages(0, Some(0));

    let exec_request = make_request_with_session_bytes(session_code);

    let mut builder = InMemoryWasmTestBuilder::new(&*PRODUCTION_PATH, None);

    builder.run_genesis_with_default_genesis_accounts();

    builder.exec(exec_request).commit().expect_success();
}

#[ignore]
#[test]
fn should_run_ee_966_cant_have_too_much_initial_memory() {
    let session_code = make_session_code_with_memory_pages(DEFAULT_WASM_MAX_MEMORY + 1, None);

    let exec_request = make_request_with_session_bytes(session_code);

    let mut builder = InMemoryWasmTestBuilder::new(&*PRODUCTION_PATH, None);

    builder.run_genesis_with_default_genesis_accounts();

    builder.exec(exec_request).commit();

    let exec_response = &builder
        .get_exec_result(0)
        .expect("should have exec response")[0];
    let error = exec_response.as_error().expect("should have error");
    assert_matches!(error, Error::Exec(ExecError::Interpreter(_)));
}

#[ignore]
#[test]
fn should_run_ee_966_should_request_exactly_maximum() {
    let session_code =
        make_session_code_with_memory_pages(DEFAULT_WASM_MAX_MEMORY, Some(DEFAULT_WASM_MAX_MEMORY));

    let exec_request = make_request_with_session_bytes(session_code);

    let mut builder = InMemoryWasmTestBuilder::new(&*PRODUCTION_PATH, None);

    builder.run_genesis_with_default_genesis_accounts();

    builder.exec(exec_request).commit().expect_success();
}

#[ignore]
#[test]
fn should_run_ee_966_should_request_exactly_maximum_as_initial() {
    let session_code = make_session_code_with_memory_pages(DEFAULT_WASM_MAX_MEMORY, None);

    let exec_request = make_request_with_session_bytes(session_code);

    let mut builder = InMemoryWasmTestBuilder::new(&*PRODUCTION_PATH, None);

    builder.run_genesis_with_default_genesis_accounts();

    builder.exec(exec_request).commit().expect_success();
}

#[ignore]
#[test]
fn should_run_ee_966_cant_have_too_much_max_memory() {
    let session_code = make_session_code_with_memory_pages(
        MINIMUM_INITIAL_MEMORY,
        Some(DEFAULT_WASM_MAX_MEMORY + 1),
    );

    let exec_request = make_request_with_session_bytes(session_code);

    let mut builder = InMemoryWasmTestBuilder::new(&*PRODUCTION_PATH, None);

    builder.run_genesis_with_default_genesis_accounts();

    builder.exec(exec_request).commit();

    let exec_response = &builder
        .get_exec_result(0)
        .expect("should have exec response")[0];
    let error = exec_response.as_error().expect("should have error");
    assert_matches!(error, Error::Exec(ExecError::Interpreter(_)));
}

#[ignore]
#[test]
fn should_run_ee_966_cant_have_way_too_much_max_memory() {
    let session_code = make_session_code_with_memory_pages(
        MINIMUM_INITIAL_MEMORY,
        Some(DEFAULT_WASM_MAX_MEMORY + 42),
    );

    let exec_request = make_request_with_session_bytes(session_code);

    let mut builder = InMemoryWasmTestBuilder::new(&*PRODUCTION_PATH, None);

    builder.run_genesis_with_default_genesis_accounts();

    builder.exec(exec_request).commit();

    let exec_response = &builder
        .get_exec_result(0)
        .expect("should have exec response")[0];
    let error = exec_response.as_error().expect("should have error");
    assert_matches!(error, Error::Exec(ExecError::Interpreter(_)));
}

#[ignore]
#[test]
fn should_run_ee_966_cant_have_larger_initial_than_max_memory() {
    let session_code =
        make_session_code_with_memory_pages(DEFAULT_WASM_MAX_MEMORY, Some(MINIMUM_INITIAL_MEMORY));

    let exec_request = make_request_with_session_bytes(session_code);

    let mut builder = InMemoryWasmTestBuilder::new(&*PRODUCTION_PATH, None);

    builder.run_genesis_with_default_genesis_accounts();

    builder.exec(exec_request).commit();

    let exec_response = &builder
        .get_exec_result(0)
        .expect("should have exec response")[0];
    let error = exec_response.as_error().expect("should have error");
    assert_matches!(error, Error::Exec(ExecError::Interpreter(_)));
}

#[ignore]
#[test]
fn should_run_ee_966_regression_fail_when_growing_mem_past_max() {
    let exec_request = ExecuteRequestBuilder::standard(
        *DEFAULT_ACCOUNT_ADDR,
        CONTRACT_EE_966_REGRESSION,
        RuntimeArgs::default(),
    )
    .build();

    let mut builder = InMemoryWasmTestBuilder::new(&*PRODUCTION_PATH, None);

    builder.run_genesis_with_default_genesis_accounts();

    builder.exec(exec_request).commit();

    let results = &builder
        .get_exec_result(0)
        .expect("should have exec response")[0];
    let error = results.as_error().expect("should have error");
    assert_matches!(error, Error::Exec(ExecError::Revert(ApiError::OutOfMemory)));
}

#[ignore]
#[test]
fn should_run_ee_966_regression_when_growing_mem_after_upgrade() {
    let exec_request_1 = ExecuteRequestBuilder::standard(
        *DEFAULT_ACCOUNT_ADDR,
        CONTRACT_EE_966_REGRESSION,
        RuntimeArgs::default(),
    )
    .build();

    let mut builder = InMemoryWasmTestBuilder::new(&*PRODUCTION_PATH, None);

    builder.run_genesis_with_default_genesis_accounts();

    builder.exec(exec_request_1).commit();

    //
    // This request should fail - as it's exceeding default memory limit
    //

    let results = &builder
        .get_exec_result(0)
        .expect("should have exec response")[0];
    let error = results.as_error().expect("should have error");
    assert_matches!(error, Error::Exec(ExecError::Revert(ApiError::OutOfMemory)));

    //
    // Upgrade default memory limit
    //

    let mut upgrade_request = UpgradeRequestBuilder::new()
        .with_current_protocol_version(*DEFAULT_PROTOCOL_VERSION)
        .with_new_protocol_version(*NEW_PROTOCOL_VERSION)
        .with_activation_point(DEFAULT_ACTIVATION_POINT)
        .build();

    let engine_config = EngineConfig::new(
        DEFAULT_MAX_QUERY_DEPTH,
<<<<<<< HEAD
        builder.get_initial_max_associated_keys(),
=======
        DEFAULT_MAX_ASSOCIATED_KEYS,
        DEFAULT_MAX_RUNTIME_CALL_STACK_HEIGHT,
>>>>>>> 0d05d990
        *DOUBLED_WASM_MEMORY_LIMIT,
        SystemConfig::default(),
    );

    builder.upgrade_with_upgrade_request(engine_config, &mut upgrade_request);

    //
    // Now this request is working as the maximum memory limit is doubled.
    //

    let exec_request_2 = ExecuteRequestBuilder::standard(
        *DEFAULT_ACCOUNT_ADDR,
        CONTRACT_EE_966_REGRESSION,
        RuntimeArgs::default(),
    )
    .with_protocol_version(*NEW_PROTOCOL_VERSION)
    .build();

    builder.exec(exec_request_2).commit().expect_success();
}<|MERGE_RESOLUTION|>--- conflicted
+++ resolved
@@ -277,12 +277,8 @@
 
     let engine_config = EngineConfig::new(
         DEFAULT_MAX_QUERY_DEPTH,
-<<<<<<< HEAD
         builder.get_initial_max_associated_keys(),
-=======
-        DEFAULT_MAX_ASSOCIATED_KEYS,
         DEFAULT_MAX_RUNTIME_CALL_STACK_HEIGHT,
->>>>>>> 0d05d990
         *DOUBLED_WASM_MEMORY_LIMIT,
         SystemConfig::default(),
     );
