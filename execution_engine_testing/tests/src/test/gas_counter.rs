--- conflicted
+++ resolved
@@ -16,15 +16,14 @@
     },
     DEFAULT_ACCOUNT_ADDR, DEFAULT_ACCOUNT_INITIAL_BALANCE,
 };
-<<<<<<< HEAD
 use casper_execution_engine::{
     core::engine_state::{
         run_genesis_request::RunGenesisRequest, Error, ExecConfig, GenesisAccount,
     },
-    shared::{gas::Gas, motes::Motes, wasm_prep::PreprocessingError},
+    shared::wasm_prep::PreprocessingError,
 };
 use casper_types::{
-    contracts::DEFAULT_ENTRY_POINT_NAME, runtime_args, system::mint, RuntimeArgs, U512,
+    contracts::DEFAULT_ENTRY_POINT_NAME, runtime_args, system::mint, Gas, Motes, RuntimeArgs, U512,
 };
 
 const ARG_PURSE_NAME: &str = "purse_name";
@@ -34,10 +33,6 @@
 const GET_ARG_CONTRACT: &str = "get_arg.wasm";
 const ARG_VALUE0: &str = "value0";
 const ARG_VALUE1: &str = "value1";
-=======
-use casper_execution_engine::{core::engine_state::Error, shared::wasm_prep::PreprocessingError};
-use casper_types::{contracts::DEFAULT_ENTRY_POINT_NAME, runtime_args, Gas, RuntimeArgs};
->>>>>>> 39ddac05
 
 /// Creates minimal session code that does nothing
 fn make_minimal_do_nothing() -> Vec<u8> {
@@ -296,11 +291,8 @@
     let genesis_request = {
         let accounts = {
             let mut ret = Vec::new();
-            let genesis_account = GenesisAccount::account(
-                DEFAULT_ACCOUNT_PUBLIC_KEY.clone(),
-                Motes::new(U512::MAX),
-                None,
-            );
+            let genesis_account =
+                GenesisAccount::account(DEFAULT_ACCOUNT_PUBLIC_KEY.clone(), Motes::MAX, None);
             ret.push(genesis_account);
             let proposer_account = GenesisAccount::account(
                 DEFAULT_PROPOSER_PUBLIC_KEY.clone(),
