--- conflicted
+++ resolved
@@ -4,13 +4,7 @@
     ExecuteRequestBuilder, LmdbWasmTestBuilder, DEFAULT_ACCOUNT_ADDR,
     PRODUCTION_RUN_GENESIS_REQUEST,
 };
-<<<<<<< HEAD
-=======
-use casper_execution_engine::{
-    core::engine_state::{Error as CoreError, ExecError, ExecuteRequest},
-    storage::global_state::in_memory::InMemoryGlobalState,
-};
->>>>>>> af9fa99c
+use casper_execution_engine::core::engine_state::{Error as CoreError, ExecError, ExecuteRequest};
 use casper_types::{
     account::Account, runtime_args, system::CallStackElement, CLValue, ContractHash,
     ContractPackageHash, EntryPointType, HashAddr, Key, RuntimeArgs, StoredValue, U512,
@@ -74,7 +68,7 @@
 
 fn execute_and_assert_result(
     call_depth: usize,
-    builder: &mut InMemoryWasmTestBuilder,
+    builder: &mut LmdbWasmTestBuilder,
     execute_request: ExecuteRequest,
 ) {
     if call_depth == 0 {
@@ -2625,8 +2619,9 @@
     use rand::Rng;
 
     use casper_engine_test_support::{
-        DeployItemBuilder, ExecuteRequestBuilder, InMemoryWasmTestBuilder, DEFAULT_ACCOUNT_ADDR,
+        DeployItemBuilder, ExecuteRequestBuilder, LmdbWasmTestBuilder, DEFAULT_ACCOUNT_ADDR,
     };
+
     use casper_types::{runtime_args, system::mint, HashAddr, RuntimeArgs};
     use get_call_stack_recursive_subcall::Call;
 
@@ -2641,7 +2636,7 @@
     // vector.  Going further than 5 will hit the gas limit.
     const DEPTHS: &[usize] = &[0, 2, 5];
 
-    fn execute(builder: &mut InMemoryWasmTestBuilder, call_depth: usize, subcalls: Vec<Call>) {
+    fn execute(builder: &mut LmdbWasmTestBuilder, call_depth: usize, subcalls: Vec<Call>) {
         let execute_request = {
             let mut rng = rand::thread_rng();
             let deploy_hash = rng.gen();
@@ -2665,7 +2660,7 @@
     }
 
     fn execute_stored_payment_by_package_name(
-        builder: &mut InMemoryWasmTestBuilder,
+        builder: &mut LmdbWasmTestBuilder,
         call_depth: usize,
         subcalls: Vec<Call>,
     ) {
@@ -2701,7 +2696,7 @@
     }
 
     fn execute_stored_payment_by_package_hash(
-        builder: &mut InMemoryWasmTestBuilder,
+        builder: &mut LmdbWasmTestBuilder,
         call_depth: usize,
         subcalls: Vec<Call>,
         current_contract_package_hash: HashAddr,
@@ -2734,7 +2729,7 @@
     }
 
     fn execute_stored_payment_by_contract_name(
-        builder: &mut InMemoryWasmTestBuilder,
+        builder: &mut LmdbWasmTestBuilder,
         call_depth: usize,
         subcalls: Vec<Call>,
     ) {
@@ -2769,7 +2764,7 @@
     }
 
     fn execute_stored_payment_by_contract_hash(
-        builder: &mut InMemoryWasmTestBuilder,
+        builder: &mut LmdbWasmTestBuilder,
         call_depth: usize,
         subcalls: Vec<Call>,
         current_contract_hash: HashAddr,
