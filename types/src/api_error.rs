--- conflicted
+++ resolved
@@ -456,8 +456,13 @@
     /// assert_eq!(ApiError::from(48), ApiError::NotAllowedToAddContractVersion);
     /// ```
     NotAllowedToAddContractVersion,
-<<<<<<< HEAD
-    /// Error specific to Auction contract. See
+    /// Invalid delegation amount limits.
+    /// ```
+    /// # use casper_types::ApiError;
+    /// assert_eq!(ApiError::from(49), ApiError::InvalidDelegationAmountLimits);
+    /// ```
+    InvalidDelegationAmountLimits,
+    /// Error specific to Entity contract. See
     /// [casper_types::system::entity::Error](crate::system::entity::Error).
     /// ```
     /// # use casper_types::ApiError;
@@ -466,14 +471,6 @@
     /// }
     /// ```
     Entity(u8),
-=======
-    /// Invalid delegation amount limits.
-    /// ```
-    /// # use casper_types::ApiError;
-    /// assert_eq!(ApiError::from(49), ApiError::InvalidDelegationAmountLimits);
-    /// ```
-    InvalidDelegationAmountLimits,
->>>>>>> d15d2a15
 }
 
 impl From<bytesrepr::Error> for ApiError {
