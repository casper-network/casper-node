--- conflicted
+++ resolved
@@ -14,6 +14,7 @@
 
 #[cfg_attr(not(test), macro_use)]
 extern crate alloc;
+
 
 mod access_rights;
 pub mod account;
@@ -91,13 +92,8 @@
 pub use crate::{
     era_id::EraId,
     uint::{UIntParseError, U128, U256, U512},
-<<<<<<< HEAD
 };
-
 #[cfg(not(any(feature = "std", feature = "no-std")))]
 compile_error!(
     "casper-types requires one of 'std' (enabled by default) or 'no-std' features to be enabled"
-);
-=======
-};
->>>>>>> 7d6100b3
+);