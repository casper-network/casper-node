--- conflicted
+++ resolved
@@ -459,16 +459,11 @@
         prelude::{Arbitrary, Strategy},
     };
 
-<<<<<<< HEAD
-    use super::*;
-
     /// Generates a random `DeployHash` for testing purposes.
     ///
     /// This function is used to generate random `DeployHash` values for testing purposes.
     /// It produces a proptest `Strategy` that can be used to generate arbitrary `DeployHash`
     /// values.
-=======
->>>>>>> 35679210
     pub fn deploy_hash_arb() -> impl Strategy<Value = DeployHash> {
         array::uniform32(<u8>::arbitrary()).prop_map(DeployHash::from_raw)
     }
