--- conflicted
+++ resolved
@@ -172,18 +172,11 @@
         let protocol_version = protocol_version;
         let proposer = proposer.unwrap_or_else(|| PublicKey::random(rng));
 
-<<<<<<< HEAD
-        let mut transfer_hashes = Vec::new();
-        let mut staking_hashes = Vec::new();
+        let mut mint_hashes = Vec::new();
+        let mut auction_hashes = Vec::new();
         let mut install_upgrade_hashes = Vec::new();
         let mut standard_hashes = Vec::new();
         let mut entity_hashes = Vec::new();
-=======
-        let mut mint_hashes = vec![];
-        let mut auction_hashes = vec![];
-        let mut install_upgrade_hashes = vec![];
-        let mut standard_hashes = vec![];
->>>>>>> 88f13eed
         for txn in txns {
             let txn_hash = txn.hash();
             match txn {
@@ -236,15 +229,12 @@
                 install_upgrade_hashes,
             );
             ret.insert(TransactionCategory::Standard as u8, standard_hashes);
+            ret.insert(TransactionCategory::Entity as u8, entity_hashes);
             ret
         };
         let rewarded_signatures = rewarded_signatures.unwrap_or_default();
-<<<<<<< HEAD
         let current_gas_price = 1;
-=======
-        let current_gas_price: u8 = 1;
         let last_switch_block_hash = BlockHash::new(Digest::from([8; Digest::LENGTH]));
->>>>>>> 88f13eed
         BlockV2::new(
             parent_hash,
             parent_seed,
@@ -256,15 +246,7 @@
             height,
             protocol_version,
             proposer,
-<<<<<<< HEAD
-            transfer_hashes,
-            staking_hashes,
-            entity_hashes,
-            install_upgrade_hashes,
-            standard_hashes,
-=======
             transactions,
->>>>>>> 88f13eed
             rewarded_signatures,
             current_gas_price,
             Some(last_switch_block_hash),
