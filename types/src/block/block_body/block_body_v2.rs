use alloc::{collections::BTreeMap, vec::Vec};
use core::fmt::{self, Display, Formatter};
#[cfg(feature = "datasize")]
use datasize::DataSize;
#[cfg(any(feature = "once_cell", test))]
use once_cell::sync::OnceCell;
#[cfg(feature = "json-schema")]
use schemars::JsonSchema;
use serde::{Deserialize, Serialize};

use crate::{
    block::RewardedSignatures,
    bytesrepr::{self, FromBytes, ToBytes},
    transaction::TransactionCategory,
    Digest, TransactionHash,
};

/// The body portion of a block. Version 2.
#[derive(Clone, Eq, Serialize, Deserialize, Debug)]
#[cfg_attr(feature = "datasize", derive(DataSize))]
#[cfg_attr(feature = "json-schema", derive(JsonSchema))]
pub struct BlockBodyV2 {
    /// Map of transactions mapping categories to a list of transaction hashes.
    pub(super) transactions: BTreeMap<u8, Vec<TransactionHash>>,
    /// List of identifiers for finality signatures for a particular past block.
    pub(super) rewarded_signatures: RewardedSignatures,
    #[serde(skip)]
    #[cfg_attr(
        all(any(feature = "once_cell", test), feature = "datasize"),
        data_size(skip)
    )]
    #[cfg(any(feature = "once_cell", test))]
    pub(super) hash: OnceCell<Digest>,
}

impl BlockBodyV2 {
    /// Constructs a new `BlockBodyV2`.
    pub(crate) fn new(
        transactions: BTreeMap<u8, Vec<TransactionHash>>,
        rewarded_signatures: RewardedSignatures,
    ) -> Self {
        BlockBodyV2 {
            transactions,
            rewarded_signatures,
            #[cfg(any(feature = "once_cell", test))]
            hash: OnceCell::new(),
        }
    }

    fn transaction_by_category(
        &self,
        transaction_category: TransactionCategory,
    ) -> Vec<TransactionHash> {
        match self.transactions.get(&(transaction_category as u8)) {
            Some(transactions) => transactions.to_vec(),
            None => vec![],
        }
    }

    /// Returns the hashes of the mint transactions within the block.
    pub fn mint(&self) -> impl Iterator<Item = TransactionHash> {
        self.transaction_by_category(TransactionCategory::Mint)
            .into_iter()
    }

    /// Returns the hashes of the auction transactions within the block.
    pub fn auction(&self) -> impl Iterator<Item = TransactionHash> {
        self.transaction_by_category(TransactionCategory::Auction)
            .into_iter()
    }

    /// Returns the hashes of the entity transactions within the block.
    pub fn entity(&self) -> impl Iterator<Item = TransactionHash> {
        self.transaction_by_category(TransactionCategory::Entity)
            .into_iter()
    }

    /// Returns the hashes of the installer/upgrader transactions within the block.
    pub fn install_upgrade(&self) -> impl Iterator<Item = TransactionHash> {
        self.transaction_by_category(TransactionCategory::InstallUpgrade)
            .into_iter()
    }

    /// Returns the hashes of all other transactions within the block.
    pub fn large(&self) -> impl Iterator<Item = TransactionHash> {
        self.transaction_by_category(TransactionCategory::Large)
            .into_iter()
    }

    /// Returns the hashes of all other transactions within the block.
    pub fn medium(&self) -> impl Iterator<Item = TransactionHash> {
        self.transaction_by_category(TransactionCategory::Medium)
            .into_iter()
    }

    /// Returns the hashes of all other transactions within the block.
    pub fn small(&self) -> impl Iterator<Item = TransactionHash> {
        self.transaction_by_category(TransactionCategory::Small)
            .into_iter()
    }

    /// Returns a reference to the collection of mapped transactions.
    pub fn transactions(&self) -> &BTreeMap<u8, Vec<TransactionHash>> {
        &self.transactions
    }

    /// Returns all of the transaction hashes in the order in which they were executed.
    pub fn all_transactions(&self) -> impl Iterator<Item = &TransactionHash> {
        self.transactions.values().flatten()
    }

    /// Returns the body hash, i.e. the hash of the body's serialized bytes.
    pub fn hash(&self) -> Digest {
        #[cfg(any(feature = "once_cell", test))]
        return *self.hash.get_or_init(|| self.compute_hash());

        #[cfg(not(any(feature = "once_cell", test)))]
        self.compute_hash()
    }

    fn compute_hash(&self) -> Digest {
        let serialized_body = self
            .to_bytes()
            .unwrap_or_else(|error| panic!("should serialize block body: {}", error));
        Digest::hash(serialized_body)
    }

    /// Return the list of identifiers for finality signatures for a particular past block.
    pub fn rewarded_signatures(&self) -> &RewardedSignatures {
        &self.rewarded_signatures
    }
}

impl PartialEq for BlockBodyV2 {
    fn eq(&self, other: &BlockBodyV2) -> bool {
        // Destructure to make sure we don't accidentally omit fields.
        #[cfg(any(feature = "once_cell", test))]
        let BlockBodyV2 {
            transactions,
            rewarded_signatures,
            hash: _,
        } = self;
        #[cfg(not(any(feature = "once_cell", test)))]
        let BlockBodyV2 {
            transactions,
            rewarded_signatures,
        } = self;
        *transactions == other.transactions && *rewarded_signatures == other.rewarded_signatures
    }
}

impl Display for BlockBodyV2 {
    fn fmt(&self, formatter: &mut Formatter) -> fmt::Result {
        write!(
            formatter,
<<<<<<< HEAD
            "block body, {} mint, {} auction, {} entity, \
            {} installer/upgraders, {} others",
=======
            "block body, {} mint, {} auction, {} \
            installer/upgraders, {} large, {} medium, {} small",
>>>>>>> abe46311
            self.mint().count(),
            self.auction().count(),
            self.entity().count(),
            self.install_upgrade().count(),
            self.large().count(),
            self.medium().count(),
            self.small().count()
        )
    }
}

impl ToBytes for BlockBodyV2 {
    fn write_bytes(&self, writer: &mut Vec<u8>) -> Result<(), bytesrepr::Error> {
        self.transactions.write_bytes(writer)?;
        self.rewarded_signatures.write_bytes(writer)?;
        Ok(())
    }

    fn to_bytes(&self) -> Result<Vec<u8>, bytesrepr::Error> {
        let mut buffer = bytesrepr::allocate_buffer(self)?;
        self.write_bytes(&mut buffer)?;
        Ok(buffer)
    }

    fn serialized_length(&self) -> usize {
        self.transactions.serialized_length() + self.rewarded_signatures.serialized_length()
    }
}

impl FromBytes for BlockBodyV2 {
    fn from_bytes(bytes: &[u8]) -> Result<(Self, &[u8]), bytesrepr::Error> {
        let (transactions, bytes) = FromBytes::from_bytes(bytes)?;
        let (rewarded_signatures, bytes) = RewardedSignatures::from_bytes(bytes)?;
        let body = BlockBodyV2 {
            transactions,
            rewarded_signatures,
            #[cfg(any(feature = "once_cell", test))]
            hash: OnceCell::new(),
        };
        Ok((body, bytes))
    }
}<|MERGE_RESOLUTION|>--- conflicted
+++ resolved
@@ -153,13 +153,8 @@
     fn fmt(&self, formatter: &mut Formatter) -> fmt::Result {
         write!(
             formatter,
-<<<<<<< HEAD
             "block body, {} mint, {} auction, {} entity, \
-            {} installer/upgraders, {} others",
-=======
-            "block body, {} mint, {} auction, {} \
-            installer/upgraders, {} large, {} medium, {} small",
->>>>>>> abe46311
+            {} installer/upgraders, {} large, {} medium, {} small",
             self.mint().count(),
             self.auction().count(),
             self.entity().count(),
