// TODO - remove once schemars stops causing warning.
#![allow(clippy::field_reassign_with_default)]

use alloc::{
    boxed::Box,
    collections::{BTreeMap, BTreeSet, VecDeque},
    string::String,
    vec::Vec,
};
use core::mem;

#[cfg(feature = "datasize")]
use datasize::DataSize;
use num_rational::Ratio;
#[cfg(feature = "json-schema")]
use schemars::JsonSchema;
use serde::{Deserialize, Serialize};

use crate::{
    bytesrepr::{self, FromBytes, ToBytes},
    Key, URef, U128, U256, U512,
};

// This must be less than 300 in order to avoid a stack overflow when deserializing.
pub(crate) const CL_TYPE_RECURSION_DEPTH: u8 = 50;

const CL_TYPE_TAG_BOOL: u8 = 0;
const CL_TYPE_TAG_I32: u8 = 1;
const CL_TYPE_TAG_I64: u8 = 2;
const CL_TYPE_TAG_U8: u8 = 3;
const CL_TYPE_TAG_U32: u8 = 4;
const CL_TYPE_TAG_U64: u8 = 5;
const CL_TYPE_TAG_U128: u8 = 6;
const CL_TYPE_TAG_U256: u8 = 7;
const CL_TYPE_TAG_U512: u8 = 8;
const CL_TYPE_TAG_UNIT: u8 = 9;
const CL_TYPE_TAG_STRING: u8 = 10;
const CL_TYPE_TAG_KEY: u8 = 11;
const CL_TYPE_TAG_UREF: u8 = 12;
const CL_TYPE_TAG_OPTION: u8 = 13;
const CL_TYPE_TAG_LIST: u8 = 14;
const CL_TYPE_TAG_BYTE_ARRAY: u8 = 15;
const CL_TYPE_TAG_RESULT: u8 = 16;
const CL_TYPE_TAG_MAP: u8 = 17;
const CL_TYPE_TAG_TUPLE1: u8 = 18;
const CL_TYPE_TAG_TUPLE2: u8 = 19;
const CL_TYPE_TAG_TUPLE3: u8 = 20;
const CL_TYPE_TAG_ANY: u8 = 21;
const CL_TYPE_TAG_PUBLIC_KEY: u8 = 22;

/// Casper types, i.e. types which can be stored and manipulated by smart contracts.
///
/// Provides a description of the underlying data type of a [`CLValue`](crate::CLValue).
#[derive(PartialEq, Eq, PartialOrd, Ord, Hash, Clone, Serialize, Deserialize, Debug)]
#[cfg_attr(feature = "datasize", derive(DataSize))]
#[cfg_attr(feature = "json-schema", derive(JsonSchema))]
#[serde(deny_unknown_fields)]
pub enum CLType {
    /// `bool` primitive.
    Bool,
    /// `i32` primitive.
    I32,
    /// `i64` primitive.
    I64,
    /// `u8` primitive.
    U8,
    /// `u32` primitive.
    U32,
    /// `u64` primitive.
    U64,
    /// [`U128`] large unsigned integer type.
    U128,
    /// [`U256`] large unsigned integer type.
    U256,
    /// [`U512`] large unsigned integer type.
    U512,
    /// `()` primitive.
    Unit,
    /// `String` primitive.
    String,
    /// [`Key`] system type.
    Key,
    /// [`URef`] system type.
    URef,
    /// [`PublicKey`](crate::PublicKey) system type.
    PublicKey,
    /// `Option` of a `CLType`.
    #[cfg_attr(feature = "datasize", data_size(skip))]
    Option(Box<CLType>),
    /// Variable-length list of a single `CLType` (comparable to a `Vec`).
    #[cfg_attr(feature = "datasize", data_size(skip))]
    List(Box<CLType>),
    /// Fixed-length list of a single `CLType` (comparable to a Rust array).
    ByteArray(u32),
    /// `Result` with `Ok` and `Err` variants of `CLType`s.
    #[allow(missing_docs)] // generated docs are explicit enough.
    #[cfg_attr(feature = "datasize", data_size(skip))]
    Result { ok: Box<CLType>, err: Box<CLType> },
    /// Map with keys of a single `CLType` and values of a single `CLType`.
    #[allow(missing_docs)] // generated docs are explicit enough.
    #[cfg_attr(feature = "datasize", data_size(skip))]
    Map {
        key: Box<CLType>,
        value: Box<CLType>,
    },
    /// 1-ary tuple of a `CLType`.
    #[cfg_attr(feature = "datasize", data_size(skip))]
    Tuple1([Box<CLType>; 1]),
    /// 2-ary tuple of `CLType`s.
    #[cfg_attr(feature = "datasize", data_size(skip))]
    Tuple2([Box<CLType>; 2]),
    /// 3-ary tuple of `CLType`s.
    #[cfg_attr(feature = "datasize", data_size(skip))]
    Tuple3([Box<CLType>; 3]),
    /// Unspecified type.
    Any,
}

impl CLType {
    /// The `len()` of the `Vec<u8>` resulting from `self.to_bytes()`.
    pub fn serialized_length(&self) -> usize {
        mem::size_of::<u8>()
            + match self {
                CLType::Bool
                | CLType::I32
                | CLType::I64
                | CLType::U8
                | CLType::U32
                | CLType::U64
                | CLType::U128
                | CLType::U256
                | CLType::U512
                | CLType::Unit
                | CLType::String
                | CLType::Key
                | CLType::URef
                | CLType::PublicKey
                | CLType::Any => 0,
                CLType::Option(cl_type) | CLType::List(cl_type) => cl_type.serialized_length(),
                CLType::ByteArray(list_len) => list_len.serialized_length(),
                CLType::Result { ok, err } => ok.serialized_length() + err.serialized_length(),
                CLType::Map { key, value } => key.serialized_length() + value.serialized_length(),
                CLType::Tuple1(cl_type_array) => serialized_length_of_cl_tuple_type(cl_type_array),
                CLType::Tuple2(cl_type_array) => serialized_length_of_cl_tuple_type(cl_type_array),
                CLType::Tuple3(cl_type_array) => serialized_length_of_cl_tuple_type(cl_type_array),
            }
    }

    /// Returns `true` if the [`CLType`] is [`Option`].
    pub fn is_option(&self) -> bool {
        matches!(self, Self::Option(..))
    }
}

/// Returns the `CLType` describing a "named key" on the system, i.e. a `(String, Key)`.
pub fn named_key_type() -> CLType {
    CLType::Tuple2([Box::new(CLType::String), Box::new(CLType::Key)])
}

impl CLType {
    pub(crate) fn append_bytes(&self, stream: &mut Vec<u8>) -> Result<(), bytesrepr::Error> {
        match self {
            CLType::Bool => stream.push(CL_TYPE_TAG_BOOL),
            CLType::I32 => stream.push(CL_TYPE_TAG_I32),
            CLType::I64 => stream.push(CL_TYPE_TAG_I64),
            CLType::U8 => stream.push(CL_TYPE_TAG_U8),
            CLType::U32 => stream.push(CL_TYPE_TAG_U32),
            CLType::U64 => stream.push(CL_TYPE_TAG_U64),
            CLType::U128 => stream.push(CL_TYPE_TAG_U128),
            CLType::U256 => stream.push(CL_TYPE_TAG_U256),
            CLType::U512 => stream.push(CL_TYPE_TAG_U512),
            CLType::Unit => stream.push(CL_TYPE_TAG_UNIT),
            CLType::String => stream.push(CL_TYPE_TAG_STRING),
            CLType::Key => stream.push(CL_TYPE_TAG_KEY),
            CLType::URef => stream.push(CL_TYPE_TAG_UREF),
            CLType::PublicKey => stream.push(CL_TYPE_TAG_PUBLIC_KEY),
            CLType::Option(cl_type) => {
                stream.push(CL_TYPE_TAG_OPTION);
                cl_type.append_bytes(stream)?;
            }
            CLType::List(cl_type) => {
                stream.push(CL_TYPE_TAG_LIST);
                cl_type.append_bytes(stream)?;
            }
            CLType::ByteArray(len) => {
                stream.push(CL_TYPE_TAG_BYTE_ARRAY);
                stream.append(&mut len.to_bytes()?);
            }
            CLType::Result { ok, err } => {
                stream.push(CL_TYPE_TAG_RESULT);
                ok.append_bytes(stream)?;
                err.append_bytes(stream)?;
            }
            CLType::Map { key, value } => {
                stream.push(CL_TYPE_TAG_MAP);
                key.append_bytes(stream)?;
                value.append_bytes(stream)?;
            }
            CLType::Tuple1(cl_type_array) => {
                serialize_cl_tuple_type(CL_TYPE_TAG_TUPLE1, cl_type_array, stream)?
            }
            CLType::Tuple2(cl_type_array) => {
                serialize_cl_tuple_type(CL_TYPE_TAG_TUPLE2, cl_type_array, stream)?
            }
            CLType::Tuple3(cl_type_array) => {
                serialize_cl_tuple_type(CL_TYPE_TAG_TUPLE3, cl_type_array, stream)?
            }
            CLType::Any => stream.push(CL_TYPE_TAG_ANY),
        }
        Ok(())
    }
}

impl FromBytes for CLType {
    fn from_bytes(bytes: &[u8]) -> Result<(Self, &[u8]), bytesrepr::Error> {
        depth_limited_from_bytes(0, bytes)
    }
}

fn depth_limited_from_bytes(depth: u8, bytes: &[u8]) -> Result<(CLType, &[u8]), bytesrepr::Error> {
    if depth >= CL_TYPE_RECURSION_DEPTH {
        return Err(bytesrepr::Error::ExceededRecursionDepth);
    }
    let depth = depth + 1;
    let (tag, remainder) = u8::from_bytes(bytes)?;
    match tag {
        CL_TYPE_TAG_BOOL => Ok((CLType::Bool, remainder)),
        CL_TYPE_TAG_I32 => Ok((CLType::I32, remainder)),
        CL_TYPE_TAG_I64 => Ok((CLType::I64, remainder)),
        CL_TYPE_TAG_U8 => Ok((CLType::U8, remainder)),
        CL_TYPE_TAG_U32 => Ok((CLType::U32, remainder)),
        CL_TYPE_TAG_U64 => Ok((CLType::U64, remainder)),
        CL_TYPE_TAG_U128 => Ok((CLType::U128, remainder)),
        CL_TYPE_TAG_U256 => Ok((CLType::U256, remainder)),
        CL_TYPE_TAG_U512 => Ok((CLType::U512, remainder)),
        CL_TYPE_TAG_UNIT => Ok((CLType::Unit, remainder)),
        CL_TYPE_TAG_STRING => Ok((CLType::String, remainder)),
        CL_TYPE_TAG_KEY => Ok((CLType::Key, remainder)),
        CL_TYPE_TAG_UREF => Ok((CLType::URef, remainder)),
        CL_TYPE_TAG_PUBLIC_KEY => Ok((CLType::PublicKey, remainder)),
        CL_TYPE_TAG_OPTION => {
            let (inner_type, remainder) = depth_limited_from_bytes(depth, remainder)?;
            let cl_type = CLType::Option(Box::new(inner_type));
            Ok((cl_type, remainder))
        }
        CL_TYPE_TAG_LIST => {
            let (inner_type, remainder) = depth_limited_from_bytes(depth, remainder)?;
            let cl_type = CLType::List(Box::new(inner_type));
            Ok((cl_type, remainder))
        }
        CL_TYPE_TAG_BYTE_ARRAY => {
            let (len, remainder) = u32::from_bytes(remainder)?;
            let cl_type = CLType::ByteArray(len);
            Ok((cl_type, remainder))
        }
        CL_TYPE_TAG_RESULT => {
            let (ok_type, remainder) = depth_limited_from_bytes(depth, remainder)?;
            let (err_type, remainder) = depth_limited_from_bytes(depth, remainder)?;
            let cl_type = CLType::Result {
                ok: Box::new(ok_type),
                err: Box::new(err_type),
            };
            Ok((cl_type, remainder))
        }
        CL_TYPE_TAG_MAP => {
            let (key_type, remainder) = depth_limited_from_bytes(depth, remainder)?;
            let (value_type, remainder) = depth_limited_from_bytes(depth, remainder)?;
            let cl_type = CLType::Map {
                key: Box::new(key_type),
                value: Box::new(value_type),
            };
            Ok((cl_type, remainder))
        }
        CL_TYPE_TAG_TUPLE1 => {
            let (mut inner_types, remainder) = parse_cl_tuple_types(depth, 1, remainder)?;
            // NOTE: Assumed safe as `parse_cl_tuple_types` is expected to have exactly 1
            // element
            let cl_type = CLType::Tuple1([inner_types.pop_front().unwrap()]);
            Ok((cl_type, remainder))
        }
        CL_TYPE_TAG_TUPLE2 => {
            let (mut inner_types, remainder) = parse_cl_tuple_types(depth, 2, remainder)?;
            // NOTE: Assumed safe as `parse_cl_tuple_types` is expected to have exactly 2
            // elements
            let cl_type = CLType::Tuple2([
                inner_types.pop_front().unwrap(),
                inner_types.pop_front().unwrap(),
            ]);
            Ok((cl_type, remainder))
        }
        CL_TYPE_TAG_TUPLE3 => {
            let (mut inner_types, remainder) = parse_cl_tuple_types(depth, 3, remainder)?;
            // NOTE: Assumed safe as `parse_cl_tuple_types` is expected to have exactly 3
            // elements
            let cl_type = CLType::Tuple3([
                inner_types.pop_front().unwrap(),
                inner_types.pop_front().unwrap(),
                inner_types.pop_front().unwrap(),
            ]);
            Ok((cl_type, remainder))
        }
        CL_TYPE_TAG_ANY => Ok((CLType::Any, remainder)),
        _ => Err(bytesrepr::Error::Formatting),
    }
}

fn serialize_cl_tuple_type<'a, T: IntoIterator<Item = &'a Box<CLType>>>(
    tag: u8,
    cl_type_array: T,
    stream: &mut Vec<u8>,
) -> Result<(), bytesrepr::Error> {
    stream.push(tag);
    for cl_type in cl_type_array {
        cl_type.append_bytes(stream)?;
    }
    Ok(())
}

fn parse_cl_tuple_types(
    depth: u8,
    count: usize,
    mut bytes: &[u8],
) -> Result<(VecDeque<Box<CLType>>, &[u8]), bytesrepr::Error> {
    let mut cl_types = VecDeque::with_capacity(count);
    for _ in 0..count {
        let (cl_type, remainder) = depth_limited_from_bytes(depth, bytes)?;
        cl_types.push_back(Box::new(cl_type));
        bytes = remainder;
    }

    Ok((cl_types, bytes))
}

fn serialized_length_of_cl_tuple_type<'a, T: IntoIterator<Item = &'a Box<CLType>>>(
    cl_type_array: T,
) -> usize {
    cl_type_array
        .into_iter()
        .map(|cl_type| cl_type.serialized_length())
        .sum()
}

/// A type which can be described as a [`CLType`].
pub trait CLTyped {
    /// The `CLType` of `Self`.
    fn cl_type() -> CLType;
}

impl CLTyped for bool {
    fn cl_type() -> CLType {
        CLType::Bool
    }
}

impl CLTyped for i32 {
    fn cl_type() -> CLType {
        CLType::I32
    }
}

impl CLTyped for i64 {
    fn cl_type() -> CLType {
        CLType::I64
    }
}

impl CLTyped for u8 {
    fn cl_type() -> CLType {
        CLType::U8
    }
}

impl CLTyped for u32 {
    fn cl_type() -> CLType {
        CLType::U32
    }
}

impl CLTyped for u64 {
    fn cl_type() -> CLType {
        CLType::U64
    }
}

impl CLTyped for U128 {
    fn cl_type() -> CLType {
        CLType::U128
    }
}

impl CLTyped for U256 {
    fn cl_type() -> CLType {
        CLType::U256
    }
}

impl CLTyped for U512 {
    fn cl_type() -> CLType {
        CLType::U512
    }
}

impl CLTyped for () {
    fn cl_type() -> CLType {
        CLType::Unit
    }
}

impl CLTyped for String {
    fn cl_type() -> CLType {
        CLType::String
    }
}

impl CLTyped for &str {
    fn cl_type() -> CLType {
        CLType::String
    }
}

impl CLTyped for Key {
    fn cl_type() -> CLType {
        CLType::Key
    }
}

impl CLTyped for URef {
    fn cl_type() -> CLType {
        CLType::URef
    }
}

impl<T: CLTyped> CLTyped for Option<T> {
    fn cl_type() -> CLType {
        CLType::Option(Box::new(T::cl_type()))
    }
}

impl<T: CLTyped> CLTyped for Vec<T> {
    fn cl_type() -> CLType {
        CLType::List(Box::new(T::cl_type()))
    }
}

<<<<<<< HEAD
impl<T: CLTyped> CLTyped for BTreeSet<T> {
    fn cl_type() -> CLType {
        CLType::List(Box::new(T::cl_type()))
    }
}

impl<T: CLTyped> CLTyped for &T {
    fn cl_type() -> CLType {
        T::cl_type()
    }
}

macro_rules! impl_cl_typed_for_array {
    ($($N:literal)+) => {
        $(
            impl CLTyped for [u8; $N] {
                fn cl_type() -> CLType {
                    CLType::ByteArray($N as u32)
                }
            }
        )+
=======
impl<const COUNT: usize> CLTyped for [u8; COUNT] {
    fn cl_type() -> CLType {
        CLType::ByteArray(COUNT as u32)
>>>>>>> 98fc4b03
    }
}

impl<T: CLTyped, E: CLTyped> CLTyped for Result<T, E> {
    fn cl_type() -> CLType {
        let ok = Box::new(T::cl_type());
        let err = Box::new(E::cl_type());
        CLType::Result { ok, err }
    }
}

impl<K: CLTyped, V: CLTyped> CLTyped for BTreeMap<K, V> {
    fn cl_type() -> CLType {
        let key = Box::new(K::cl_type());
        let value = Box::new(V::cl_type());
        CLType::Map { key, value }
    }
}

impl<T1: CLTyped> CLTyped for (T1,) {
    fn cl_type() -> CLType {
        CLType::Tuple1([Box::new(T1::cl_type())])
    }
}

impl<T1: CLTyped, T2: CLTyped> CLTyped for (T1, T2) {
    fn cl_type() -> CLType {
        CLType::Tuple2([Box::new(T1::cl_type()), Box::new(T2::cl_type())])
    }
}

impl<T1: CLTyped, T2: CLTyped, T3: CLTyped> CLTyped for (T1, T2, T3) {
    fn cl_type() -> CLType {
        CLType::Tuple3([
            Box::new(T1::cl_type()),
            Box::new(T2::cl_type()),
            Box::new(T3::cl_type()),
        ])
    }
}

impl<T: CLTyped> CLTyped for Ratio<T> {
    fn cl_type() -> CLType {
        <(T, T)>::cl_type()
    }
}

#[cfg(test)]
mod tests {
    use std::{fmt::Debug, iter, string::ToString};

    use super::*;
    use crate::{
        bytesrepr::{FromBytes, ToBytes},
        AccessRights, CLValue,
    };

    fn round_trip<T: CLTyped + FromBytes + ToBytes + PartialEq + Debug + Clone>(value: &T) {
        let cl_value = CLValue::from_t(value.clone()).unwrap();

        let serialized_cl_value = cl_value.to_bytes().unwrap();
        assert_eq!(serialized_cl_value.len(), cl_value.serialized_length());
        let parsed_cl_value: CLValue = bytesrepr::deserialize(serialized_cl_value).unwrap();
        assert_eq!(cl_value, parsed_cl_value);

        let parsed_value = CLValue::into_t(cl_value).unwrap();
        assert_eq!(*value, parsed_value);
    }

    #[test]
    fn bool_should_work() {
        round_trip(&true);
        round_trip(&false);
    }

    #[test]
    fn u8_should_work() {
        round_trip(&1u8);
    }

    #[test]
    fn u32_should_work() {
        round_trip(&1u32);
    }

    #[test]
    fn i32_should_work() {
        round_trip(&-1i32);
    }

    #[test]
    fn u64_should_work() {
        round_trip(&1u64);
    }

    #[test]
    fn i64_should_work() {
        round_trip(&-1i64);
    }

    #[test]
    fn u128_should_work() {
        round_trip(&U128::one());
    }

    #[test]
    fn u256_should_work() {
        round_trip(&U256::one());
    }

    #[test]
    fn u512_should_work() {
        round_trip(&U512::one());
    }

    #[test]
    fn unit_should_work() {
        round_trip(&());
    }

    #[test]
    fn string_should_work() {
        round_trip(&String::from("abc"));
    }

    #[test]
    fn key_should_work() {
        let key = Key::URef(URef::new([0u8; 32], AccessRights::READ_ADD_WRITE));
        round_trip(&key);
    }

    #[test]
    fn uref_should_work() {
        let uref = URef::new([0u8; 32], AccessRights::READ_ADD_WRITE);
        round_trip(&uref);
    }

    #[test]
    fn option_of_cl_type_should_work() {
        let x: Option<i32> = Some(-1);
        let y: Option<i32> = None;

        round_trip(&x);
        round_trip(&y);
    }

    #[test]
    fn vec_of_cl_type_should_work() {
        let vec = vec![String::from("a"), String::from("b")];
        round_trip(&vec);
    }

    #[test]
    #[allow(clippy::cognitive_complexity)]
    fn small_array_of_u8_should_work() {
        macro_rules! test_small_array {
            ($($N:literal)+) => {
                $(
                    let mut array: [u8; $N] = Default::default();
                    for i in 0..$N {
                        array[i] = i as u8;
                    }
                    round_trip(&array);
                )+
            }
        }

        test_small_array! {
                 1  2  3  4  5  6  7  8  9
             10 11 12 13 14 15 16 17 18 19
             20 21 22 23 24 25 26 27 28 29
             30 31 32
        }
    }

    #[test]
    fn large_array_of_cl_type_should_work() {
        macro_rules! test_large_array {
            ($($N:literal)+) => {
                $(
                    let array = {
                        let mut tmp = [0u8; $N];
                        for i in 0..$N {
                            tmp[i] = i as u8;
                        }
                        tmp
                    };

                    let cl_value = CLValue::from_t(array.clone()).unwrap();

                    let serialized_cl_value = cl_value.to_bytes().unwrap();
                    let parsed_cl_value: CLValue = bytesrepr::deserialize(serialized_cl_value).unwrap();
                    assert_eq!(cl_value, parsed_cl_value);

                    let parsed_value: [u8; $N] = CLValue::into_t(cl_value).unwrap();
                    for i in 0..$N {
                        assert_eq!(array[i], parsed_value[i]);
                    }
                )+
            }
        }

        test_large_array! { 64 128 256 512 }
    }

    #[test]
    fn result_of_cl_type_should_work() {
        let x: Result<(), String> = Ok(());
        let y: Result<(), String> = Err(String::from("Hello, world!"));

        round_trip(&x);
        round_trip(&y);
    }

    #[test]
    fn map_of_cl_type_should_work() {
        let mut map: BTreeMap<String, u64> = BTreeMap::new();
        map.insert(String::from("abc"), 1);
        map.insert(String::from("xyz"), 2);

        round_trip(&map);
    }

    #[test]
    fn tuple_1_should_work() {
        let x = (-1i32,);

        round_trip(&x);
    }

    #[test]
    fn tuple_2_should_work() {
        let x = (-1i32, String::from("a"));

        round_trip(&x);
    }

    #[test]
    fn tuple_3_should_work() {
        let x = (-1i32, 1u32, String::from("a"));

        round_trip(&x);
    }

    #[test]
    fn parsing_nested_tuple_1_cltype_should_not_stack_overflow() {
        // The bytesrepr representation of the CLType for a
        // nested (((...((),),...),),) looks like:
        // [18, 18, 18, ..., 9]

        for i in 1..1000 {
            let bytes = iter::repeat(CL_TYPE_TAG_TUPLE1)
                .take(i)
                .chain(iter::once(CL_TYPE_TAG_UNIT))
                .collect();
            match bytesrepr::deserialize(bytes) {
                Ok(parsed_cltype) => assert!(matches!(parsed_cltype, CLType::Tuple1(_))),
                Err(error) => assert_eq!(error, bytesrepr::Error::ExceededRecursionDepth),
            }
        }
    }

    #[test]
    fn parsing_nested_tuple_1_value_should_not_stack_overflow() {
        // The bytesrepr representation of the CLValue for a
        // nested (((...((),),...),),) looks like:
        // [0, 0, 0, 0, 18, 18, 18, ..., 18, 9]

        for i in 1..1000 {
            let bytes = iter::repeat(0)
                .take(4)
                .chain(iter::repeat(CL_TYPE_TAG_TUPLE1).take(i))
                .chain(iter::once(CL_TYPE_TAG_UNIT))
                .collect();
            match bytesrepr::deserialize::<CLValue>(bytes) {
                Ok(parsed_clvalue) => {
                    assert!(matches!(parsed_clvalue.cl_type(), CLType::Tuple1(_)))
                }
                Err(error) => assert_eq!(error, bytesrepr::Error::ExceededRecursionDepth),
            }
        }
    }

    #[test]
    fn any_should_work() {
        #[derive(PartialEq, Debug, Clone)]
        struct Any(String);

        impl CLTyped for Any {
            fn cl_type() -> CLType {
                CLType::Any
            }
        }

        impl ToBytes for Any {
            fn to_bytes(&self) -> Result<Vec<u8>, bytesrepr::Error> {
                self.0.to_bytes()
            }

            fn serialized_length(&self) -> usize {
                self.0.serialized_length()
            }
        }

        impl FromBytes for Any {
            fn from_bytes(bytes: &[u8]) -> Result<(Self, &[u8]), bytesrepr::Error> {
                let (inner, remainder) = String::from_bytes(bytes)?;
                Ok((Any(inner), remainder))
            }
        }

        let any = Any("Any test".to_string());
        round_trip(&any);
    }

    #[test]
    fn should_have_valid_cltype_with_nested_containers() {
        assert_eq!(<Vec<&u64>>::cl_type(), <Vec<u64>>::cl_type())
    }
}<|MERGE_RESOLUTION|>--- conflicted
+++ resolved
@@ -442,7 +442,6 @@
     }
 }
 
-<<<<<<< HEAD
 impl<T: CLTyped> CLTyped for BTreeSet<T> {
     fn cl_type() -> CLType {
         CLType::List(Box::new(T::cl_type()))
@@ -455,20 +454,9 @@
     }
 }
 
-macro_rules! impl_cl_typed_for_array {
-    ($($N:literal)+) => {
-        $(
-            impl CLTyped for [u8; $N] {
-                fn cl_type() -> CLType {
-                    CLType::ByteArray($N as u32)
-                }
-            }
-        )+
-=======
 impl<const COUNT: usize> CLTyped for [u8; COUNT] {
     fn cl_type() -> CLType {
         CLType::ByteArray(COUNT as u32)
->>>>>>> 98fc4b03
     }
 }
 
