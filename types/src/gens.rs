--- conflicted
+++ resolved
@@ -54,15 +54,10 @@
     },
     AccessRights, AddressableEntity, AddressableEntityHash, BlockTime, ByteCode, CLType, CLValue,
     Digest, EntityAddr, EntityKind, EntryPoint, EntryPointAccess, EntryPointPayment,
-<<<<<<< HEAD
-    EntryPointType, EntryPoints, EraId, Group, Key, NamedArg, Package, Parameter, Phase,
-    ProtocolVersion, SemVer, StoredValue, URef, U128, U256, U512,
-=======
     EntryPointType, EntryPoints, EraId, Group, InitiatorAddr, Key, NamedArg, Package, Parameter,
     Phase, PricingMode, ProtocolVersion, RuntimeArgs, SemVer, StoredValue, Timestamp,
-    TransactionCategory, TransactionEntryPoint, TransactionInvocationTarget, TransactionRuntime,
-    TransactionScheduling, TransactionTarget, TransactionV1Body, URef, U128, U256, U512,
->>>>>>> 0753169d
+    TransactionEntryPoint, TransactionInvocationTarget, TransactionLane, TransactionScheduling,
+    TransactionTarget, TransactionV1Body, URef, U128, U256, U512,
 };
 
 pub fn u8_slice_32() -> impl Strategy<Value = [u8; 32]> {
@@ -926,14 +921,14 @@
         .prop_map(|(key, value, proof_steps)| TrieMerkleProof::new(key, value, proof_steps.into()))
 }
 
-pub fn transaction_category_arb() -> impl Strategy<Value = TransactionCategory> {
-    prop_oneof![
-        Just(TransactionCategory::Mint),
-        Just(TransactionCategory::Auction),
-        Just(TransactionCategory::InstallUpgrade),
-        Just(TransactionCategory::Large),
-        Just(TransactionCategory::Medium),
-        Just(TransactionCategory::Small),
+pub fn transaction_category_arb() -> impl Strategy<Value = TransactionLane> {
+    prop_oneof![
+        Just(TransactionLane::Mint),
+        Just(TransactionLane::Auction),
+        Just(TransactionLane::InstallUpgrade),
+        Just(TransactionLane::Large),
+        Just(TransactionLane::Medium),
+        Just(TransactionLane::Small),
     ]
 }
 
