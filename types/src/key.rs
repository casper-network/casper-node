--- conflicted
+++ resolved
@@ -72,11 +72,8 @@
 const CHECKSUM_REGISTRY_PREFIX: &str = "checksum-registry-";
 const BID_ADDR_PREFIX: &str = "bid-addr-";
 const PACKAGE_PREFIX: &str = "package-";
-<<<<<<< HEAD
+const BLOCK_MESSAGE_COUNT_PREFIX: &str = "block-message-count-";
 const STATE_PREFIX: &str = "state-";
-=======
-const BLOCK_MESSAGE_COUNT_PREFIX: &str = "block-message-count-";
->>>>>>> 9fce9642
 
 /// The number of bytes in a Blake2b hash
 pub const BLAKE2B_DIGEST_LENGTH: usize = 32;
@@ -157,25 +154,16 @@
     ByteCode = 18,
     Message = 19,
     NamedKey = 20,
-<<<<<<< HEAD
-    State = 21,
-}
-
-impl KeyTag {
-    #[cfg(test)]
-    pub(crate) fn random(rng: &mut TestRng) -> Self {
-        match rng.gen_range(0..=21) {
-=======
     BlockMessageCount = 21,
     BalanceHold = 22,
+    State = 23,
 }
 
 impl KeyTag {
     /// Returns a random `KeyTag`.
     #[cfg(any(feature = "testing", test))]
     pub fn random(rng: &mut TestRng) -> Self {
-        match rng.gen_range(0..=22) {
->>>>>>> 9fce9642
+        match rng.gen_range(0..=23) {
             0 => KeyTag::Account,
             1 => KeyTag::Hash,
             2 => KeyTag::URef,
@@ -197,12 +185,9 @@
             18 => KeyTag::ByteCode,
             19 => KeyTag::Message,
             20 => KeyTag::NamedKey,
-<<<<<<< HEAD
-            21 => KeyTag::State,
-=======
             21 => KeyTag::BlockMessageCount,
             22 => KeyTag::BalanceHold,
->>>>>>> 9fce9642
+            23 => KeyTag::State,
             _ => panic!(),
         }
     }
@@ -232,12 +217,9 @@
             KeyTag::ByteCode => write!(f, "ByteCode"),
             KeyTag::Message => write!(f, "Message"),
             KeyTag::NamedKey => write!(f, "NamedKey"),
-<<<<<<< HEAD
-            KeyTag::State => write!(f, "State"),
-=======
             KeyTag::BlockMessageCount => write!(f, "BlockMessageCount"),
             KeyTag::BalanceHold => write!(f, "BalanceHold"),
->>>>>>> 9fce9642
+            KeyTag::State => write!(f, "State"),
         }
     }
 }
@@ -284,12 +266,9 @@
             tag if tag == KeyTag::ByteCode as u8 => KeyTag::ByteCode,
             tag if tag == KeyTag::Message as u8 => KeyTag::Message,
             tag if tag == KeyTag::NamedKey as u8 => KeyTag::NamedKey,
-<<<<<<< HEAD
-            tag if tag == KeyTag::State as u8 => KeyTag::State,
-=======
             tag if tag == KeyTag::BlockMessageCount as u8 => KeyTag::BlockMessageCount,
             tag if tag == KeyTag::BalanceHold as u8 => KeyTag::BalanceHold,
->>>>>>> 9fce9642
+            tag if tag == KeyTag::State as u8 => KeyTag::State,
             _ => return Err(Error::Formatting),
         };
         Ok((tag, rem))
@@ -346,15 +325,12 @@
     Message(MessageAddr),
     /// A `Key` under which a single named key entry is stored.
     NamedKey(NamedKeyAddr),
-<<<<<<< HEAD
-    /// A `Key` under which a contract's state lives.
-    State(EntityAddr),
-=======
     /// A `Key` under which the total number of emitted messages in the last block is stored.
     BlockMessageCount,
     /// A `Key` under which a hold on a purse balance is stored.
     BalanceHold(BalanceHoldAddr),
->>>>>>> 9fce9642
+    /// A `Key` under which a contract's state lives.
+    State(EntityAddr),
 }
 
 #[cfg(feature = "json-schema")]
@@ -421,15 +397,12 @@
     Message(contract_messages::FromStrError),
     /// Named key parse error.
     NamedKey(String),
-<<<<<<< HEAD
-    /// State key parse error.
-    State(String),
-=======
     /// BlockMessageCount key parse error.
     BlockMessageCount(String),
     /// Balance hold parse error.
     BalanceHold(String),
->>>>>>> 9fce9642
+    /// State key parse error.
+    State(String),
     /// Unknown prefix.
     UnknownPrefix,
 }
@@ -542,12 +515,9 @@
             Key::ByteCode(_) => String::from("Key::ByteCode"),
             Key::Message(_) => String::from("Key::Message"),
             Key::NamedKey(_) => String::from("Key::NamedKey"),
-<<<<<<< HEAD
-            Key::State(_) => String::from("Key::State"),
-=======
             Key::BlockMessageCount => String::from("Key::BlockMessageCount"),
             Key::BalanceHold(_) => String::from("Key::BalanceHold"),
->>>>>>> 9fce9642
+            Key::State(_) => String::from("Key::State"),
         }
     }
 
@@ -653,11 +623,6 @@
             Key::NamedKey(named_key) => {
                 format!("{}", named_key)
             }
-<<<<<<< HEAD
-
-            Key::State(entity_addr) => {
-                format!("{}{}", STATE_PREFIX, entity_addr)
-=======
             Key::BlockMessageCount => {
                 format!(
                     "{}{}",
@@ -668,7 +633,9 @@
             Key::BalanceHold(balance_hold_addr) => {
                 let tail = BalanceHoldAddr::to_formatted_string(&balance_hold_addr);
                 format!("{}{}", BALANCE_HOLD_PREFIX, tail)
->>>>>>> 9fce9642
+            }
+            Key::State(entity_addr) => {
+                format!("{}{}", STATE_PREFIX, entity_addr)
             }
         }
     }
@@ -875,15 +842,6 @@
             Err(error) => return Err(FromStrError::NamedKey(error.to_string())),
         }
 
-<<<<<<< HEAD
-        if let Some(contract_entity_hash) = input.strip_prefix(STATE_PREFIX) {
-            let package_addr_bytes = checksummed_hex::decode(contract_entity_hash)
-                .map_err(|error| FromStrError::State(error.to_string()))?;
-
-            let entity_hash_addr: HashAddr = PackageAddr::try_from(package_addr_bytes.as_ref())
-                .map_err(|error| FromStrError::Package(error.to_string()))?;
-            return Ok(Key::State(EntityAddr::SmartContract(entity_hash_addr)));
-=======
         if let Some(message_count) = input.strip_prefix(BLOCK_MESSAGE_COUNT_PREFIX) {
             let padded_bytes = checksummed_hex::decode(message_count)
                 .map_err(|error| FromStrError::BlockMessageCount(error.to_string()))?;
@@ -893,7 +851,15 @@
                 )
             })?;
             return Ok(Key::BlockMessageCount);
->>>>>>> 9fce9642
+        }
+
+        if let Some(contract_entity_hash) = input.strip_prefix(STATE_PREFIX) {
+            let package_addr_bytes = checksummed_hex::decode(contract_entity_hash)
+                .map_err(|error| FromStrError::State(error.to_string()))?;
+
+            let entity_hash_addr: HashAddr = PackageAddr::try_from(package_addr_bytes.as_ref())
+                .map_err(|error| FromStrError::Package(error.to_string()))?;
+            return Ok(Key::State(EntityAddr::SmartContract(entity_hash_addr)));
         }
 
         Err(FromStrError::UnknownPrefix)
@@ -1333,10 +1299,6 @@
             Key::NamedKey(named_key_addr) => {
                 write!(f, "Key::NamedKey({})", named_key_addr)
             }
-<<<<<<< HEAD
-            Key::State(entity_addr) => {
-                write!(f, "Key::State({})", entity_addr)
-=======
             Key::BlockMessageCount => {
                 write!(
                     f,
@@ -1346,7 +1308,9 @@
             }
             Key::BalanceHold(balance_hold_addr) => {
                 write!(f, "Key::BalanceHold({})", balance_hold_addr)
->>>>>>> 9fce9642
+            }
+            Key::State(entity_addr) => {
+                write!(f, "Key::State({})", entity_addr)
             }
         }
     }
@@ -1382,12 +1346,9 @@
             Key::ByteCode(..) => KeyTag::ByteCode,
             Key::Message(_) => KeyTag::Message,
             Key::NamedKey(_) => KeyTag::NamedKey,
-<<<<<<< HEAD
-            Key::State(_) => KeyTag::State,
-=======
             Key::BlockMessageCount => KeyTag::BlockMessageCount,
             Key::BalanceHold(_) => KeyTag::BalanceHold,
->>>>>>> 9fce9642
+            Key::State(_) => KeyTag::State,
         }
     }
 }
@@ -1490,10 +1451,6 @@
             Key::Message(message_addr) => {
                 KEY_ID_SERIALIZED_LENGTH + message_addr.serialized_length()
             }
-<<<<<<< HEAD
-            Key::NamedKey(named_key) => U8_SERIALIZED_LENGTH + named_key.serialized_length(),
-            Key::State(entity_addr) => KEY_ID_SERIALIZED_LENGTH + entity_addr.serialized_length(),
-=======
             Key::NamedKey(named_key_addr) => {
                 KEY_ID_SERIALIZED_LENGTH + named_key_addr.serialized_length()
             }
@@ -1501,7 +1458,7 @@
             Key::BalanceHold(balance_hold_addr) => {
                 U8_SERIALIZED_LENGTH + balance_hold_addr.serialized_length()
             }
->>>>>>> 9fce9642
+            Key::State(entity_addr) => KEY_ID_SERIALIZED_LENGTH + entity_addr.serialized_length(),
         }
     }
 
@@ -1530,11 +1487,8 @@
             Key::ByteCode(byte_code_addr) => byte_code_addr.write_bytes(writer),
             Key::Message(message_addr) => message_addr.write_bytes(writer),
             Key::NamedKey(named_key_addr) => named_key_addr.write_bytes(writer),
-<<<<<<< HEAD
+            Key::BalanceHold(balance_hold_addr) => balance_hold_addr.write_bytes(writer),
             Key::State(entity_addr) => entity_addr.write_bytes(writer),
-=======
-            Key::BalanceHold(balance_hold_addr) => balance_hold_addr.write_bytes(writer),
->>>>>>> 9fce9642
         }
     }
 }
@@ -1627,19 +1581,17 @@
                 let (named_key_addr, rem) = NamedKeyAddr::from_bytes(remainder)?;
                 Ok((Key::NamedKey(named_key_addr), rem))
             }
-<<<<<<< HEAD
+            KeyTag::BlockMessageCount => {
+                let (_, rem) = <[u8; 32]>::from_bytes(remainder)?;
+                Ok((Key::BlockMessageCount, rem))
+            }
+            KeyTag::BalanceHold => {
+                let (balance_hold_addr, rem) = BalanceHoldAddr::from_bytes(remainder)?;
+                Ok((Key::BalanceHold(balance_hold_addr), rem))
+            }
             KeyTag::State => {
                 let (entity_addr, rem) = EntityAddr::from_bytes(remainder)?;
                 Ok((Key::State(entity_addr), rem))
-=======
-            KeyTag::BlockMessageCount => {
-                let (_, rem) = <[u8; 32]>::from_bytes(remainder)?;
-                Ok((Key::BlockMessageCount, rem))
-            }
-            KeyTag::BalanceHold => {
-                let (balance_hold_addr, rem) = BalanceHoldAddr::from_bytes(remainder)?;
-                Ok((Key::BalanceHold(balance_hold_addr), rem))
->>>>>>> 9fce9642
             }
         }
     }
@@ -1671,23 +1623,16 @@
         Key::ByteCode(..) => unimplemented!(),
         Key::Message(_) => unimplemented!(),
         Key::NamedKey(_) => unimplemented!(),
-<<<<<<< HEAD
-        Key::State(_) => unimplemented!(),
-=======
         Key::BlockMessageCount => unimplemented!(),
         Key::BalanceHold(_) => unimplemented!(),
->>>>>>> 9fce9642
+        Key::State(_) => unimplemented!(),
     }
 }
 
 #[cfg(any(feature = "testing", test))]
 impl Distribution<Key> for Standard {
     fn sample<R: Rng + ?Sized>(&self, rng: &mut R) -> Key {
-<<<<<<< HEAD
-        match rng.gen_range(0..=20) {
-=======
-        match rng.gen_range(0..=22) {
->>>>>>> 9fce9642
+        match rng.gen_range(0..=23) {
             0 => Key::Account(rng.gen()),
             1 => Key::Hash(rng.gen()),
             2 => Key::URef(rng.gen()),
@@ -1708,13 +1653,10 @@
             17 => Key::AddressableEntity(rng.gen()),
             18 => Key::ByteCode(rng.gen()),
             19 => Key::Message(rng.gen()),
-<<<<<<< HEAD
-            20 => Key::State(rng.gen()),
-=======
             20 => Key::NamedKey(NamedKeyAddr::new_named_key_entry(rng.gen(), rng.gen())),
             21 => Key::BlockMessageCount,
             22 => Key::BalanceHold(rng.gen()),
->>>>>>> 9fce9642
+            23 => Key::State(rng.gen()),
             _ => unreachable!(),
         }
     }
@@ -1747,12 +1689,9 @@
         ByteCode(&'a ByteCodeAddr),
         Message(&'a MessageAddr),
         NamedKey(&'a NamedKeyAddr),
-<<<<<<< HEAD
-        State(&'a EntityAddr),
-=======
         BlockMessageCount,
         BalanceHold(&'a BalanceHoldAddr),
->>>>>>> 9fce9642
+        State(&'a EntityAddr),
     }
 
     #[derive(Deserialize)]
@@ -1779,12 +1718,9 @@
         ByteCode(ByteCodeAddr),
         Message(MessageAddr),
         NamedKey(NamedKeyAddr),
-<<<<<<< HEAD
-        State(EntityAddr),
-=======
         BlockMessageCount,
         BalanceHold(BalanceHoldAddr),
->>>>>>> 9fce9642
+        State(EntityAddr),
     }
 
     impl<'a> From<&'a Key> for BinarySerHelper<'a> {
@@ -1812,16 +1748,12 @@
                     BinarySerHelper::AddressableEntity(entity_addr)
                 }
                 Key::ByteCode(byte_code_addr) => BinarySerHelper::ByteCode(byte_code_addr),
-<<<<<<< HEAD
-                Key::NamedKey(named_key) => BinarySerHelper::NamedKey(named_key),
-                Key::State(entity_addr) => BinarySerHelper::State(entity_addr),
-=======
                 Key::NamedKey(named_key_addr) => BinarySerHelper::NamedKey(named_key_addr),
                 Key::BlockMessageCount => BinarySerHelper::BlockMessageCount,
                 Key::BalanceHold(balance_hold_addr) => {
                     BinarySerHelper::BalanceHold(balance_hold_addr)
                 }
->>>>>>> 9fce9642
+                Key::State(entity_addr) => BinarySerHelper::State(entity_addr),
             }
         }
     }
@@ -1852,14 +1784,11 @@
                 }
                 BinaryDeserHelper::ByteCode(byte_code_addr) => Key::ByteCode(byte_code_addr),
                 BinaryDeserHelper::NamedKey(named_key_addr) => Key::NamedKey(named_key_addr),
-<<<<<<< HEAD
-                BinaryDeserHelper::State(entity_addr) => Key::State(entity_addr),
-=======
                 BinaryDeserHelper::BlockMessageCount => Key::BlockMessageCount,
                 BinaryDeserHelper::BalanceHold(balance_hold_addr) => {
                     Key::BalanceHold(balance_hold_addr)
                 }
->>>>>>> 9fce9642
+                BinaryDeserHelper::State(entity_addr) => Key::State(entity_addr),
             }
         }
     }
@@ -1946,13 +1875,10 @@
         EntityAddr::new_smart_contract([42; 32]),
         [43; 32],
     ));
-<<<<<<< HEAD
     const STATE_KEY: Key = Key::State(EntityAddr::new_contract_entity_addr([42; 32]));
-=======
     const BLOCK_MESSAGE_COUNT: Key = Key::BlockMessageCount;
     const BALANCE_HOLD: Key =
         Key::BalanceHold(BalanceHoldAddr::new_gas([42; 32], BlockTime::new(100)));
->>>>>>> 9fce9642
     const KEYS: &[Key] = &[
         ACCOUNT_KEY,
         HASH_KEY,
@@ -1981,12 +1907,9 @@
         MESSAGE_TOPIC_KEY,
         MESSAGE_KEY,
         NAMED_KEY,
-<<<<<<< HEAD
         STATE_KEY,
-=======
         BLOCK_MESSAGE_COUNT,
         BALANCE_HOLD,
->>>>>>> 9fce9642
     ];
     const HEX_STRING: &str = "2a2a2a2a2a2a2a2a2a2a2a2a2a2a2a2a2a2a2a2a2a2a2a2a2a2a2a2a2a2a2a2a";
     const TOPIC_NAME_HEX_STRING: &str =
@@ -2165,20 +2088,19 @@
                 HEX_STRING, TOPIC_NAME_HEX_STRING, MESSAGE_INDEX_HEX_STRING
             )
         );
-<<<<<<< HEAD
 
         assert_eq!(
             format!("{}", STATE_KEY),
             format!(
                 "Key::State(addressable-entity-contract-{})",
                 base16::encode_lower(&[42; 32])
-=======
+            )
+        );
         assert_eq!(
             format!("{}", BLOCK_MESSAGE_COUNT),
             format!(
                 "Key::BlockMessageCount({})",
                 base16::encode_lower(&PADDING_BYTES)
->>>>>>> 9fce9642
             )
         );
     }
