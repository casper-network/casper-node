use alloc::{
    format,
    string::{String, ToString},
    vec::Vec,
};
use core::{
    convert::TryFrom,
    fmt::{self, Debug, Display, Formatter},
    str::FromStr,
};

use datasize::DataSize;
use hex_fmt::HexFmt;
use rand::{
    distributions::{Distribution, Standard},
    Rng,
};
use serde::{de::Error as SerdeError, Deserialize, Deserializer, Serialize, Serializer};

use crate::{
<<<<<<< HEAD
    account::{self, AccountHash, AccountHashBytes, TryFromSliceForAccountHashError},
=======
    account::{self, AccountHash, AccountHashBytes},
>>>>>>> d35ae61c
    bytesrepr::{self, Error, FromBytes, ToBytes, U64_SERIALIZED_LENGTH},
    contract_wasm::ContractWasmHash,
    contracts::{ContractHash, ContractPackageHash},
    system::auction::EraId,
    uref::{self, URef, URefAddr, UREF_SERIALIZED_LENGTH},
<<<<<<< HEAD
    DeployHash, Tagged, TransferAddr, DEPLOY_HASH_LENGTH, TRANSFER_ADDR_LENGTH, UREF_ADDR_LENGTH,
=======
    DeployHash, EraId, Tagged, TransferAddr, TransferFromStrError, DEPLOY_HASH_LENGTH,
    TRANSFER_ADDR_LENGTH, UREF_ADDR_LENGTH,
>>>>>>> d35ae61c
};

const HASH_PREFIX: &str = "hash-";
const DEPLOY_INFO_PREFIX: &str = "deploy-";
const ERA_INFO_PREFIX: &str = "era-";
const BALANCE_PREFIX: &str = "balance-";
const BID_PREFIX: &str = "bid-";
const WITHDRAW_PREFIX: &str = "withdraw-";

/// The number of bytes in a Blake2b hash
pub const BLAKE2B_DIGEST_LENGTH: usize = 32;
/// The number of bytes in a [`Key::Hash`].
pub const KEY_HASH_LENGTH: usize = 32;
/// The number of bytes in a [`Key::Transfer`].
pub const KEY_TRANSFER_LENGTH: usize = TRANSFER_ADDR_LENGTH;
/// The number of bytes in a [`Key::DeployInfo`].
pub const KEY_DEPLOY_INFO_LENGTH: usize = DEPLOY_HASH_LENGTH;

const KEY_ID_SERIALIZED_LENGTH: usize = 1;
// u8 used to determine the ID
const KEY_HASH_SERIALIZED_LENGTH: usize = KEY_ID_SERIALIZED_LENGTH + KEY_HASH_LENGTH;
const KEY_UREF_SERIALIZED_LENGTH: usize = KEY_ID_SERIALIZED_LENGTH + UREF_SERIALIZED_LENGTH;
const KEY_TRANSFER_SERIALIZED_LENGTH: usize = KEY_ID_SERIALIZED_LENGTH + KEY_TRANSFER_LENGTH;
const KEY_DEPLOY_INFO_SERIALIZED_LENGTH: usize = KEY_ID_SERIALIZED_LENGTH + KEY_DEPLOY_INFO_LENGTH;
const KEY_ERA_INFO_SERIALIZED_LENGTH: usize = KEY_ID_SERIALIZED_LENGTH + U64_SERIALIZED_LENGTH;
const KEY_BALANCE_SERIALIZED_LENGTH: usize = KEY_ID_SERIALIZED_LENGTH + UREF_ADDR_LENGTH;
const KEY_BID_SERIALIZED_LENGTH: usize = KEY_ID_SERIALIZED_LENGTH + KEY_HASH_LENGTH;
const KEY_WITHDRAW_SERIALIZED_LENGTH: usize = KEY_ID_SERIALIZED_LENGTH + KEY_HASH_LENGTH;

/// An alias for [`Key`]s hash variant.
pub type HashAddr = [u8; KEY_HASH_LENGTH];

impl From<HashAddr> for Key {
    fn from(addr: HashAddr) -> Self {
        Key::Hash(addr)
    }
}

#[allow(missing_docs)]
#[derive(Debug, Copy, Clone, PartialOrd, Ord, PartialEq, Eq, Hash)]
#[repr(u8)]
pub enum KeyTag {
    Account = 0,
    Hash = 1,
    URef = 2,
    Transfer = 3,
    DeployInfo = 4,
    EraInfo = 5,
    Balance = 6,
    Bid = 7,
    Withdraw = 8,
}

/// The type under which data (e.g. [`CLValue`](crate::CLValue)s, smart contracts, user accounts)
/// are indexed on the network.
#[repr(C)]
#[derive(PartialEq, Eq, Clone, Copy, PartialOrd, Ord, Hash, DataSize)]
pub enum Key {
    /// A `Key` under which a user account is stored.
    Account(AccountHash),
    /// A `Key` under which a smart contract is stored and which is the pseudo-hash of the
    /// contract.
    Hash(HashAddr),
    /// A `Key` which is a [`URef`], under which most types of data can be stored.
    URef(URef),
    /// A `Key` under which we store a transfer.
    Transfer(TransferAddr),
    /// A `Key` under which we store a deploy info.
    DeployInfo(DeployHash),
    /// A `Key` under which we store an era info.
    EraInfo(EraId),
    /// A `Key` under which we store a purse balance.
    Balance(URefAddr),
    /// A `Key` under which we store bid information
    Bid(AccountHash),
    /// A `Key` under which we store unbond information.
    Withdraw(AccountHash),
}

#[derive(Debug)]
pub enum FromStrError {
    Account(account::FromStrError),
    Hash(String),
    URef(uref::FromStrError),
    Transfer(TransferFromStrError),
    DeployInfo(String),
    EraInfo(String),
    Balance(String),
    Bid(String),
    Withdraw(String),
    UnknownPrefix,
}

impl From<account::FromStrError> for FromStrError {
    fn from(error: account::FromStrError) -> Self {
        FromStrError::Account(error)
    }
}

impl From<TransferFromStrError> for FromStrError {
    fn from(error: TransferFromStrError) -> Self {
        FromStrError::Transfer(error)
    }
}

impl From<uref::FromStrError> for FromStrError {
    fn from(error: uref::FromStrError) -> Self {
        FromStrError::URef(error)
    }
}

impl Display for FromStrError {
    fn fmt(&self, f: &mut Formatter) -> fmt::Result {
        match self {
            FromStrError::Account(error) => write!(f, "account-key from string error: {}", error),
            FromStrError::Hash(error) => write!(f, "hash-key from string error: {}", error),
            FromStrError::URef(error) => write!(f, "uref-key from string error: {}", error),
            FromStrError::Transfer(error) => write!(f, "transfer-key from string error: {}", error),
            FromStrError::DeployInfo(error) => {
                write!(f, "deploy-info-key from string error: {}", error)
            }
            FromStrError::EraInfo(error) => write!(f, "era-info-key from string error: {}", error),
            FromStrError::Balance(error) => write!(f, "balance-key from string error: {}", error),
            FromStrError::Bid(error) => write!(f, "bid-key from string error: {}", error),
            FromStrError::Withdraw(error) => write!(f, "withdraw-key from string error: {}", error),
            FromStrError::UnknownPrefix => write!(f, "unknown prefix for key"),
        }
    }
}

impl Key {
    // This method is not intended to be used by third party crates.
    #[doc(hidden)]
    pub fn type_string(&self) -> String {
        match self {
            Key::Account(_) => String::from("Key::Account"),
            Key::Hash(_) => String::from("Key::Hash"),
            Key::URef(_) => String::from("Key::URef"),
            Key::Transfer(_) => String::from("Key::Transfer"),
            Key::DeployInfo(_) => String::from("Key::DeployInfo"),
            Key::EraInfo(_) => String::from("Key::EraInfo"),
            Key::Balance(_) => String::from("Key::Balance"),
            Key::Bid(_) => String::from("Key::Bid"),
            Key::Withdraw(_) => String::from("Key::Unbond"),
        }
    }

    /// Returns the maximum size a [`Key`] can be serialized into.
    pub const fn max_serialized_length() -> usize {
        KEY_UREF_SERIALIZED_LENGTH
    }

    /// If `self` is of type [`Key::URef`], returns `self` with the
    /// [`AccessRights`](crate::AccessRights) stripped from the wrapped [`URef`], otherwise
    /// returns `self` unmodified.
    pub fn normalize(self) -> Key {
        match self {
            Key::URef(uref) => Key::URef(uref.remove_access_rights()),
            other => other,
        }
    }

    /// Returns a human-readable version of `self`, with the inner bytes encoded to Base16.
    pub fn to_formatted_string(&self) -> String {
        match self {
            Key::Account(account_hash) => account_hash.to_formatted_string(),
            Key::Hash(addr) => format!("{}{}", HASH_PREFIX, base16::encode_lower(addr)),
            Key::URef(uref) => uref.to_formatted_string(),
            Key::Transfer(transfer_addr) => transfer_addr.to_formatted_string(),
            Key::DeployInfo(addr) => {
                format!(
                    "{}{}",
                    DEPLOY_INFO_PREFIX,
                    base16::encode_lower(addr.as_bytes())
                )
            }
            Key::EraInfo(era_id) => {
                format!("{}{}", ERA_INFO_PREFIX, era_id.to_string())
            }
            Key::Balance(uref_addr) => {
                format!("{}{}", BALANCE_PREFIX, base16::encode_lower(&uref_addr))
            }
            Key::Bid(account_hash) => {
                format!("{}{}", BID_PREFIX, base16::encode_lower(&account_hash))
            }
            Key::Withdraw(account_hash) => {
                format!("{}{}", WITHDRAW_PREFIX, base16::encode_lower(&account_hash))
            }
        }
    }

    /// Parses a string formatted as per `Self::to_formatted_string()` into a `Key`.
    pub fn from_formatted_str(input: &str) -> Result<Key, FromStrError> {
<<<<<<< HEAD
        if let Ok(account_hash) = AccountHash::from_formatted_str(input) {
            Ok(Key::Account(account_hash))
        } else if let Some(hex) = input.strip_prefix(HASH_PREFIX) {
            Ok(Key::Hash(HashAddr::try_from(
                base16::decode(hex)?.as_ref(),
            )?))
        } else if let Some(hex) = input.strip_prefix(DEPLOY_INFO_PREFIX) {
            Ok(Key::DeployInfo(DeployHash::new(
                <[u8; DEPLOY_HASH_LENGTH]>::try_from(base16::decode(hex)?.as_ref())?,
            )))
        } else if let Ok(transfer_addr) = TransferAddr::from_formatted_str(input) {
            Ok(Key::Transfer(transfer_addr))
        } else if let Ok(uref) = URef::from_formatted_str(input) {
            Ok(Key::URef(uref))
        } else if let Some(era_id_str) = input.strip_prefix(ERA_INFO_PREFIX) {
            Ok(Key::EraInfo(u64::from_str(era_id_str)?))
        } else if let Some(hex) = input.strip_prefix(BALANCE_PREFIX) {
            Ok(Key::Balance(URefAddr::try_from(
                base16::decode(hex)?.as_ref(),
            )?))
        } else if let Some(hex) = input.strip_prefix(BID_PREFIX) {
            Ok(Key::Bid(AccountHash::new(AccountHashBytes::try_from(
                base16::decode(hex)?.as_ref(),
            )?)))
        } else if let Some(hex) = input.strip_prefix(WITHDRAW_PREFIX) {
            Ok(Key::Withdraw(AccountHash::new(AccountHashBytes::try_from(
                base16::decode(hex)?.as_ref(),
            )?)))
        } else {
            Err(FromStrError::InvalidPrefix)
=======
        match AccountHash::from_formatted_str(input) {
            Ok(account_hash) => return Ok(Key::Account(account_hash)),
            Err(account::FromStrError::InvalidPrefix) => {}
            Err(error) => return Err(error.into()),
        }

        if let Some(hex) = input.strip_prefix(HASH_PREFIX) {
            let addr =
                base16::decode(hex).map_err(|error| FromStrError::Hash(error.to_string()))?;
            let hash_addr = HashAddr::try_from(addr.as_ref())
                .map_err(|error| FromStrError::Hash(error.to_string()))?;
            return Ok(Key::Hash(hash_addr));
        }

        if let Some(hex) = input.strip_prefix(DEPLOY_INFO_PREFIX) {
            let hash =
                base16::decode(hex).map_err(|error| FromStrError::DeployInfo(error.to_string()))?;
            let hash_array = <[u8; DEPLOY_HASH_LENGTH]>::try_from(hash.as_ref())
                .map_err(|error| FromStrError::DeployInfo(error.to_string()))?;
            return Ok(Key::DeployInfo(DeployHash::new(hash_array)));
        }

        match TransferAddr::from_formatted_str(input) {
            Ok(transfer_addr) => return Ok(Key::Transfer(transfer_addr)),
            Err(TransferFromStrError::InvalidPrefix) => {}
            Err(error) => return Err(error.into()),
        }

        match URef::from_formatted_str(input) {
            Ok(uref) => return Ok(Key::URef(uref)),
            Err(uref::FromStrError::InvalidPrefix) => {}
            Err(error) => return Err(error.into()),
>>>>>>> d35ae61c
        }

        if let Some(era_id_str) = input.strip_prefix(ERA_INFO_PREFIX) {
            let era_id = EraId::from_str(era_id_str)
                .map_err(|error| FromStrError::EraInfo(error.to_string()))?;
            return Ok(Key::EraInfo(era_id));
        }

        if let Some(hex) = input.strip_prefix(BALANCE_PREFIX) {
            let addr =
                base16::decode(hex).map_err(|error| FromStrError::Balance(error.to_string()))?;
            let uref_addr = URefAddr::try_from(addr.as_ref())
                .map_err(|error| FromStrError::Balance(error.to_string()))?;
            return Ok(Key::Balance(uref_addr));
        }

        if let Some(hex) = input.strip_prefix(BID_PREFIX) {
            let hash = base16::decode(hex).map_err(|error| FromStrError::Bid(error.to_string()))?;
            let account_hash = AccountHashBytes::try_from(hash.as_ref())
                .map_err(|error| FromStrError::Bid(error.to_string()))?;
            return Ok(Key::Bid(AccountHash::new(account_hash)));
        }

        if let Some(hex) = input.strip_prefix(WITHDRAW_PREFIX) {
            let hash =
                base16::decode(hex).map_err(|error| FromStrError::Withdraw(error.to_string()))?;
            let account_hash = AccountHashBytes::try_from(hash.as_ref())
                .map_err(|error| FromStrError::Withdraw(error.to_string()))?;
            return Ok(Key::Withdraw(AccountHash::new(account_hash)));
        }

        Err(FromStrError::UnknownPrefix)
    }

    /// Returns the inner bytes of `self` if `self` is of type [`Key::Account`], otherwise returns
    /// `None`.
    pub fn into_account(self) -> Option<AccountHash> {
        match self {
            Key::Account(bytes) => Some(bytes),
            _ => None,
        }
    }

    /// Returns the inner bytes of `self` if `self` is of type [`Key::Hash`], otherwise returns
    /// `None`.
    pub fn into_hash(self) -> Option<HashAddr> {
        match self {
            Key::Hash(hash) => Some(hash),
            _ => None,
        }
    }

    /// Returns a reference to the inner [`URef`] if `self` is of type [`Key::URef`], otherwise
    /// returns `None`.
    pub fn as_uref(&self) -> Option<&URef> {
        match self {
            Key::URef(uref) => Some(uref),
            _ => None,
        }
    }

    /// Returns the inner [`URef`] if `self` is of type [`Key::URef`], otherwise returns `None`.
    pub fn into_uref(self) -> Option<URef> {
        match self {
            Key::URef(uref) => Some(uref),
            _ => None,
        }
    }

    /// Casts a [`Key::URef`] to a [`Key::Hash`]
    pub fn uref_to_hash(&self) -> Option<Key> {
        let uref = self.as_uref()?;
        let addr = uref.addr();
        Some(Key::Hash(addr))
    }
}

impl Display for Key {
    fn fmt(&self, f: &mut Formatter) -> fmt::Result {
        match self {
            Key::Account(account_hash) => write!(f, "Key::Account({})", account_hash),
            Key::Hash(addr) => write!(f, "Key::Hash({})", HexFmt(addr)),
            Key::URef(uref) => write!(f, "Key::{}", uref), /* Display impl for URef will append */
            Key::Transfer(transfer_addr) => write!(f, "Key::Transfer({})", transfer_addr),
            Key::DeployInfo(addr) => write!(f, "Key::DeployInfo({})", HexFmt(addr.as_bytes())),
            Key::EraInfo(era_id) => write!(f, "Key::EraInfo({})", era_id),
            Key::Balance(uref_addr) => write!(f, "Key::Balance({})", HexFmt(uref_addr)),
            Key::Bid(account_hash) => write!(f, "Key::Bid({})", account_hash),
            Key::Withdraw(account_hash) => write!(f, "Key::Withdraw({})", account_hash),
        }
    }
}

impl Debug for Key {
    fn fmt(&self, f: &mut Formatter) -> fmt::Result {
        write!(f, "{}", self)
    }
}

impl Tagged<KeyTag> for Key {
    fn tag(&self) -> KeyTag {
        match self {
            Key::Account(_) => KeyTag::Account,
            Key::Hash(_) => KeyTag::Hash,
            Key::URef(_) => KeyTag::URef,
            Key::Transfer(_) => KeyTag::Transfer,
            Key::DeployInfo(_) => KeyTag::DeployInfo,
            Key::EraInfo(_) => KeyTag::EraInfo,
            Key::Balance(_) => KeyTag::Balance,
            Key::Bid(_) => KeyTag::Bid,
            Key::Withdraw(_) => KeyTag::Withdraw,
        }
    }
}

impl Tagged<u8> for Key {
    fn tag(&self) -> u8 {
        let key_tag: KeyTag = self.tag();
        key_tag as u8
    }
}

impl From<URef> for Key {
    fn from(uref: URef) -> Key {
        Key::URef(uref)
    }
}

impl From<AccountHash> for Key {
    fn from(account_hash: AccountHash) -> Key {
        Key::Account(account_hash)
    }
}

impl From<TransferAddr> for Key {
    fn from(transfer_addr: TransferAddr) -> Key {
        Key::Transfer(transfer_addr)
    }
}

impl From<ContractHash> for Key {
    fn from(contract_hash: ContractHash) -> Key {
        Key::Hash(contract_hash.value())
    }
}

impl From<ContractWasmHash> for Key {
    fn from(wasm_hash: ContractWasmHash) -> Key {
        Key::Hash(wasm_hash.value())
    }
}

impl From<ContractPackageHash> for Key {
    fn from(package_hash: ContractPackageHash) -> Key {
        Key::Hash(package_hash.value())
    }
}

impl ToBytes for Key {
    fn to_bytes(&self) -> Result<Vec<u8>, Error> {
        let mut result = bytesrepr::unchecked_allocate_buffer(self);
        result.push(self.tag());
        match self {
            Key::Account(account_hash) => {
                result.append(&mut account_hash.to_bytes()?);
            }
            Key::Hash(hash) => {
                result.append(&mut hash.to_bytes()?);
            }
            Key::URef(uref) => {
                result.append(&mut uref.to_bytes()?);
            }
            Key::Transfer(addr) => {
                result.append(&mut addr.to_bytes()?);
            }
            Key::DeployInfo(addr) => {
                result.append(&mut addr.to_bytes()?);
            }
            Key::EraInfo(era_id) => {
                result.append(&mut era_id.to_bytes()?);
            }
            Key::Balance(uref_addr) => {
                result.append(&mut uref_addr.to_bytes()?);
            }
            Key::Bid(account_hash) => {
                result.append(&mut account_hash.to_bytes()?);
            }
            Key::Withdraw(account_hash) => {
                result.append(&mut account_hash.to_bytes()?);
            }
        }
        Ok(result)
    }

    fn serialized_length(&self) -> usize {
        match self {
            Key::Account(account_hash) => {
                KEY_ID_SERIALIZED_LENGTH + account_hash.serialized_length()
            }
            Key::Hash(_) => KEY_HASH_SERIALIZED_LENGTH,
            Key::URef(_) => KEY_UREF_SERIALIZED_LENGTH,
            Key::Transfer(_) => KEY_TRANSFER_SERIALIZED_LENGTH,
            Key::DeployInfo(_) => KEY_DEPLOY_INFO_SERIALIZED_LENGTH,
            Key::EraInfo(_) => KEY_ERA_INFO_SERIALIZED_LENGTH,
            Key::Balance(_) => KEY_BALANCE_SERIALIZED_LENGTH,
            Key::Bid(_) => KEY_BID_SERIALIZED_LENGTH,
            Key::Withdraw(_) => KEY_WITHDRAW_SERIALIZED_LENGTH,
        }
    }
}

impl FromBytes for Key {
    fn from_bytes(bytes: &[u8]) -> Result<(Self, &[u8]), Error> {
        let (tag, remainder) = u8::from_bytes(bytes)?;
        match tag {
            tag if tag == KeyTag::Account as u8 => {
                let (account_hash, rem) = AccountHash::from_bytes(remainder)?;
                Ok((Key::Account(account_hash), rem))
            }
            tag if tag == KeyTag::Hash as u8 => {
                let (hash, rem) = FromBytes::from_bytes(remainder)?;
                Ok((Key::Hash(hash), rem))
            }
            tag if tag == KeyTag::URef as u8 => {
                let (uref, rem) = URef::from_bytes(remainder)?;
                Ok((Key::URef(uref), rem))
            }
            tag if tag == KeyTag::Transfer as u8 => {
                let (transfer_addr, rem) = TransferAddr::from_bytes(remainder)?;
                Ok((Key::Transfer(transfer_addr), rem))
            }
            tag if tag == KeyTag::DeployInfo as u8 => {
                let (deploy_hash, rem) = FromBytes::from_bytes(remainder)?;
                Ok((Key::DeployInfo(deploy_hash), rem))
            }
            tag if tag == KeyTag::EraInfo as u8 => {
                let (era_id, rem) = FromBytes::from_bytes(remainder)?;
                Ok((Key::EraInfo(era_id), rem))
            }
            tag if tag == KeyTag::Balance as u8 => {
                let (uref_addr, rem) = URefAddr::from_bytes(remainder)?;
                Ok((Key::Balance(uref_addr), rem))
            }
            tag if tag == KeyTag::Bid as u8 => {
                let (account_hash, rem) = AccountHash::from_bytes(remainder)?;
                Ok((Key::Bid(account_hash), rem))
            }
            tag if tag == KeyTag::Withdraw as u8 => {
                let (account_hash, rem) = AccountHash::from_bytes(remainder)?;
                Ok((Key::Withdraw(account_hash), rem))
            }
            _ => Err(Error::Formatting),
        }
    }
}

impl Distribution<Key> for Standard {
    fn sample<R: Rng + ?Sized>(&self, rng: &mut R) -> Key {
        match rng.gen_range(0..9) {
            0 => Key::Account(rng.gen()),
            1 => Key::Hash(rng.gen()),
            2 => Key::URef(rng.gen()),
            3 => Key::Transfer(rng.gen()),
            4 => Key::DeployInfo(rng.gen()),
            5 => Key::EraInfo(rng.gen()),
            6 => Key::Balance(rng.gen()),
            7 => Key::Bid(rng.gen()),
            8 => Key::Withdraw(rng.gen()),
            _ => unreachable!(),
        }
    }
}

mod serde_helpers {
    use super::*;

    #[derive(Serialize, Deserialize)]
    pub(super) enum HumanReadable {
        Account(String),
        Hash(String),
        URef(String),
        Transfer(String),
        DeployInfo(String),
        EraInfo(String),
        Balance(String),
        Bid(String),
        Withdraw(String),
    }

    impl From<&Key> for HumanReadable {
        fn from(key: &Key) -> Self {
            let formatted_string = key.to_formatted_string();
            match key {
                Key::Account(_) => HumanReadable::Account(formatted_string),
                Key::Hash(_) => HumanReadable::Hash(formatted_string),
                Key::URef(_) => HumanReadable::URef(formatted_string),
                Key::Transfer(_) => HumanReadable::Transfer(formatted_string),
                Key::DeployInfo(_) => HumanReadable::DeployInfo(formatted_string),
                Key::EraInfo(_) => HumanReadable::EraInfo(formatted_string),
                Key::Balance(_) => HumanReadable::Balance(formatted_string),
                Key::Bid(_) => HumanReadable::Bid(formatted_string),
                Key::Withdraw(_) => HumanReadable::Withdraw(formatted_string),
            }
        }
    }

    impl TryFrom<HumanReadable> for Key {
        type Error = FromStrError;

        fn try_from(helper: HumanReadable) -> Result<Self, Self::Error> {
            match helper {
                HumanReadable::Account(formatted_string)
                | HumanReadable::Hash(formatted_string)
                | HumanReadable::URef(formatted_string)
                | HumanReadable::Transfer(formatted_string)
                | HumanReadable::DeployInfo(formatted_string)
                | HumanReadable::EraInfo(formatted_string)
                | HumanReadable::Balance(formatted_string)
                | HumanReadable::Bid(formatted_string)
                | HumanReadable::Withdraw(formatted_string) => {
                    Key::from_formatted_str(&formatted_string)
                }
            }
        }
    }

    #[derive(Serialize)]
    pub(super) enum BinarySerHelper<'a> {
        Account(&'a AccountHash),
        Hash(&'a HashAddr),
        URef(&'a URef),
        Transfer(&'a TransferAddr),
        DeployInfo(&'a DeployHash),
        EraInfo(&'a u64),
        Balance(&'a URefAddr),
        Bid(&'a AccountHash),
        Withdraw(&'a AccountHash),
    }

    impl<'a> From<&'a Key> for BinarySerHelper<'a> {
        fn from(key: &'a Key) -> Self {
            match key {
                Key::Account(account_hash) => BinarySerHelper::Account(account_hash),
                Key::Hash(hash_addr) => BinarySerHelper::Hash(hash_addr),
                Key::URef(uref) => BinarySerHelper::URef(uref),
                Key::Transfer(transfer_addr) => BinarySerHelper::Transfer(transfer_addr),
                Key::DeployInfo(deploy_hash) => BinarySerHelper::DeployInfo(deploy_hash),
                Key::EraInfo(era_id) => BinarySerHelper::EraInfo(era_id),
                Key::Balance(uref_addr) => BinarySerHelper::Balance(uref_addr),
                Key::Bid(account_hash) => BinarySerHelper::Bid(account_hash),
                Key::Withdraw(account_hash) => BinarySerHelper::Withdraw(account_hash),
            }
        }
    }

    #[derive(Deserialize)]
    pub(super) enum BinaryDeserHelper {
        Account(AccountHash),
        Hash(HashAddr),
        URef(URef),
        Transfer(TransferAddr),
        DeployInfo(DeployHash),
        EraInfo(EraId),
        Balance(URefAddr),
        Bid(AccountHash),
        Withdraw(AccountHash),
    }

    impl From<BinaryDeserHelper> for Key {
        fn from(helper: BinaryDeserHelper) -> Self {
            match helper {
                BinaryDeserHelper::Account(account_hash) => Key::Account(account_hash),
                BinaryDeserHelper::Hash(hash_addr) => Key::Hash(hash_addr),
                BinaryDeserHelper::URef(uref) => Key::URef(uref),
                BinaryDeserHelper::Transfer(transfer_addr) => Key::Transfer(transfer_addr),
                BinaryDeserHelper::DeployInfo(deploy_hash) => Key::DeployInfo(deploy_hash),
                BinaryDeserHelper::EraInfo(era_id) => Key::EraInfo(era_id),
                BinaryDeserHelper::Balance(uref_addr) => Key::Balance(uref_addr),
                BinaryDeserHelper::Bid(account_hash) => Key::Bid(account_hash),
                BinaryDeserHelper::Withdraw(account_hash) => Key::Withdraw(account_hash),
            }
        }
    }
}

impl Serialize for Key {
    fn serialize<S: Serializer>(&self, serializer: S) -> Result<S::Ok, S::Error> {
        if serializer.is_human_readable() {
            serde_helpers::HumanReadable::from(self).serialize(serializer)
        } else {
            serde_helpers::BinarySerHelper::from(self).serialize(serializer)
        }
    }
}

impl<'de> Deserialize<'de> for Key {
    fn deserialize<D: Deserializer<'de>>(deserializer: D) -> Result<Self, D::Error> {
        if deserializer.is_human_readable() {
            let human_readable = serde_helpers::HumanReadable::deserialize(deserializer)?;
            Key::try_from(human_readable).map_err(SerdeError::custom)
        } else {
            let binary_helper = serde_helpers::BinaryDeserHelper::deserialize(deserializer)?;
            Ok(Key::from(binary_helper))
        }
    }
}

#[cfg(test)]
mod tests {
<<<<<<< HEAD
=======
    use std::string::ToString;

>>>>>>> d35ae61c
    use super::*;
    use crate::{
        account::ACCOUNT_HASH_FORMATTED_STRING_PREFIX,
        bytesrepr::{Error, FromBytes},
<<<<<<< HEAD
=======
        transfer::TRANSFER_ADDR_FORMATTED_STRING_PREFIX,
        uref::UREF_FORMATTED_STRING_PREFIX,
>>>>>>> d35ae61c
        AccessRights, URef,
    };

    const ACCOUNT_KEY: Key = Key::Account(AccountHash::new([42; 32]));
    const HASH_KEY: Key = Key::Hash([42; 32]);
    const UREF_KEY: Key = Key::URef(URef::new([42; 32], AccessRights::READ));
    const TRANSFER_KEY: Key = Key::Transfer(TransferAddr::new([42; 32]));
    const DEPLOY_INFO_KEY: Key = Key::DeployInfo(DeployHash::new([42; 32]));
    const ERA_INFO_KEY: Key = Key::EraInfo(EraId::new(42));
    const BALANCE_KEY: Key = Key::Balance([42; 32]);
    const BID_KEY: Key = Key::Bid(AccountHash::new([42; 32]));
    const WITHDRAW_KEY: Key = Key::Withdraw(AccountHash::new([42; 32]));
    const KEYS: [Key; 9] = [
        ACCOUNT_KEY,
        HASH_KEY,
        UREF_KEY,
        TRANSFER_KEY,
        DEPLOY_INFO_KEY,
        ERA_INFO_KEY,
        BALANCE_KEY,
        BID_KEY,
        WITHDRAW_KEY,
    ];
    const HEX_STRING: &str = "2a2a2a2a2a2a2a2a2a2a2a2a2a2a2a2a2a2a2a2a2a2a2a2a2a2a2a2a2a2a2a2a";

    fn test_readable(right: AccessRights, is_true: bool) {
        assert_eq!(right.is_readable(), is_true)
    }

    #[test]
    fn test_is_readable() {
        test_readable(AccessRights::READ, true);
        test_readable(AccessRights::READ_ADD, true);
        test_readable(AccessRights::READ_WRITE, true);
        test_readable(AccessRights::READ_ADD_WRITE, true);
        test_readable(AccessRights::ADD, false);
        test_readable(AccessRights::ADD_WRITE, false);
        test_readable(AccessRights::WRITE, false);
    }

    fn test_writable(right: AccessRights, is_true: bool) {
        assert_eq!(right.is_writeable(), is_true)
    }

    #[test]
    fn test_is_writable() {
        test_writable(AccessRights::WRITE, true);
        test_writable(AccessRights::READ_WRITE, true);
        test_writable(AccessRights::ADD_WRITE, true);
        test_writable(AccessRights::READ, false);
        test_writable(AccessRights::ADD, false);
        test_writable(AccessRights::READ_ADD, false);
        test_writable(AccessRights::READ_ADD_WRITE, true);
    }

    fn test_addable(right: AccessRights, is_true: bool) {
        assert_eq!(right.is_addable(), is_true)
    }

    #[test]
    fn test_is_addable() {
        test_addable(AccessRights::ADD, true);
        test_addable(AccessRights::READ_ADD, true);
        test_addable(AccessRights::READ_WRITE, false);
        test_addable(AccessRights::ADD_WRITE, true);
        test_addable(AccessRights::READ, false);
        test_addable(AccessRights::WRITE, false);
        test_addable(AccessRights::READ_ADD_WRITE, true);
    }

    #[test]
    fn should_display_key() {
        assert_eq!(
            format!("{}", ACCOUNT_KEY),
            format!("Key::Account({})", HEX_STRING)
        );
        assert_eq!(
            format!("{}", HASH_KEY),
            format!("Key::Hash({})", HEX_STRING)
        );
        assert_eq!(
            format!("{}", UREF_KEY),
            format!("Key::URef({}, READ)", HEX_STRING)
        );
        assert_eq!(
            format!("{}", TRANSFER_KEY),
            format!("Key::Transfer({})", HEX_STRING)
        );
        assert_eq!(
            format!("{}", DEPLOY_INFO_KEY),
            format!("Key::DeployInfo({})", HEX_STRING)
        );
<<<<<<< HEAD
        let era_info_key = Key::EraInfo(42);
        assert_eq!(format!("{}", era_info_key), "Key::EraInfo(42)".to_string());
=======
        assert_eq!(
            format!("{}", ERA_INFO_KEY),
            "Key::EraInfo(era 42)".to_string()
        );
        assert_eq!(
            format!("{}", BALANCE_KEY),
            format!("Key::Balance({})", HEX_STRING)
        );
        assert_eq!(format!("{}", BID_KEY), format!("Key::Bid({})", HEX_STRING));
        assert_eq!(
            format!("{}", WITHDRAW_KEY),
            format!("Key::Withdraw({})", HEX_STRING)
        );
>>>>>>> d35ae61c
    }

    #[test]
    fn abuse_vec_key() {
        // Prefix is 2^32-1 = shouldn't allocate that much
        let bytes: Vec<u8> = vec![255, 255, 255, 255, 0, 1, 2, 3, 4, 5, 6, 7, 8, 9];
        let res: Result<(Vec<Key>, &[u8]), _> = FromBytes::from_bytes(&bytes);
        #[cfg(target_os = "linux")]
        assert_eq!(res.expect_err("should fail"), Error::OutOfMemory);
        #[cfg(target_os = "macos")]
        assert_eq!(res.expect_err("should fail"), Error::EarlyEndOfStream);
    }

    #[test]
    fn check_key_account_getters() {
        let account = [42; 32];
        let account_hash = AccountHash::new(account);
        let key1 = Key::Account(account_hash);
        assert_eq!(key1.into_account(), Some(account_hash));
        assert!(key1.into_hash().is_none());
        assert!(key1.as_uref().is_none());
    }

    #[test]
    fn check_key_hash_getters() {
        let hash = [42; KEY_HASH_LENGTH];
        let key1 = Key::Hash(hash);
        assert!(key1.into_account().is_none());
        assert_eq!(key1.into_hash(), Some(hash));
        assert!(key1.as_uref().is_none());
    }

    #[test]
    fn check_key_uref_getters() {
        let uref = URef::new([42; 32], AccessRights::READ_ADD_WRITE);
        let key1 = Key::URef(uref);
        assert!(key1.into_account().is_none());
        assert!(key1.into_hash().is_none());
        assert_eq!(key1.as_uref(), Some(&uref));
    }

    #[test]
    fn key_max_serialized_length() {
<<<<<<< HEAD
        let key_account = Key::Account(AccountHash::new([42; BLAKE2B_DIGEST_LENGTH]));
        assert!(key_account.serialized_length() <= Key::max_serialized_length());

        let key_hash = Key::Hash([42; KEY_HASH_LENGTH]);
        assert!(key_hash.serialized_length() <= Key::max_serialized_length());

        let key_uref = Key::URef(URef::new([42; BLAKE2B_DIGEST_LENGTH], AccessRights::READ));
        assert!(key_uref.serialized_length() <= Key::max_serialized_length());

        let key_transfer = Key::Transfer(TransferAddr::new([42; BLAKE2B_DIGEST_LENGTH]));
        assert!(key_transfer.serialized_length() <= Key::max_serialized_length());

        let key_deploy_info = Key::DeployInfo(DeployHash::new([42; BLAKE2B_DIGEST_LENGTH]));
        assert!(key_deploy_info.serialized_length() <= Key::max_serialized_length());

        let key_era_info = Key::EraInfo(42);
        assert!(key_era_info.serialized_length() <= Key::max_serialized_length());
    }

    fn to_string_round_trip(key: Key) {
        let string = key.to_formatted_string();
        let parsed_key = Key::from_formatted_str(&string).unwrap();
        assert_eq!(key, parsed_key);
    }

    #[test]
    fn key_from_str() {
        to_string_round_trip(Key::Account(AccountHash::new([42; BLAKE2B_DIGEST_LENGTH])));
        to_string_round_trip(Key::Hash([42; KEY_HASH_LENGTH]));
        to_string_round_trip(Key::URef(URef::new(
            [255; BLAKE2B_DIGEST_LENGTH],
            AccessRights::READ,
        )));
        to_string_round_trip(Key::Transfer(TransferAddr::new([42; KEY_HASH_LENGTH])));
        to_string_round_trip(Key::DeployInfo(DeployHash::new([42; KEY_HASH_LENGTH])));
        to_string_round_trip(Key::EraInfo(42));

        let invalid_prefix = "a-0000000000000000000000000000000000000000000000000000000000000000";
        assert!(Key::from_formatted_str(invalid_prefix).is_err());

        let invalid_prefix = "hash0000000000000000000000000000000000000000000000000000000000000000";
        assert!(Key::from_formatted_str(invalid_prefix).is_err());

        let short_addr = "00000000000000000000000000000000000000000000000000000000000000";
        assert!(Key::from_formatted_str(&format!("{}{}", HASH_PREFIX, short_addr)).is_err());

        let long_addr = "000000000000000000000000000000000000000000000000000000000000000000";
        assert!(Key::from_formatted_str(&format!("{}{}", HASH_PREFIX, long_addr)).is_err());

        let invalid_hex = "000000000000000000000000000000000000000000000000000000000000000g";
        assert!(Key::from_formatted_str(&format!("{}{}", HASH_PREFIX, invalid_hex)).is_err());
=======
        let mut got_max = false;
        for key in &KEYS {
            assert!(key.serialized_length() <= Key::max_serialized_length());
            if key.serialized_length() == Key::max_serialized_length() {
                got_max = true;
            }
        }
        assert!(
            got_max,
            "None of the Key variants has a serialized_length equal to \
            Key::max_serialized_length(), so Key::max_serialized_length() should be reduced"
        );
    }

    #[test]
    fn should_parse_key_from_str() {
        for key in &KEYS {
            let string = key.to_formatted_string();
            let parsed_key = Key::from_formatted_str(&string).unwrap();
            assert_eq!(*key, parsed_key);
        }
>>>>>>> d35ae61c
    }

    #[test]
    fn should_fail_to_parse_key_from_str() {
        assert!(
            Key::from_formatted_str(ACCOUNT_HASH_FORMATTED_STRING_PREFIX)
                .unwrap_err()
                .to_string()
                .starts_with("account-key from string error: ")
        );
        assert!(Key::from_formatted_str(HASH_PREFIX)
            .unwrap_err()
            .to_string()
            .starts_with("hash-key from string error: "));
        assert!(Key::from_formatted_str(UREF_FORMATTED_STRING_PREFIX)
            .unwrap_err()
            .to_string()
            .starts_with("uref-key from string error: "));
        assert!(
            Key::from_formatted_str(TRANSFER_ADDR_FORMATTED_STRING_PREFIX)
                .unwrap_err()
                .to_string()
                .starts_with("transfer-key from string error: ")
        );
        assert!(Key::from_formatted_str(DEPLOY_INFO_PREFIX)
            .unwrap_err()
            .to_string()
            .starts_with("deploy-info-key from string error: "));
        assert!(Key::from_formatted_str(ERA_INFO_PREFIX)
            .unwrap_err()
            .to_string()
            .starts_with("era-info-key from string error: "));
        assert!(Key::from_formatted_str(BALANCE_PREFIX)
            .unwrap_err()
            .to_string()
            .starts_with("balance-key from string error: "));
        assert!(Key::from_formatted_str(BID_PREFIX)
            .unwrap_err()
            .to_string()
            .starts_with("bid-key from string error: "));
        assert!(Key::from_formatted_str(WITHDRAW_PREFIX)
            .unwrap_err()
            .to_string()
            .starts_with("withdraw-key from string error: "));

        let invalid_prefix = "a-0000000000000000000000000000000000000000000000000000000000000000";
        assert_eq!(
            Key::from_formatted_str(invalid_prefix)
                .unwrap_err()
                .to_string(),
            "unknown prefix for key"
        );

        let missing_hyphen_prefix =
            "hash0000000000000000000000000000000000000000000000000000000000000000";
        assert_eq!(
            Key::from_formatted_str(missing_hyphen_prefix)
                .unwrap_err()
                .to_string(),
            "unknown prefix for key"
        );

        let no_prefix = "0000000000000000000000000000000000000000000000000000000000000000";
        assert_eq!(
            Key::from_formatted_str(no_prefix).unwrap_err().to_string(),
            "unknown prefix for key"
        );
    }

<<<<<<< HEAD
        let key_era_info = Key::EraInfo(42);
        assert_eq!(
            serde_json::to_string(&key_era_info).unwrap(),
            r#"{"EraInfo":"era-42"}"#.to_string()
        );
=======
    #[test]
    fn key_to_json() {
        let expected_json = [
            format!(r#"{{"Account":"account-hash-{}"}}"#, HEX_STRING),
            format!(r#"{{"Hash":"hash-{}"}}"#, HEX_STRING),
            format!(r#"{{"URef":"uref-{}-001"}}"#, HEX_STRING),
            format!(r#"{{"Transfer":"transfer-{}"}}"#, HEX_STRING),
            format!(r#"{{"DeployInfo":"deploy-{}"}}"#, HEX_STRING),
            r#"{"EraInfo":"era-42"}"#.to_string(),
            format!(r#"{{"Balance":"balance-{}"}}"#, HEX_STRING),
            format!(r#"{{"Bid":"bid-{}"}}"#, HEX_STRING),
            format!(r#"{{"Withdraw":"withdraw-{}"}}"#, HEX_STRING),
        ];

        assert_eq!(
            KEYS.len(),
            expected_json.len(),
            "There should be exactly one expected JSON string per test key"
        );

        for (key, expected_json_key) in KEYS.iter().zip(expected_json.iter()) {
            assert_eq!(serde_json::to_string(key).unwrap(), *expected_json_key);
        }
>>>>>>> d35ae61c
    }

    #[test]
    fn serialization_roundtrip_bincode() {
        for key in &KEYS {
            let encoded = bincode::serialize(key).unwrap();
            let decoded = bincode::deserialize(&encoded).unwrap();
            assert_eq!(key, &decoded);
<<<<<<< HEAD
        };

        let array = [42; BLAKE2B_DIGEST_LENGTH];

        round_trip(&Key::Account(AccountHash::new(array)));
        round_trip(&Key::Hash(array));
        round_trip(&Key::URef(URef::new(array, AccessRights::READ)));
        round_trip(&Key::Transfer(TransferAddr::new(array)));
        round_trip(&Key::DeployInfo(DeployHash::new(array)));
        round_trip(&Key::EraInfo(42));
        round_trip(&Key::Balance(URef::new(array, AccessRights::READ).addr()));
        round_trip(&Key::Bid(AccountHash::new(array)));
        round_trip(&Key::Withdraw(AccountHash::new(array)));
=======
        }
>>>>>>> d35ae61c
    }

    #[test]
    fn serialization_roundtrip_json() {
        let round_trip = |key: &Key| {
            let encoded = serde_json::to_string_pretty(key).unwrap();
            let decoded = serde_json::from_str(&encoded).unwrap();
            assert_eq!(key, &decoded);
        };

<<<<<<< HEAD
        let array = [42; BLAKE2B_DIGEST_LENGTH];

        round_trip(&Key::Account(AccountHash::new(array)));
        round_trip(&Key::Hash(array));
        round_trip(&Key::URef(URef::new(array, AccessRights::READ)));
        round_trip(&Key::Transfer(TransferAddr::new(array)));
        round_trip(&Key::DeployInfo(DeployHash::new(array)));
        round_trip(&Key::EraInfo(42));
        round_trip(&Key::Balance(URef::new(array, AccessRights::READ).addr()));
        round_trip(&Key::Withdraw(AccountHash::new(array)));
=======
        for key in &KEYS {
            round_trip(key);
        }
>>>>>>> d35ae61c

        let zeros = [0; BLAKE2B_DIGEST_LENGTH];

        round_trip(&Key::Account(AccountHash::new(zeros)));
        round_trip(&Key::Hash(zeros));
        round_trip(&Key::URef(URef::new(zeros, AccessRights::READ)));
        round_trip(&Key::Transfer(TransferAddr::new(zeros)));
        round_trip(&Key::DeployInfo(DeployHash::new(zeros)));
        round_trip(&Key::EraInfo(42));
        round_trip(&Key::Balance(URef::new(zeros, AccessRights::READ).addr()));
        round_trip(&Key::Bid(AccountHash::new(zeros)));
        round_trip(&Key::Withdraw(AccountHash::new(zeros)));
    }
}<|MERGE_RESOLUTION|>--- conflicted
+++ resolved
@@ -18,22 +18,14 @@
 use serde::{de::Error as SerdeError, Deserialize, Deserializer, Serialize, Serializer};
 
 use crate::{
-<<<<<<< HEAD
-    account::{self, AccountHash, AccountHashBytes, TryFromSliceForAccountHashError},
-=======
     account::{self, AccountHash, AccountHashBytes},
->>>>>>> d35ae61c
     bytesrepr::{self, Error, FromBytes, ToBytes, U64_SERIALIZED_LENGTH},
     contract_wasm::ContractWasmHash,
     contracts::{ContractHash, ContractPackageHash},
     system::auction::EraId,
     uref::{self, URef, URefAddr, UREF_SERIALIZED_LENGTH},
-<<<<<<< HEAD
-    DeployHash, Tagged, TransferAddr, DEPLOY_HASH_LENGTH, TRANSFER_ADDR_LENGTH, UREF_ADDR_LENGTH,
-=======
     DeployHash, EraId, Tagged, TransferAddr, TransferFromStrError, DEPLOY_HASH_LENGTH,
     TRANSFER_ADDR_LENGTH, UREF_ADDR_LENGTH,
->>>>>>> d35ae61c
 };
 
 const HASH_PREFIX: &str = "hash-";
@@ -227,38 +219,6 @@
 
     /// Parses a string formatted as per `Self::to_formatted_string()` into a `Key`.
     pub fn from_formatted_str(input: &str) -> Result<Key, FromStrError> {
-<<<<<<< HEAD
-        if let Ok(account_hash) = AccountHash::from_formatted_str(input) {
-            Ok(Key::Account(account_hash))
-        } else if let Some(hex) = input.strip_prefix(HASH_PREFIX) {
-            Ok(Key::Hash(HashAddr::try_from(
-                base16::decode(hex)?.as_ref(),
-            )?))
-        } else if let Some(hex) = input.strip_prefix(DEPLOY_INFO_PREFIX) {
-            Ok(Key::DeployInfo(DeployHash::new(
-                <[u8; DEPLOY_HASH_LENGTH]>::try_from(base16::decode(hex)?.as_ref())?,
-            )))
-        } else if let Ok(transfer_addr) = TransferAddr::from_formatted_str(input) {
-            Ok(Key::Transfer(transfer_addr))
-        } else if let Ok(uref) = URef::from_formatted_str(input) {
-            Ok(Key::URef(uref))
-        } else if let Some(era_id_str) = input.strip_prefix(ERA_INFO_PREFIX) {
-            Ok(Key::EraInfo(u64::from_str(era_id_str)?))
-        } else if let Some(hex) = input.strip_prefix(BALANCE_PREFIX) {
-            Ok(Key::Balance(URefAddr::try_from(
-                base16::decode(hex)?.as_ref(),
-            )?))
-        } else if let Some(hex) = input.strip_prefix(BID_PREFIX) {
-            Ok(Key::Bid(AccountHash::new(AccountHashBytes::try_from(
-                base16::decode(hex)?.as_ref(),
-            )?)))
-        } else if let Some(hex) = input.strip_prefix(WITHDRAW_PREFIX) {
-            Ok(Key::Withdraw(AccountHash::new(AccountHashBytes::try_from(
-                base16::decode(hex)?.as_ref(),
-            )?)))
-        } else {
-            Err(FromStrError::InvalidPrefix)
-=======
         match AccountHash::from_formatted_str(input) {
             Ok(account_hash) => return Ok(Key::Account(account_hash)),
             Err(account::FromStrError::InvalidPrefix) => {}
@@ -291,7 +251,6 @@
             Ok(uref) => return Ok(Key::URef(uref)),
             Err(uref::FromStrError::InvalidPrefix) => {}
             Err(error) => return Err(error.into()),
->>>>>>> d35ae61c
         }
 
         if let Some(era_id_str) = input.strip_prefix(ERA_INFO_PREFIX) {
@@ -701,20 +660,14 @@
 
 #[cfg(test)]
 mod tests {
-<<<<<<< HEAD
-=======
     use std::string::ToString;
 
->>>>>>> d35ae61c
     use super::*;
     use crate::{
         account::ACCOUNT_HASH_FORMATTED_STRING_PREFIX,
         bytesrepr::{Error, FromBytes},
-<<<<<<< HEAD
-=======
         transfer::TRANSFER_ADDR_FORMATTED_STRING_PREFIX,
         uref::UREF_FORMATTED_STRING_PREFIX,
->>>>>>> d35ae61c
         AccessRights, URef,
     };
 
@@ -807,10 +760,6 @@
             format!("{}", DEPLOY_INFO_KEY),
             format!("Key::DeployInfo({})", HEX_STRING)
         );
-<<<<<<< HEAD
-        let era_info_key = Key::EraInfo(42);
-        assert_eq!(format!("{}", era_info_key), "Key::EraInfo(42)".to_string());
-=======
         assert_eq!(
             format!("{}", ERA_INFO_KEY),
             "Key::EraInfo(era 42)".to_string()
@@ -824,7 +773,6 @@
             format!("{}", WITHDRAW_KEY),
             format!("Key::Withdraw({})", HEX_STRING)
         );
->>>>>>> d35ae61c
     }
 
     #[test]
@@ -868,59 +816,6 @@
 
     #[test]
     fn key_max_serialized_length() {
-<<<<<<< HEAD
-        let key_account = Key::Account(AccountHash::new([42; BLAKE2B_DIGEST_LENGTH]));
-        assert!(key_account.serialized_length() <= Key::max_serialized_length());
-
-        let key_hash = Key::Hash([42; KEY_HASH_LENGTH]);
-        assert!(key_hash.serialized_length() <= Key::max_serialized_length());
-
-        let key_uref = Key::URef(URef::new([42; BLAKE2B_DIGEST_LENGTH], AccessRights::READ));
-        assert!(key_uref.serialized_length() <= Key::max_serialized_length());
-
-        let key_transfer = Key::Transfer(TransferAddr::new([42; BLAKE2B_DIGEST_LENGTH]));
-        assert!(key_transfer.serialized_length() <= Key::max_serialized_length());
-
-        let key_deploy_info = Key::DeployInfo(DeployHash::new([42; BLAKE2B_DIGEST_LENGTH]));
-        assert!(key_deploy_info.serialized_length() <= Key::max_serialized_length());
-
-        let key_era_info = Key::EraInfo(42);
-        assert!(key_era_info.serialized_length() <= Key::max_serialized_length());
-    }
-
-    fn to_string_round_trip(key: Key) {
-        let string = key.to_formatted_string();
-        let parsed_key = Key::from_formatted_str(&string).unwrap();
-        assert_eq!(key, parsed_key);
-    }
-
-    #[test]
-    fn key_from_str() {
-        to_string_round_trip(Key::Account(AccountHash::new([42; BLAKE2B_DIGEST_LENGTH])));
-        to_string_round_trip(Key::Hash([42; KEY_HASH_LENGTH]));
-        to_string_round_trip(Key::URef(URef::new(
-            [255; BLAKE2B_DIGEST_LENGTH],
-            AccessRights::READ,
-        )));
-        to_string_round_trip(Key::Transfer(TransferAddr::new([42; KEY_HASH_LENGTH])));
-        to_string_round_trip(Key::DeployInfo(DeployHash::new([42; KEY_HASH_LENGTH])));
-        to_string_round_trip(Key::EraInfo(42));
-
-        let invalid_prefix = "a-0000000000000000000000000000000000000000000000000000000000000000";
-        assert!(Key::from_formatted_str(invalid_prefix).is_err());
-
-        let invalid_prefix = "hash0000000000000000000000000000000000000000000000000000000000000000";
-        assert!(Key::from_formatted_str(invalid_prefix).is_err());
-
-        let short_addr = "00000000000000000000000000000000000000000000000000000000000000";
-        assert!(Key::from_formatted_str(&format!("{}{}", HASH_PREFIX, short_addr)).is_err());
-
-        let long_addr = "000000000000000000000000000000000000000000000000000000000000000000";
-        assert!(Key::from_formatted_str(&format!("{}{}", HASH_PREFIX, long_addr)).is_err());
-
-        let invalid_hex = "000000000000000000000000000000000000000000000000000000000000000g";
-        assert!(Key::from_formatted_str(&format!("{}{}", HASH_PREFIX, invalid_hex)).is_err());
-=======
         let mut got_max = false;
         for key in &KEYS {
             assert!(key.serialized_length() <= Key::max_serialized_length());
@@ -942,7 +837,6 @@
             let parsed_key = Key::from_formatted_str(&string).unwrap();
             assert_eq!(*key, parsed_key);
         }
->>>>>>> d35ae61c
     }
 
     #[test]
@@ -1012,13 +906,6 @@
         );
     }
 
-<<<<<<< HEAD
-        let key_era_info = Key::EraInfo(42);
-        assert_eq!(
-            serde_json::to_string(&key_era_info).unwrap(),
-            r#"{"EraInfo":"era-42"}"#.to_string()
-        );
-=======
     #[test]
     fn key_to_json() {
         let expected_json = [
@@ -1042,7 +929,6 @@
         for (key, expected_json_key) in KEYS.iter().zip(expected_json.iter()) {
             assert_eq!(serde_json::to_string(key).unwrap(), *expected_json_key);
         }
->>>>>>> d35ae61c
     }
 
     #[test]
@@ -1051,23 +937,7 @@
             let encoded = bincode::serialize(key).unwrap();
             let decoded = bincode::deserialize(&encoded).unwrap();
             assert_eq!(key, &decoded);
-<<<<<<< HEAD
-        };
-
-        let array = [42; BLAKE2B_DIGEST_LENGTH];
-
-        round_trip(&Key::Account(AccountHash::new(array)));
-        round_trip(&Key::Hash(array));
-        round_trip(&Key::URef(URef::new(array, AccessRights::READ)));
-        round_trip(&Key::Transfer(TransferAddr::new(array)));
-        round_trip(&Key::DeployInfo(DeployHash::new(array)));
-        round_trip(&Key::EraInfo(42));
-        round_trip(&Key::Balance(URef::new(array, AccessRights::READ).addr()));
-        round_trip(&Key::Bid(AccountHash::new(array)));
-        round_trip(&Key::Withdraw(AccountHash::new(array)));
-=======
-        }
->>>>>>> d35ae61c
+        }
     }
 
     #[test]
@@ -1078,22 +948,9 @@
             assert_eq!(key, &decoded);
         };
 
-<<<<<<< HEAD
-        let array = [42; BLAKE2B_DIGEST_LENGTH];
-
-        round_trip(&Key::Account(AccountHash::new(array)));
-        round_trip(&Key::Hash(array));
-        round_trip(&Key::URef(URef::new(array, AccessRights::READ)));
-        round_trip(&Key::Transfer(TransferAddr::new(array)));
-        round_trip(&Key::DeployInfo(DeployHash::new(array)));
-        round_trip(&Key::EraInfo(42));
-        round_trip(&Key::Balance(URef::new(array, AccessRights::READ).addr()));
-        round_trip(&Key::Withdraw(AccountHash::new(array)));
-=======
         for key in &KEYS {
             round_trip(key);
         }
->>>>>>> d35ae61c
 
         let zeros = [0; BLAKE2B_DIGEST_LENGTH];
 
