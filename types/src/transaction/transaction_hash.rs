use alloc::vec::Vec;
use core::fmt::{self, Display, Formatter};

#[cfg(feature = "datasize")]
use datasize::DataSize;
#[cfg(any(feature = "testing", test))]
use rand::Rng;
#[cfg(feature = "json-schema")]
use schemars::JsonSchema;
use serde::{Deserialize, Serialize};

use super::{DeployHash, TransactionV1Hash};
use crate::bytesrepr::{self, FromBytes, ToBytes, U8_SERIALIZED_LENGTH};
#[cfg(any(feature = "testing", test))]
use crate::testing::TestRng;

#[cfg(any(feature = "testing", test))]
use rand::Rng;

#[cfg(any(feature = "testing", test))]
use crate::testing::TestRng;

const DEPLOY_TAG: u8 = 0;
const V1_TAG: u8 = 1;

/// A versioned wrapper for a transaction hash or deploy hash.
#[derive(Copy, Clone, Ord, PartialOrd, Eq, PartialEq, Hash, Serialize, Deserialize, Debug)]
#[cfg_attr(feature = "datasize", derive(DataSize))]
#[cfg_attr(feature = "json-schema", derive(JsonSchema))]
#[serde(deny_unknown_fields)]
pub enum TransactionHash {
    /// A deploy hash.
    Deploy(DeployHash),
    /// A version 1 transaction hash.
    #[serde(rename = "Version1")]
    V1(TransactionV1Hash),
}

impl TransactionHash {
    /// Returns a random `TransactionHash`.
    #[cfg(any(feature = "testing", test))]
    pub fn random(rng: &mut TestRng) -> Self {
<<<<<<< HEAD
        if rng.gen() {
            TransactionHash::Deploy(DeployHash::random(rng))
        } else {
            TransactionHash::V1(TransactionV1Hash::random(rng))
=======
        match rng.gen_range(0..2) {
            0 => TransactionHash::from(DeployHash::random(rng)),
            1 => TransactionHash::from(TransactionV1Hash::random(rng)),
            _ => panic!(),
>>>>>>> 2f3267a7
        }
    }
}

impl From<DeployHash> for TransactionHash {
    fn from(hash: DeployHash) -> Self {
        Self::Deploy(hash)
    }
}

impl From<&DeployHash> for TransactionHash {
    fn from(hash: &DeployHash) -> Self {
        Self::from(*hash)
    }
}

impl From<TransactionV1Hash> for TransactionHash {
    fn from(hash: TransactionV1Hash) -> Self {
        Self::V1(hash)
    }
}

impl From<&TransactionV1Hash> for TransactionHash {
    fn from(hash: &TransactionV1Hash) -> Self {
        Self::from(*hash)
    }
}

impl Display for TransactionHash {
    fn fmt(&self, formatter: &mut Formatter) -> fmt::Result {
        match self {
            TransactionHash::Deploy(hash) => Display::fmt(hash, formatter),
            TransactionHash::V1(hash) => Display::fmt(hash, formatter),
        }
    }
}

impl ToBytes for TransactionHash {
    fn write_bytes(&self, writer: &mut Vec<u8>) -> Result<(), bytesrepr::Error> {
        match self {
            TransactionHash::Deploy(hash) => {
                DEPLOY_TAG.write_bytes(writer)?;
                hash.write_bytes(writer)
            }
            TransactionHash::V1(hash) => {
                V1_TAG.write_bytes(writer)?;
                hash.write_bytes(writer)
            }
        }
    }

    fn to_bytes(&self) -> Result<Vec<u8>, bytesrepr::Error> {
        let mut buffer = bytesrepr::allocate_buffer(self)?;
        self.write_bytes(&mut buffer)?;
        Ok(buffer)
    }

    fn serialized_length(&self) -> usize {
        U8_SERIALIZED_LENGTH
            + match self {
                TransactionHash::Deploy(hash) => hash.serialized_length(),
                TransactionHash::V1(hash) => hash.serialized_length(),
            }
    }
}

impl FromBytes for TransactionHash {
    fn from_bytes(bytes: &[u8]) -> Result<(Self, &[u8]), bytesrepr::Error> {
        let (tag, remainder) = u8::from_bytes(bytes)?;
        match tag {
            DEPLOY_TAG => {
                let (hash, remainder) = DeployHash::from_bytes(remainder)?;
                Ok((TransactionHash::Deploy(hash), remainder))
            }
            V1_TAG => {
                let (hash, remainder) = TransactionV1Hash::from_bytes(remainder)?;
                Ok((TransactionHash::V1(hash), remainder))
            }
            _ => Err(bytesrepr::Error::Formatting),
        }
    }
}

#[cfg(test)]
mod tests {
    use super::*;
    use crate::testing::TestRng;

    #[test]
    fn bytesrepr_roundtrip() {
        let rng = &mut TestRng::new();

        let hash = TransactionHash::from(DeployHash::random(rng));
        bytesrepr::test_serialization_roundtrip(&hash);

        let hash = TransactionHash::from(TransactionV1Hash::random(rng));
        bytesrepr::test_serialization_roundtrip(&hash);
    }
}<|MERGE_RESOLUTION|>--- conflicted
+++ resolved
@@ -11,12 +11,6 @@
 
 use super::{DeployHash, TransactionV1Hash};
 use crate::bytesrepr::{self, FromBytes, ToBytes, U8_SERIALIZED_LENGTH};
-#[cfg(any(feature = "testing", test))]
-use crate::testing::TestRng;
-
-#[cfg(any(feature = "testing", test))]
-use rand::Rng;
-
 #[cfg(any(feature = "testing", test))]
 use crate::testing::TestRng;
 
@@ -40,17 +34,10 @@
     /// Returns a random `TransactionHash`.
     #[cfg(any(feature = "testing", test))]
     pub fn random(rng: &mut TestRng) -> Self {
-<<<<<<< HEAD
-        if rng.gen() {
-            TransactionHash::Deploy(DeployHash::random(rng))
-        } else {
-            TransactionHash::V1(TransactionV1Hash::random(rng))
-=======
         match rng.gen_range(0..2) {
             0 => TransactionHash::from(DeployHash::random(rng)),
             1 => TransactionHash::from(TransactionV1Hash::random(rng)),
             _ => panic!(),
->>>>>>> 2f3267a7
         }
     }
 }
