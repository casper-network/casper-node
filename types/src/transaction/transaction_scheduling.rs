use super::serialization::CalltableSerializationEnvelope;
#[cfg(any(feature = "testing", test))]
use crate::testing::TestRng;
use crate::{
    bytesrepr::{
        Error::{self, Formatting},
        FromBytes, ToBytes,
    },
    transaction::serialization::CalltableSerializationEnvelopeBuilder,
    EraId, Timestamp,
};
use alloc::vec::Vec;
use core::fmt::{self, Display, Formatter};
#[cfg(feature = "datasize")]
use datasize::DataSize;
#[cfg(any(feature = "testing", test))]
use rand::Rng;
#[cfg(feature = "json-schema")]
use schemars::JsonSchema;
#[cfg(any(feature = "std", test))]
use serde::{Deserialize, Serialize};

<<<<<<< HEAD
/// The scheduling mode of a [`super::Transaction`].
=======
/// The scheduling mode of a [`crate::Transaction`].
>>>>>>> 434e76fd
#[derive(Copy, Clone, Ord, PartialOrd, Eq, PartialEq, Hash, Debug)]
#[cfg_attr(
    any(feature = "std", test),
    derive(Serialize, Deserialize),
    serde(deny_unknown_fields)
)]
#[cfg_attr(feature = "datasize", derive(DataSize))]
#[cfg_attr(
    feature = "json-schema",
    derive(JsonSchema),
    schemars(description = "Scheduling mode of a Transaction.")
)]
pub enum TransactionScheduling {
    /// No special scheduling applied.
    Standard,
    /// Execution should be scheduled for the specified era.
    FutureEra(EraId),
    /// Execution should be scheduled for the specified timestamp or later.
    FutureTimestamp(Timestamp),
}

impl TransactionScheduling {
    fn serialized_field_lengths(&self) -> Vec<usize> {
        match self {
            TransactionScheduling::Standard => {
                vec![crate::bytesrepr::U8_SERIALIZED_LENGTH]
            }
            TransactionScheduling::FutureEra(era_id) => {
                vec![
                    crate::bytesrepr::U8_SERIALIZED_LENGTH,
                    era_id.serialized_length(),
                ]
            }
            TransactionScheduling::FutureTimestamp(timestamp) => {
                vec![
                    crate::bytesrepr::U8_SERIALIZED_LENGTH,
                    timestamp.serialized_length(),
                ]
            }
        }
    }

    /// Returns a random `TransactionScheduling`.
    #[cfg(any(feature = "testing", test))]
    pub fn random(rng: &mut TestRng) -> Self {
        match rng.gen_range(0..3) {
            0 => TransactionScheduling::Standard,
            1 => TransactionScheduling::FutureEra(EraId::random(rng)),
            2 => TransactionScheduling::FutureTimestamp(Timestamp::random(rng)),
            _ => unreachable!(),
        }
    }
}

const TAG_FIELD_INDEX: u16 = 0;

const STANDARD_VARIANT: u8 = 0;

const FUTURE_ERA_VARIANT: u8 = 1;
const FUTURE_ERA_ERA_ID_INDEX: u16 = 1;

const FUTURE_TIMESTAMP_VARIANT: u8 = 2;
const FUTURE_TIMESTAMP_TIMESTAMP_INDEX: u16 = 1;

impl ToBytes for TransactionScheduling {
    fn to_bytes(&self) -> Result<Vec<u8>, Error> {
        match self {
            TransactionScheduling::Standard => {
                CalltableSerializationEnvelopeBuilder::new(self.serialized_field_lengths())?
                    .add_field(TAG_FIELD_INDEX, &STANDARD_VARIANT)?
                    .binary_payload_bytes()
            }
            TransactionScheduling::FutureEra(era_id) => {
                CalltableSerializationEnvelopeBuilder::new(self.serialized_field_lengths())?
                    .add_field(TAG_FIELD_INDEX, &FUTURE_ERA_VARIANT)?
                    .add_field(FUTURE_ERA_ERA_ID_INDEX, &era_id)?
                    .binary_payload_bytes()
            }
            TransactionScheduling::FutureTimestamp(timestamp) => {
                CalltableSerializationEnvelopeBuilder::new(self.serialized_field_lengths())?
                    .add_field(TAG_FIELD_INDEX, &FUTURE_TIMESTAMP_VARIANT)?
                    .add_field(FUTURE_TIMESTAMP_TIMESTAMP_INDEX, &timestamp)?
                    .binary_payload_bytes()
            }
        }
    }
    fn serialized_length(&self) -> usize {
        CalltableSerializationEnvelope::estimate_size(self.serialized_field_lengths())
    }
}

impl FromBytes for TransactionScheduling {
    fn from_bytes(bytes: &[u8]) -> Result<(TransactionScheduling, &[u8]), Error> {
        let (binary_payload, remainder) = CalltableSerializationEnvelope::from_bytes(2, bytes)?;
        let window = binary_payload.start_consuming()?.ok_or(Formatting)?;
        window.verify_index(0)?;
        let (tag, window) = window.deserialize_and_maybe_next::<u8>()?;
        let to_ret = match tag {
            STANDARD_VARIANT => {
                if window.is_some() {
                    return Err(Formatting);
                }
                Ok(TransactionScheduling::Standard)
            }
            FUTURE_ERA_VARIANT => {
                let window = window.ok_or(Formatting)?;
                window.verify_index(FUTURE_ERA_ERA_ID_INDEX)?;
                let (era_id, window) = window.deserialize_and_maybe_next::<EraId>()?;
                if window.is_some() {
                    return Err(Formatting);
                }
                Ok(TransactionScheduling::FutureEra(era_id))
            }
            FUTURE_TIMESTAMP_VARIANT => {
                let window = window.ok_or(Formatting)?;
                window.verify_index(FUTURE_TIMESTAMP_TIMESTAMP_INDEX)?;
                let (timestamp, window) = window.deserialize_and_maybe_next::<Timestamp>()?;
                if window.is_some() {
                    return Err(Formatting);
                }
                Ok(TransactionScheduling::FutureTimestamp(timestamp))
            }
            _ => Err(Formatting),
        };
        to_ret.map(|endpoint| (endpoint, remainder))
    }
}

impl Display for TransactionScheduling {
    fn fmt(&self, formatter: &mut Formatter) -> fmt::Result {
        match self {
            TransactionScheduling::Standard => write!(formatter, "schedule(standard)"),
            TransactionScheduling::FutureEra(era_id) => write!(formatter, "schedule({})", era_id),
            TransactionScheduling::FutureTimestamp(timestamp) => {
                write!(formatter, "schedule({})", timestamp)
            }
        }
    }
}

#[cfg(test)]
mod tests {
    use super::*;
    use crate::{bytesrepr, gens::transaction_scheduling_arb};
    use proptest::prelude::*;

    #[test]
    fn bytesrepr_roundtrip() {
        let rng = &mut TestRng::new();
        for _ in 0..10 {
            bytesrepr::test_serialization_roundtrip(&TransactionScheduling::random(rng));
        }
    }

    proptest! {
        #[test]
        fn generative_bytesrepr_roundtrip(val in transaction_scheduling_arb()) {
            bytesrepr::test_serialization_roundtrip(&val);
        }
    }
}<|MERGE_RESOLUTION|>--- conflicted
+++ resolved
@@ -20,11 +20,7 @@
 #[cfg(any(feature = "std", test))]
 use serde::{Deserialize, Serialize};
 
-<<<<<<< HEAD
-/// The scheduling mode of a [`super::Transaction`].
-=======
 /// The scheduling mode of a [`crate::Transaction`].
->>>>>>> 434e76fd
 #[derive(Copy, Clone, Ord, PartialOrd, Eq, PartialEq, Hash, Debug)]
 #[cfg_attr(
     any(feature = "std", test),
