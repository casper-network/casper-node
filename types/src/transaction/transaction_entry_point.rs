--- conflicted
+++ resolved
@@ -28,13 +28,10 @@
 const REDELEGATE_TAG: u8 = 6;
 const ACTIVATE_BID_TAG: u8 = 7;
 const CHANGE_BID_PUBLIC_KEY_TAG: u8 = 8;
-<<<<<<< HEAD
-const ADD_ASSOCIATED_KEY_TAG: u8 = 9;
-const REMOVE_ASSOCIATED_KEY_TAG: u8 = 10;
-const UPDATE_ASSOCIATED_KEY_TAG: u8 = 11;
-=======
 const CALL_TAG: u8 = 9;
->>>>>>> abe46311
+const ADD_ASSOCIATED_KEY_TAG: u8 = 10;
+const REMOVE_ASSOCIATED_KEY_TAG: u8 = 11;
+const UPDATE_ASSOCIATED_KEY_TAG: u8 = 12;
 
 /// The entry point of a [`Transaction`].
 #[derive(Clone, Ord, PartialOrd, Eq, PartialEq, Hash, Serialize, Deserialize, Debug)]
@@ -213,21 +210,6 @@
     /// Returns a random `TransactionEntryPoint`.
     #[cfg(any(feature = "testing", test))]
     pub fn random(rng: &mut TestRng) -> Self {
-<<<<<<< HEAD
-        match rng.gen_range(0..11) {
-            CUSTOM_TAG => Self::Custom(rng.random_string(1..21)),
-            TRANSFER_TAG => Self::Transfer,
-            ADD_BID_TAG => Self::AddBid,
-            WITHDRAW_BID_TAG => Self::WithdrawBid,
-            DELEGATE_TAG => Self::Delegate,
-            UNDELEGATE_TAG => Self::Undelegate,
-            REDELEGATE_TAG => Self::Redelegate,
-            ACTIVATE_BID_TAG => Self::ActivateBid,
-            CHANGE_BID_PUBLIC_KEY_TAG => TransactionEntryPoint::ChangeBidPublicKey,
-            ADD_ASSOCIATED_KEY_TAG => Self::AddAssociatedKey,
-            REMOVE_ASSOCIATED_KEY_TAG => Self::RemoveAssociatedKey,
-            UPDATE_ASSOCIATED_KEY_TAG => Self::UpdateAssociatedKey,
-=======
         match rng.gen_range(0..10) {
             CUSTOM_TAG => TransactionEntryPoint::Custom(rng.random_string(1..21)),
             TRANSFER_TAG => TransactionEntryPoint::Transfer,
@@ -239,7 +221,9 @@
             ACTIVATE_BID_TAG => TransactionEntryPoint::ActivateBid,
             CHANGE_BID_PUBLIC_KEY_TAG => TransactionEntryPoint::ChangeBidPublicKey,
             CALL_TAG => TransactionEntryPoint::Call,
->>>>>>> abe46311
+            ADD_ASSOCIATED_KEY_TAG => Self::AddAssociatedKey,
+            REMOVE_ASSOCIATED_KEY_TAG => Self::RemoveAssociatedKey,
+            UPDATE_ASSOCIATED_KEY_TAG => Self::UpdateAssociatedKey,
             _ => unreachable!(),
         }
     }
@@ -247,8 +231,11 @@
     /// Does this entry point kind require holds epoch?
     pub fn requires_holds_epoch(&self) -> bool {
         match self {
-<<<<<<< HEAD
-            Self::AddBid | Self::Delegate | Self::Custom(_) | Self::Transfer => true,
+Self::AddBid
+            | Self::Delegate
+            | Self::Custom(_)
+            | Self::Call
+            | Self::Transfer => true,
             Self::WithdrawBid
             | Self::Undelegate
             | Self::Redelegate
@@ -256,19 +243,7 @@
             | Self::ChangeBidPublicKey
             | Self::AddAssociatedKey
             | Self::RemoveAssociatedKey
-            | Self::UpdateAssociatedKey => false,
-=======
-            TransactionEntryPoint::AddBid
-            | TransactionEntryPoint::Delegate
-            | TransactionEntryPoint::Custom(_)
-            | TransactionEntryPoint::Call
-            | TransactionEntryPoint::Transfer => true,
-            TransactionEntryPoint::WithdrawBid
-            | TransactionEntryPoint::Undelegate
-            | TransactionEntryPoint::Redelegate
-            | TransactionEntryPoint::ActivateBid
-            | TransactionEntryPoint::ChangeBidPublicKey => false,
->>>>>>> abe46311
+            | Self::UpdateAssociatedKey  => false,
         }
     }
 }
@@ -276,12 +251,8 @@
 impl Display for TransactionEntryPoint {
     fn fmt(&self, formatter: &mut Formatter) -> fmt::Result {
         match self {
-<<<<<<< HEAD
+            Self::Call => write!(formatter, "call"),
             Self::Custom(entry_point) => {
-=======
-            TransactionEntryPoint::Call => write!(formatter, "call"),
-            TransactionEntryPoint::Custom(entry_point) => {
->>>>>>> abe46311
                 write!(formatter, "custom({entry_point})")
             }
             Self::Transfer => write!(formatter, "transfer"),
@@ -302,12 +273,8 @@
 impl ToBytes for TransactionEntryPoint {
     fn write_bytes(&self, writer: &mut Vec<u8>) -> Result<(), bytesrepr::Error> {
         match self {
-<<<<<<< HEAD
+            Self::Call => CALL_TAG.write_bytes(writer),
             Self::Custom(entry_point) => {
-=======
-            TransactionEntryPoint::Call => CALL_TAG.write_bytes(writer),
-            TransactionEntryPoint::Custom(entry_point) => {
->>>>>>> abe46311
                 CUSTOM_TAG.write_bytes(writer)?;
                 entry_point.write_bytes(writer)
             }
@@ -334,9 +301,9 @@
     fn serialized_length(&self) -> usize {
         U8_SERIALIZED_LENGTH
             + match self {
-<<<<<<< HEAD
                 Self::Custom(entry_point) => entry_point.serialized_length(),
-                Self::Transfer
+                Self::Call
+                | Self::Transfer
                 | Self::AddBid
                 | Self::WithdrawBid
                 | Self::Delegate
@@ -347,18 +314,6 @@
                 | Self::AddAssociatedKey
                 | Self::RemoveAssociatedKey
                 | Self::UpdateAssociatedKey => 0,
-=======
-                TransactionEntryPoint::Custom(entry_point) => entry_point.serialized_length(),
-                TransactionEntryPoint::Call
-                | TransactionEntryPoint::Transfer
-                | TransactionEntryPoint::AddBid
-                | TransactionEntryPoint::WithdrawBid
-                | TransactionEntryPoint::Delegate
-                | TransactionEntryPoint::Undelegate
-                | TransactionEntryPoint::Redelegate
-                | TransactionEntryPoint::ActivateBid
-                | TransactionEntryPoint::ChangeBidPublicKey => 0,
->>>>>>> abe46311
             }
     }
 }
@@ -367,7 +322,7 @@
     fn from_bytes(bytes: &[u8]) -> Result<(Self, &[u8]), bytesrepr::Error> {
         let (tag, remainder) = u8::from_bytes(bytes)?;
         match tag {
-            CALL_TAG => Ok((TransactionEntryPoint::Call, remainder)),
+            CALL_TAG => Ok((Self::Call, remainder)),
             CUSTOM_TAG => {
                 let (entry_point, remainder) = String::from_bytes(remainder)?;
                 Ok((Self::Custom(entry_point), remainder))
@@ -379,7 +334,7 @@
             UNDELEGATE_TAG => Ok((Self::Undelegate, remainder)),
             REDELEGATE_TAG => Ok((Self::Redelegate, remainder)),
             ACTIVATE_BID_TAG => Ok((Self::ActivateBid, remainder)),
-            CHANGE_BID_PUBLIC_KEY_TAG => Ok((TransactionEntryPoint::ChangeBidPublicKey, remainder)),
+            CHANGE_BID_PUBLIC_KEY_TAG => Ok((Self::ChangeBidPublicKey, remainder)),
             ADD_ASSOCIATED_KEY_TAG => Ok((Self::AddAssociatedKey, remainder)),
             REMOVE_ASSOCIATED_KEY_TAG => Ok((Self::RemoveAssociatedKey, remainder)),
             UPDATE_ASSOCIATED_KEY_TAG => Ok((Self::UpdateAssociatedKey, remainder)),
