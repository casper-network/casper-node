--- conflicted
+++ resolved
@@ -106,23 +106,7 @@
 
     /// Returns true if this transaction is a native auction interaction.
     pub fn is_native_auction(&self) -> bool {
-<<<<<<< HEAD
-        if TransactionTarget::Native != self.target {
-            return false;
-        }
-        matches!(
-            self.entry_point,
-            TransactionEntryPoint::AddBid
-                | TransactionEntryPoint::WithdrawBid
-                | TransactionEntryPoint::ActivateBid
-                | TransactionEntryPoint::Delegate
-                | TransactionEntryPoint::Undelegate
-                | TransactionEntryPoint::Redelegate
-                | TransactionEntryPoint::ChangeBidPublicKey
-        )
-=======
         self.transaction_kind == TransactionCategory::Auction as u8
->>>>>>> abe46311
     }
 
     /// Returns true if this transaction is a smart contract installer or upgrader.
@@ -130,31 +114,14 @@
         self.transaction_kind == TransactionCategory::InstallUpgrade as u8
     }
 
-<<<<<<< HEAD
     /// Returns true if this transaction is a native entity interaction.
     pub fn is_native_entity(&self) -> bool {
-        if TransactionTarget::Native != self.target {
-            return false;
-        }
-        matches!(
-            self.entry_point,
-            TransactionEntryPoint::AddAssociatedKey
-                | TransactionEntryPoint::RemoveAssociatedKey
-                | TransactionEntryPoint::UpdateAssociatedKey
-        )
-    }
-
-    /// Returns true if this transaction goes into the misc / standard category.
-    pub fn is_standard(&self) -> bool {
-        !self.is_native_mint()
-            && !self.is_native_auction()
-            && !self.is_install_or_upgrade()
-            && !self.is_native_entity()
-=======
+        self.transaction_kind == TransactionCategory::Entity as u8
+    }
+
     /// Returns the transaction kind.
     pub fn transaction_kind(&self) -> u8 {
         self.transaction_kind
->>>>>>> abe46311
     }
 
     /// Consumes `self`, returning its constituent parts.
@@ -311,18 +278,10 @@
     #[cfg(any(all(feature = "std", feature = "testing"), test))]
     pub fn random_of_category(rng: &mut TestRng, category: u8) -> Self {
         match category {
-<<<<<<< HEAD
-            TransactionCategory::InstallUpgrade => Self::random_install_upgrade(rng),
-            TransactionCategory::Standard => Self::random_standard(rng),
-            TransactionCategory::Auction => Self::random_staking(rng),
-            TransactionCategory::Mint => Self::random_transfer(rng),
-            TransactionCategory::Entity => Self::random_entity(rng),
-=======
             0 => Self::random_transfer(rng),
             1 => Self::random_staking(rng),
             2 => Self::random_install_upgrade(rng),
             _ => Self::random_standard(rng),
->>>>>>> abe46311
         }
     }
 
@@ -399,6 +358,7 @@
             args,
             TransactionTarget::Native,
             TransactionEntryPoint::AddAssociatedKey,
+            TransactionCategory::Entity as u8,
             TransactionScheduling::random(rng),
         )
     }
