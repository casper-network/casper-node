--- conflicted
+++ resolved
@@ -208,7 +208,9 @@
                 TransactionEntryPoint::ActivateBid => {
                     arg_handling::has_valid_activate_bid_args(&self.args)
                 }
-<<<<<<< HEAD
+                TransactionEntryPoint::ChangeBidPublicKey => {
+                    arg_handling::has_valid_change_bid_public_key_args(&self.args)
+                }
                 TransactionEntryPoint::AddAssociatedKey => {
                     todo!()
                 }
@@ -217,10 +219,6 @@
                 }
                 TransactionEntryPoint::UpdateAssociatedKey => {
                     todo!()
-=======
-                TransactionEntryPoint::ChangeBidPublicKey => {
-                    arg_handling::has_valid_change_bid_public_key_args(&self.args)
->>>>>>> 47cd7d31
                 }
             },
             TransactionTarget::Stored { .. } => match &self.entry_point {
@@ -232,13 +230,10 @@
                 | TransactionEntryPoint::Undelegate
                 | TransactionEntryPoint::Redelegate
                 | TransactionEntryPoint::ActivateBid
-<<<<<<< HEAD
+                | TransactionEntryPoint::ChangeBidPublicKey
                 | TransactionEntryPoint::AddAssociatedKey
                 | TransactionEntryPoint::RemoveAssociatedKey
                 | TransactionEntryPoint::UpdateAssociatedKey => {
-=======
-                | TransactionEntryPoint::ChangeBidPublicKey => {
->>>>>>> 47cd7d31
                     debug!(
                         entry_point = %self.entry_point,
                         "transaction targeting stored entity/package must have custom entry point"
@@ -263,13 +258,10 @@
                 | TransactionEntryPoint::Undelegate
                 | TransactionEntryPoint::Redelegate
                 | TransactionEntryPoint::ActivateBid
-<<<<<<< HEAD
+                | TransactionEntryPoint::ChangeBidPublicKey
                 | TransactionEntryPoint::AddAssociatedKey
                 | TransactionEntryPoint::RemoveAssociatedKey
                 | TransactionEntryPoint::UpdateAssociatedKey => {
-=======
-                | TransactionEntryPoint::ChangeBidPublicKey => {
->>>>>>> 47cd7d31
                     debug!(
                         entry_point = %self.entry_point,
                         "transaction with session code must have custom entry point"
