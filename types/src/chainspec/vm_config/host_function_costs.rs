//! Support for host function gas cost tables.
use core::ops::Add;

#[cfg(feature = "datasize")]
use datasize::DataSize;
use derive_more::Add;
use num_traits::Zero;
use rand::{distributions::Standard, prelude::Distribution, Rng};
use serde::{Deserialize, Serialize};

use crate::{
    bytesrepr::{self, FromBytes, ToBytes, U32_SERIALIZED_LENGTH},
    Gas,
};

/// Representation of argument's cost.
pub type Cost = u32;

const COST_SERIALIZED_LENGTH: usize = U32_SERIALIZED_LENGTH;

/// An identifier that represents an unused argument.
const NOT_USED: Cost = 0;

/// An arbitrary default fixed cost for host functions that were not researched yet.
const DEFAULT_FIXED_COST: Cost = 200;

const DEFAULT_ADD_COST: u32 = 5_800;
const DEFAULT_ADD_ASSOCIATED_KEY_COST: u32 = 1_200_000;

const DEFAULT_CALL_CONTRACT_COST: u32 = 300_000_000;

const DEFAULT_CREATE_PURSE_COST: u32 = 2_500_000_000;
const DEFAULT_GET_BALANCE_COST: u32 = 3_000_000;
const DEFAULT_GET_BLOCKTIME_COST: u32 = 330;
const DEFAULT_GET_CALLER_COST: u32 = 380;
const DEFAULT_GET_KEY_COST: u32 = 2_000;
const DEFAULT_GET_KEY_NAME_SIZE_WEIGHT: u32 = 440;
const DEFAULT_GET_MAIN_PURSE_COST: u32 = 1_300;
const DEFAULT_GET_PHASE_COST: u32 = 710;
const DEFAULT_GET_SYSTEM_CONTRACT_COST: u32 = 1_100;
const DEFAULT_HAS_KEY_COST: u32 = 1_500;
const DEFAULT_HAS_KEY_NAME_SIZE_WEIGHT: u32 = 840;
const DEFAULT_IS_VALID_UREF_COST: u32 = 760;
const DEFAULT_LOAD_NAMED_KEYS_COST: u32 = 42_000;
const DEFAULT_NEW_UREF_COST: u32 = 17_000;
const DEFAULT_NEW_UREF_VALUE_SIZE_WEIGHT: u32 = 590;

const DEFAULT_PRINT_COST: u32 = 20_000;
const DEFAULT_PRINT_TEXT_SIZE_WEIGHT: u32 = 4_600;

const DEFAULT_PUT_KEY_COST: u32 = 100_000_000;
const DEFAULT_PUT_KEY_NAME_SIZE_WEIGHT: u32 = 120_000;

const DEFAULT_READ_HOST_BUFFER_COST: u32 = 3_500;
const DEFAULT_READ_HOST_BUFFER_DEST_SIZE_WEIGHT: u32 = 310;

const DEFAULT_READ_VALUE_COST: u32 = 60_000;
const DEFAULT_DICTIONARY_GET_COST: u32 = 5_500;
const DEFAULT_DICTIONARY_GET_KEY_SIZE_WEIGHT: u32 = 590;

const DEFAULT_REMOVE_ASSOCIATED_KEY_COST: u32 = 4_200;

const DEFAULT_REMOVE_KEY_COST: u32 = 61_000;
const DEFAULT_REMOVE_KEY_NAME_SIZE_WEIGHT: u32 = 3_200;

const DEFAULT_RET_COST: u32 = 23_000;
const DEFAULT_RET_VALUE_SIZE_WEIGHT: u32 = 420_000;

const DEFAULT_REVERT_COST: u32 = 500;
const DEFAULT_SET_ACTION_THRESHOLD_COST: u32 = 74_000;
const DEFAULT_TRANSFER_FROM_PURSE_TO_ACCOUNT_COST: u32 = 2_500_000_000;
const DEFAULT_TRANSFER_FROM_PURSE_TO_PURSE_COST: u32 = 82_000_000;
const DEFAULT_TRANSFER_TO_ACCOUNT_COST: u32 = 2_500_000_000;
const DEFAULT_UPDATE_ASSOCIATED_KEY_COST: u32 = 4_200;

const DEFAULT_WRITE_COST: u32 = 14_000;
const DEFAULT_WRITE_VALUE_SIZE_WEIGHT: u32 = 980;

const DEFAULT_ARG_CHARGE: u32 = 120_000;

const DEFAULT_DICTIONARY_PUT_COST: u32 = 9_500;
const DEFAULT_DICTIONARY_PUT_KEY_BYTES_SIZE_WEIGHT: u32 = 1_800;
const DEFAULT_DICTIONARY_PUT_VALUE_SIZE_WEIGHT: u32 = 520;

/// Default cost for a new dictionary.
pub const DEFAULT_NEW_DICTIONARY_COST: u32 = DEFAULT_NEW_UREF_COST;

/// Host function cost unit for a new dictionary.
#[allow(unused)]
pub const DEFAULT_HOST_FUNCTION_NEW_DICTIONARY: HostFunction<[Cost; 1]> =
    HostFunction::new(DEFAULT_NEW_DICTIONARY_COST, [NOT_USED]);
const DEFAULT_BLAKE2B_COST: u32 = 1_200_000;

/// Default value that the cost of calling `casper_emit_message` increases by for every new message
/// emitted within an execution.
pub const DEFAULT_COST_INCREASE_PER_MESSAGE_EMITTED: u32 = 50;

const DEFAULT_MESSAGE_TOPIC_NAME_SIZE_WEIGHT: u32 = 30_000;
const DEFAULT_MESSAGE_PAYLOAD_SIZE_WEIGHT: u32 = 120_000;

const DEFAULT_GENERIC_HASH_COST: u32 = 300;

/// Representation of a host function cost.
///
/// The total gas cost is equal to `cost` + sum of each argument weight multiplied by the byte size
/// of the data.
#[derive(Copy, Clone, PartialEq, Eq, Deserialize, Serialize, Debug)]
#[cfg_attr(feature = "datasize", derive(DataSize))]
#[serde(deny_unknown_fields)]
pub struct HostFunction<T> {
    /// How much the user is charged for calling the host function.
    cost: Cost,
    /// Weights of the function arguments.
    arguments: T,
}

impl<T> Default for HostFunction<T>
where
    T: Default,
{
    fn default() -> Self {
        HostFunction::new(DEFAULT_FIXED_COST, Default::default())
    }
}

impl<T> HostFunction<T> {
    /// Creates a new instance of `HostFunction` with a fixed call cost and argument weights.
    pub const fn new(cost: Cost, arguments: T) -> Self {
        Self { cost, arguments }
    }

    /// Returns the base gas fee for calling the host function.
    pub fn cost(&self) -> Cost {
        self.cost
    }
}

impl<T> HostFunction<T>
where
    T: Default,
{
    /// Creates a new fixed host function cost with argument weights of zero.
    pub fn fixed(cost: Cost) -> Self {
        Self {
            cost,
            ..Default::default()
        }
    }
}

impl<T> HostFunction<T>
where
    T: AsRef<[Cost]>,
{
    /// Returns a slice containing the argument weights.
    pub fn arguments(&self) -> &[Cost] {
        self.arguments.as_ref()
    }

    /// Calculate gas cost for a host function
    pub fn calculate_gas_cost(&self, weights: T) -> Gas {
        let mut gas = Gas::new(self.cost);
        for (argument, weight) in self.arguments.as_ref().iter().zip(weights.as_ref()) {
            let lhs = Gas::new(*argument);
            let rhs = Gas::new(*weight);
            gas += lhs * rhs;
        }
        gas
    }
}

impl<const COUNT: usize> Add for HostFunction<[Cost; COUNT]> {
    type Output = HostFunction<[Cost; COUNT]>;

    fn add(self, rhs: Self) -> Self::Output {
        let mut result = HostFunction::new(self.cost + rhs.cost, [0; COUNT]);
        for i in 0..COUNT {
            result.arguments[i] = self.arguments[i] + rhs.arguments[i];
        }
        result
    }
}

impl<const COUNT: usize> Zero for HostFunction<[Cost; COUNT]> {
    fn zero() -> Self {
        HostFunction::new(0, [0; COUNT])
    }

    fn is_zero(&self) -> bool {
        !self.arguments.iter().any(|cost| *cost != 0) && self.cost.is_zero()
    }
}

impl<T> Distribution<HostFunction<T>> for Standard
where
    Standard: Distribution<T>,
    T: AsRef<[Cost]>,
{
    fn sample<R: Rng + ?Sized>(&self, rng: &mut R) -> HostFunction<T> {
        let cost = rng.gen::<Cost>();
        let arguments = rng.gen();
        HostFunction::new(cost, arguments)
    }
}

impl<T> ToBytes for HostFunction<T>
where
    T: AsRef<[Cost]>,
{
    fn to_bytes(&self) -> Result<Vec<u8>, bytesrepr::Error> {
        let mut ret = bytesrepr::unchecked_allocate_buffer(self);
        ret.append(&mut self.cost.to_bytes()?);
        for value in self.arguments.as_ref().iter() {
            ret.append(&mut value.to_bytes()?);
        }
        Ok(ret)
    }

    fn serialized_length(&self) -> usize {
        self.cost.serialized_length() + (COST_SERIALIZED_LENGTH * self.arguments.as_ref().len())
    }
}

impl<T> FromBytes for HostFunction<T>
where
    T: Default + AsMut<[Cost]>,
{
    fn from_bytes(bytes: &[u8]) -> Result<(Self, &[u8]), bytesrepr::Error> {
        let (cost, mut bytes) = FromBytes::from_bytes(bytes)?;
        let mut arguments = T::default();
        let arguments_mut = arguments.as_mut();
        for ith_argument in arguments_mut {
            let (cost, rem) = FromBytes::from_bytes(bytes)?;
            *ith_argument = cost;
            bytes = rem;
        }
        Ok((Self { cost, arguments }, bytes))
    }
}

/// Definition of a host function cost table.
#[derive(Add, Copy, Clone, PartialEq, Eq, Serialize, Deserialize, Debug)]
#[cfg_attr(feature = "datasize", derive(DataSize))]
#[serde(deny_unknown_fields)]
pub struct HostFunctionCosts {
    /// Cost increase for successive calls to `casper_emit_message` within an execution.
    pub cost_increase_per_message: u32,
    /// Cost of calling the `read_value` host function.
    pub read_value: HostFunction<[Cost; 3]>,
    /// Cost of calling the `dictionary_get` host function.
    pub dictionary_get: HostFunction<[Cost; 3]>,
    /// Cost of calling the `write` host function.
    pub write: HostFunction<[Cost; 4]>,
    /// Cost of calling the `dictionary_put` host function.
    pub dictionary_put: HostFunction<[Cost; 4]>,
    /// Cost of calling the `add` host function.
    pub add: HostFunction<[Cost; 4]>,
    /// Cost of calling the `new_uref` host function.
    pub new_uref: HostFunction<[Cost; 3]>,
    /// Cost of calling the `load_named_keys` host function.
    pub load_named_keys: HostFunction<[Cost; 2]>,
    /// Cost of calling the `ret` host function.
    pub ret: HostFunction<[Cost; 2]>,
    /// Cost of calling the `get_key` host function.
    pub get_key: HostFunction<[Cost; 5]>,
    /// Cost of calling the `has_key` host function.
    pub has_key: HostFunction<[Cost; 2]>,
    /// Cost of calling the `put_key` host function.
    pub put_key: HostFunction<[Cost; 4]>,
    /// Cost of calling the `remove_key` host function.
    pub remove_key: HostFunction<[Cost; 2]>,
    /// Cost of calling the `revert` host function.
    pub revert: HostFunction<[Cost; 1]>,
    /// Cost of calling the `is_valid_uref` host function.
    pub is_valid_uref: HostFunction<[Cost; 2]>,
    /// Cost of calling the `add_associated_key` host function.
    pub add_associated_key: HostFunction<[Cost; 3]>,
    /// Cost of calling the `remove_associated_key` host function.
    pub remove_associated_key: HostFunction<[Cost; 2]>,
    /// Cost of calling the `update_associated_key` host function.
    pub update_associated_key: HostFunction<[Cost; 3]>,
    /// Cost of calling the `set_action_threshold` host function.
    pub set_action_threshold: HostFunction<[Cost; 2]>,
    /// Cost of calling the `get_caller` host function.
    pub get_caller: HostFunction<[Cost; 1]>,
    /// Cost of calling the `get_blocktime` host function.
    pub get_blocktime: HostFunction<[Cost; 1]>,
    /// Cost of calling the `create_purse` host function.
    pub create_purse: HostFunction<[Cost; 2]>,
    /// Cost of calling the `transfer_to_account` host function.
    pub transfer_to_account: HostFunction<[Cost; 7]>,
    /// Cost of calling the `transfer_from_purse_to_account` host function.
    pub transfer_from_purse_to_account: HostFunction<[Cost; 9]>,
    /// Cost of calling the `transfer_from_purse_to_purse` host function.
    pub transfer_from_purse_to_purse: HostFunction<[Cost; 8]>,
    /// Cost of calling the `get_balance` host function.
    pub get_balance: HostFunction<[Cost; 3]>,
    /// Cost of calling the `get_phase` host function.
    pub get_phase: HostFunction<[Cost; 1]>,
    /// Cost of calling the `get_system_contract` host function.
    pub get_system_contract: HostFunction<[Cost; 3]>,
    /// Cost of calling the `get_main_purse` host function.
    pub get_main_purse: HostFunction<[Cost; 1]>,
    /// Cost of calling the `read_host_buffer` host function.
    pub read_host_buffer: HostFunction<[Cost; 3]>,
    /// Cost of calling the `create_contract_package_at_hash` host function.
    pub create_contract_package_at_hash: HostFunction<[Cost; 2]>,
    /// Cost of calling the `create_contract_user_group` host function.
    pub create_contract_user_group: HostFunction<[Cost; 8]>,
    /// Cost of calling the `add_package_version` host function.
    pub add_contract_version: HostFunction<[Cost; 10]>,
    /// Cost of calling the `add_package_version` host function.
    pub add_package_version: HostFunction<[Cost; 11]>,
    /// Cost of calling the `disable_contract_version` host function.
    pub disable_contract_version: HostFunction<[Cost; 4]>,
    /// Cost of calling the `call_contract` host function.
    pub call_contract: HostFunction<[Cost; 7]>,
    /// Cost of calling the `call_versioned_contract` host function.
    pub call_versioned_contract: HostFunction<[Cost; 9]>,
    /// Cost of calling the `get_named_arg_size` host function.
    pub get_named_arg_size: HostFunction<[Cost; 3]>,
    /// Cost of calling the `get_named_arg` host function.
    pub get_named_arg: HostFunction<[Cost; 4]>,
    /// Cost of calling the `remove_contract_user_group` host function.
    pub remove_contract_user_group: HostFunction<[Cost; 4]>,
    /// Cost of calling the `provision_contract_user_group_uref` host function.
    pub provision_contract_user_group_uref: HostFunction<[Cost; 5]>,
    /// Cost of calling the `remove_contract_user_group_urefs` host function.
    pub remove_contract_user_group_urefs: HostFunction<[Cost; 6]>,
    /// Cost of calling the `print` host function.
    pub print: HostFunction<[Cost; 2]>,
    /// Cost of calling the `blake2b` host function.
    pub blake2b: HostFunction<[Cost; 4]>,
    /// Cost of calling the `next address` host function.
    pub random_bytes: HostFunction<[Cost; 2]>,
    /// Cost of calling the `enable_contract_version` host function.
    pub enable_contract_version: HostFunction<[Cost; 4]>,
    /// Cost of calling the `casper_manage_message_topic` host function.
    pub manage_message_topic: HostFunction<[Cost; 4]>,
    /// Cost of calling the `casper_emit_message` host function.
    pub emit_message: HostFunction<[Cost; 4]>,
<<<<<<< HEAD
    /// Cost of calling the `generic_hash` host function.
    pub generic_hash: HostFunction<[Cost; 5]>,
=======
    /// Cost of calling the `get_block_info` host function.
    pub get_block_info: HostFunction<[Cost; 2]>,
>>>>>>> 9109c7b3
}

impl Zero for HostFunctionCosts {
    fn zero() -> Self {
        Self {
            read_value: HostFunction::zero(),
            dictionary_get: HostFunction::zero(),
            write: HostFunction::zero(),
            dictionary_put: HostFunction::zero(),
            add: HostFunction::zero(),
            new_uref: HostFunction::zero(),
            load_named_keys: HostFunction::zero(),
            ret: HostFunction::zero(),
            get_key: HostFunction::zero(),
            has_key: HostFunction::zero(),
            put_key: HostFunction::zero(),
            remove_key: HostFunction::zero(),
            revert: HostFunction::zero(),
            is_valid_uref: HostFunction::zero(),
            add_associated_key: HostFunction::zero(),
            remove_associated_key: HostFunction::zero(),
            update_associated_key: HostFunction::zero(),
            set_action_threshold: HostFunction::zero(),
            get_caller: HostFunction::zero(),
            get_blocktime: HostFunction::zero(),
            create_purse: HostFunction::zero(),
            transfer_to_account: HostFunction::zero(),
            transfer_from_purse_to_account: HostFunction::zero(),
            transfer_from_purse_to_purse: HostFunction::zero(),
            get_balance: HostFunction::zero(),
            get_phase: HostFunction::zero(),
            get_system_contract: HostFunction::zero(),
            get_main_purse: HostFunction::zero(),
            read_host_buffer: HostFunction::zero(),
            create_contract_package_at_hash: HostFunction::zero(),
            create_contract_user_group: HostFunction::zero(),
            add_contract_version: HostFunction::zero(),
            add_package_version: HostFunction::zero(),
            disable_contract_version: HostFunction::zero(),
            call_contract: HostFunction::zero(),
            call_versioned_contract: HostFunction::zero(),
            get_named_arg_size: HostFunction::zero(),
            get_named_arg: HostFunction::zero(),
            remove_contract_user_group: HostFunction::zero(),
            provision_contract_user_group_uref: HostFunction::zero(),
            remove_contract_user_group_urefs: HostFunction::zero(),
            print: HostFunction::zero(),
            blake2b: HostFunction::zero(),
            random_bytes: HostFunction::zero(),
            enable_contract_version: HostFunction::zero(),
            manage_message_topic: HostFunction::zero(),
            emit_message: HostFunction::zero(),
            cost_increase_per_message: Zero::zero(),
<<<<<<< HEAD
            generic_hash: HostFunction::zero(),
=======
            get_block_info: HostFunction::zero(),
>>>>>>> 9109c7b3
        }
    }

    fn is_zero(&self) -> bool {
        let HostFunctionCosts {
            cost_increase_per_message,
            read_value,
            dictionary_get,
            write,
            dictionary_put,
            add,
            new_uref,
            load_named_keys,
            ret,
            get_key,
            has_key,
            put_key,
            remove_key,
            revert,
            is_valid_uref,
            add_associated_key,
            remove_associated_key,
            update_associated_key,
            set_action_threshold,
            get_caller,
            get_blocktime,
            create_purse,
            transfer_to_account,
            transfer_from_purse_to_account,
            transfer_from_purse_to_purse,
            get_balance,
            get_phase,
            get_system_contract,
            get_main_purse,
            read_host_buffer,
            create_contract_package_at_hash,
            create_contract_user_group,
            add_contract_version,
            add_package_version,
            disable_contract_version,
            call_contract,
            call_versioned_contract,
            get_named_arg_size,
            get_named_arg,
            remove_contract_user_group,
            provision_contract_user_group_uref,
            remove_contract_user_group_urefs,
            print,
            blake2b,
            random_bytes,
            enable_contract_version,
            manage_message_topic,
            emit_message,
<<<<<<< HEAD
            generic_hash,
=======
            get_block_info,
>>>>>>> 9109c7b3
        } = self;
        read_value.is_zero()
            && dictionary_get.is_zero()
            && write.is_zero()
            && dictionary_put.is_zero()
            && add.is_zero()
            && new_uref.is_zero()
            && load_named_keys.is_zero()
            && ret.is_zero()
            && get_key.is_zero()
            && has_key.is_zero()
            && put_key.is_zero()
            && remove_key.is_zero()
            && revert.is_zero()
            && is_valid_uref.is_zero()
            && add_associated_key.is_zero()
            && remove_associated_key.is_zero()
            && update_associated_key.is_zero()
            && set_action_threshold.is_zero()
            && get_caller.is_zero()
            && get_blocktime.is_zero()
            && create_purse.is_zero()
            && transfer_to_account.is_zero()
            && transfer_from_purse_to_account.is_zero()
            && transfer_from_purse_to_purse.is_zero()
            && get_balance.is_zero()
            && get_phase.is_zero()
            && get_system_contract.is_zero()
            && get_main_purse.is_zero()
            && read_host_buffer.is_zero()
            && create_contract_package_at_hash.is_zero()
            && create_contract_user_group.is_zero()
            && add_contract_version.is_zero()
            && disable_contract_version.is_zero()
            && call_contract.is_zero()
            && call_versioned_contract.is_zero()
            && get_named_arg_size.is_zero()
            && get_named_arg.is_zero()
            && remove_contract_user_group.is_zero()
            && provision_contract_user_group_uref.is_zero()
            && remove_contract_user_group_urefs.is_zero()
            && print.is_zero()
            && blake2b.is_zero()
            && random_bytes.is_zero()
            && enable_contract_version.is_zero()
            && manage_message_topic.is_zero()
            && emit_message.is_zero()
            && cost_increase_per_message.is_zero()
            && add_package_version.is_zero()
<<<<<<< HEAD
            && generic_hash.is_zero()
=======
            && get_block_info.is_zero()
>>>>>>> 9109c7b3
    }
}

impl Default for HostFunctionCosts {
    fn default() -> Self {
        Self {
            read_value: HostFunction::new(
                DEFAULT_READ_VALUE_COST,
                [NOT_USED, DEFAULT_ARG_CHARGE, NOT_USED],
            ),
            dictionary_get: HostFunction::new(
                DEFAULT_DICTIONARY_GET_COST,
                [NOT_USED, DEFAULT_DICTIONARY_GET_KEY_SIZE_WEIGHT, NOT_USED],
            ),
            write: HostFunction::new(
                DEFAULT_WRITE_COST,
                [
                    NOT_USED,
                    NOT_USED,
                    NOT_USED,
                    DEFAULT_WRITE_VALUE_SIZE_WEIGHT,
                ],
            ),
            dictionary_put: HostFunction::new(
                DEFAULT_DICTIONARY_PUT_COST,
                [
                    NOT_USED,
                    DEFAULT_DICTIONARY_PUT_KEY_BYTES_SIZE_WEIGHT,
                    NOT_USED,
                    DEFAULT_DICTIONARY_PUT_VALUE_SIZE_WEIGHT,
                ],
            ),
            add: HostFunction::fixed(DEFAULT_ADD_COST),
            new_uref: HostFunction::new(
                DEFAULT_NEW_UREF_COST,
                [NOT_USED, NOT_USED, DEFAULT_NEW_UREF_VALUE_SIZE_WEIGHT],
            ),
            load_named_keys: HostFunction::fixed(DEFAULT_LOAD_NAMED_KEYS_COST),
            ret: HostFunction::new(DEFAULT_RET_COST, [NOT_USED, DEFAULT_RET_VALUE_SIZE_WEIGHT]),
            get_key: HostFunction::new(
                DEFAULT_GET_KEY_COST,
                [
                    NOT_USED,
                    DEFAULT_GET_KEY_NAME_SIZE_WEIGHT,
                    NOT_USED,
                    NOT_USED,
                    NOT_USED,
                ],
            ),
            has_key: HostFunction::new(
                DEFAULT_HAS_KEY_COST,
                [NOT_USED, DEFAULT_HAS_KEY_NAME_SIZE_WEIGHT],
            ),
            put_key: HostFunction::new(
                DEFAULT_PUT_KEY_COST,
                [
                    NOT_USED,
                    DEFAULT_PUT_KEY_NAME_SIZE_WEIGHT,
                    NOT_USED,
                    DEFAULT_ARG_CHARGE,
                ],
            ),
            remove_key: HostFunction::new(
                DEFAULT_REMOVE_KEY_COST,
                [NOT_USED, DEFAULT_REMOVE_KEY_NAME_SIZE_WEIGHT],
            ),
            revert: HostFunction::fixed(DEFAULT_REVERT_COST),
            is_valid_uref: HostFunction::fixed(DEFAULT_IS_VALID_UREF_COST),
            add_associated_key: HostFunction::fixed(DEFAULT_ADD_ASSOCIATED_KEY_COST),
            remove_associated_key: HostFunction::fixed(DEFAULT_REMOVE_ASSOCIATED_KEY_COST),
            update_associated_key: HostFunction::fixed(DEFAULT_UPDATE_ASSOCIATED_KEY_COST),
            set_action_threshold: HostFunction::fixed(DEFAULT_SET_ACTION_THRESHOLD_COST),
            get_caller: HostFunction::fixed(DEFAULT_GET_CALLER_COST),
            get_blocktime: HostFunction::fixed(DEFAULT_GET_BLOCKTIME_COST),
            create_purse: HostFunction::fixed(DEFAULT_CREATE_PURSE_COST),
            transfer_to_account: HostFunction::fixed(DEFAULT_TRANSFER_TO_ACCOUNT_COST),
            transfer_from_purse_to_account: HostFunction::fixed(
                DEFAULT_TRANSFER_FROM_PURSE_TO_ACCOUNT_COST,
            ),
            transfer_from_purse_to_purse: HostFunction::fixed(
                DEFAULT_TRANSFER_FROM_PURSE_TO_PURSE_COST,
            ),
            get_balance: HostFunction::fixed(DEFAULT_GET_BALANCE_COST),
            get_phase: HostFunction::fixed(DEFAULT_GET_PHASE_COST),
            get_system_contract: HostFunction::fixed(DEFAULT_GET_SYSTEM_CONTRACT_COST),
            get_main_purse: HostFunction::fixed(DEFAULT_GET_MAIN_PURSE_COST),
            read_host_buffer: HostFunction::new(
                DEFAULT_READ_HOST_BUFFER_COST,
                [
                    NOT_USED,
                    DEFAULT_READ_HOST_BUFFER_DEST_SIZE_WEIGHT,
                    NOT_USED,
                ],
            ),
            create_contract_package_at_hash: HostFunction::default(),
            create_contract_user_group: HostFunction::default(),
            add_package_version: HostFunction::new(
                DEFAULT_FIXED_COST,
                [
                    NOT_USED,
                    NOT_USED,
                    NOT_USED,
                    NOT_USED,
                    NOT_USED,
                    NOT_USED,
                    NOT_USED,
                    NOT_USED,
                    DEFAULT_MESSAGE_TOPIC_NAME_SIZE_WEIGHT,
                    NOT_USED,
                    NOT_USED,
                ],
            ),
            add_contract_version: HostFunction::default(),
            disable_contract_version: HostFunction::default(),
            call_contract: HostFunction::new(
                DEFAULT_CALL_CONTRACT_COST,
                [
                    NOT_USED,
                    NOT_USED,
                    NOT_USED,
                    DEFAULT_ARG_CHARGE,
                    NOT_USED,
                    DEFAULT_ARG_CHARGE,
                    NOT_USED,
                ],
            ),
            call_versioned_contract: HostFunction::new(
                DEFAULT_CALL_CONTRACT_COST,
                [
                    NOT_USED,
                    NOT_USED,
                    NOT_USED,
                    NOT_USED,
                    NOT_USED,
                    DEFAULT_ARG_CHARGE,
                    NOT_USED,
                    DEFAULT_ARG_CHARGE,
                    NOT_USED,
                ],
            ),
            get_named_arg_size: HostFunction::default(),
            get_named_arg: HostFunction::new(
                200,
                [NOT_USED, DEFAULT_ARG_CHARGE, NOT_USED, DEFAULT_ARG_CHARGE],
            ),
            remove_contract_user_group: HostFunction::default(),
            provision_contract_user_group_uref: HostFunction::default(),
            remove_contract_user_group_urefs: HostFunction::new(
                200,
                [
                    NOT_USED,
                    NOT_USED,
                    NOT_USED,
                    NOT_USED,
                    NOT_USED,
                    DEFAULT_ARG_CHARGE,
                ],
            ),
            print: HostFunction::new(
                DEFAULT_PRINT_COST,
                [NOT_USED, DEFAULT_PRINT_TEXT_SIZE_WEIGHT],
            ),
            blake2b: HostFunction::new(
                DEFAULT_BLAKE2B_COST,
                [NOT_USED, DEFAULT_ARG_CHARGE, NOT_USED, NOT_USED],
            ),
            random_bytes: HostFunction::default(),
            enable_contract_version: HostFunction::default(),
            manage_message_topic: HostFunction::new(
                DEFAULT_FIXED_COST,
                [
                    NOT_USED,
                    DEFAULT_MESSAGE_TOPIC_NAME_SIZE_WEIGHT,
                    NOT_USED,
                    NOT_USED,
                ],
            ),
            emit_message: HostFunction::new(
                DEFAULT_FIXED_COST,
                [
                    NOT_USED,
                    DEFAULT_MESSAGE_TOPIC_NAME_SIZE_WEIGHT,
                    NOT_USED,
                    DEFAULT_MESSAGE_PAYLOAD_SIZE_WEIGHT,
                ],
            ),
            generic_hash: HostFunction::new(
                DEFAULT_GENERIC_HASH_COST,
                [NOT_USED, NOT_USED, NOT_USED, NOT_USED, NOT_USED],
            ),
            cost_increase_per_message: DEFAULT_COST_INCREASE_PER_MESSAGE_EMITTED,
            get_block_info: HostFunction::new(DEFAULT_FIXED_COST, [NOT_USED, NOT_USED]),
        }
    }
}

impl ToBytes for HostFunctionCosts {
    fn to_bytes(&self) -> Result<Vec<u8>, bytesrepr::Error> {
        let mut ret = bytesrepr::unchecked_allocate_buffer(self);
        ret.append(&mut self.read_value.to_bytes()?);
        ret.append(&mut self.dictionary_get.to_bytes()?);
        ret.append(&mut self.write.to_bytes()?);
        ret.append(&mut self.dictionary_put.to_bytes()?);
        ret.append(&mut self.add.to_bytes()?);
        ret.append(&mut self.new_uref.to_bytes()?);
        ret.append(&mut self.load_named_keys.to_bytes()?);
        ret.append(&mut self.ret.to_bytes()?);
        ret.append(&mut self.get_key.to_bytes()?);
        ret.append(&mut self.has_key.to_bytes()?);
        ret.append(&mut self.put_key.to_bytes()?);
        ret.append(&mut self.remove_key.to_bytes()?);
        ret.append(&mut self.revert.to_bytes()?);
        ret.append(&mut self.is_valid_uref.to_bytes()?);
        ret.append(&mut self.add_associated_key.to_bytes()?);
        ret.append(&mut self.remove_associated_key.to_bytes()?);
        ret.append(&mut self.update_associated_key.to_bytes()?);
        ret.append(&mut self.set_action_threshold.to_bytes()?);
        ret.append(&mut self.get_caller.to_bytes()?);
        ret.append(&mut self.get_blocktime.to_bytes()?);
        ret.append(&mut self.create_purse.to_bytes()?);
        ret.append(&mut self.transfer_to_account.to_bytes()?);
        ret.append(&mut self.transfer_from_purse_to_account.to_bytes()?);
        ret.append(&mut self.transfer_from_purse_to_purse.to_bytes()?);
        ret.append(&mut self.get_balance.to_bytes()?);
        ret.append(&mut self.get_phase.to_bytes()?);
        ret.append(&mut self.get_system_contract.to_bytes()?);
        ret.append(&mut self.get_main_purse.to_bytes()?);
        ret.append(&mut self.read_host_buffer.to_bytes()?);
        ret.append(&mut self.create_contract_package_at_hash.to_bytes()?);
        ret.append(&mut self.create_contract_user_group.to_bytes()?);
        ret.append(&mut self.add_contract_version.to_bytes()?);
        ret.append(&mut self.add_package_version.to_bytes()?);
        ret.append(&mut self.disable_contract_version.to_bytes()?);
        ret.append(&mut self.call_contract.to_bytes()?);
        ret.append(&mut self.call_versioned_contract.to_bytes()?);
        ret.append(&mut self.get_named_arg_size.to_bytes()?);
        ret.append(&mut self.get_named_arg.to_bytes()?);
        ret.append(&mut self.remove_contract_user_group.to_bytes()?);
        ret.append(&mut self.provision_contract_user_group_uref.to_bytes()?);
        ret.append(&mut self.remove_contract_user_group_urefs.to_bytes()?);
        ret.append(&mut self.print.to_bytes()?);
        ret.append(&mut self.blake2b.to_bytes()?);
        ret.append(&mut self.random_bytes.to_bytes()?);
        ret.append(&mut self.enable_contract_version.to_bytes()?);
        ret.append(&mut self.manage_message_topic.to_bytes()?);
        ret.append(&mut self.emit_message.to_bytes()?);
        ret.append(&mut self.cost_increase_per_message.to_bytes()?);
<<<<<<< HEAD
        ret.append(&mut self.generic_hash.to_bytes()?);
=======
        ret.append(&mut self.get_block_info.to_bytes()?);
>>>>>>> 9109c7b3
        Ok(ret)
    }

    fn serialized_length(&self) -> usize {
        self.read_value.serialized_length()
            + self.dictionary_get.serialized_length()
            + self.write.serialized_length()
            + self.dictionary_put.serialized_length()
            + self.add.serialized_length()
            + self.new_uref.serialized_length()
            + self.load_named_keys.serialized_length()
            + self.ret.serialized_length()
            + self.get_key.serialized_length()
            + self.has_key.serialized_length()
            + self.put_key.serialized_length()
            + self.remove_key.serialized_length()
            + self.revert.serialized_length()
            + self.is_valid_uref.serialized_length()
            + self.add_associated_key.serialized_length()
            + self.remove_associated_key.serialized_length()
            + self.update_associated_key.serialized_length()
            + self.set_action_threshold.serialized_length()
            + self.get_caller.serialized_length()
            + self.get_blocktime.serialized_length()
            + self.create_purse.serialized_length()
            + self.transfer_to_account.serialized_length()
            + self.transfer_from_purse_to_account.serialized_length()
            + self.transfer_from_purse_to_purse.serialized_length()
            + self.get_balance.serialized_length()
            + self.get_phase.serialized_length()
            + self.get_system_contract.serialized_length()
            + self.get_main_purse.serialized_length()
            + self.read_host_buffer.serialized_length()
            + self.create_contract_package_at_hash.serialized_length()
            + self.create_contract_user_group.serialized_length()
            + self.add_contract_version.serialized_length()
            + self.add_package_version.serialized_length()
            + self.disable_contract_version.serialized_length()
            + self.call_contract.serialized_length()
            + self.call_versioned_contract.serialized_length()
            + self.get_named_arg_size.serialized_length()
            + self.get_named_arg.serialized_length()
            + self.remove_contract_user_group.serialized_length()
            + self.provision_contract_user_group_uref.serialized_length()
            + self.remove_contract_user_group_urefs.serialized_length()
            + self.print.serialized_length()
            + self.blake2b.serialized_length()
            + self.random_bytes.serialized_length()
            + self.enable_contract_version.serialized_length()
            + self.manage_message_topic.serialized_length()
            + self.emit_message.serialized_length()
            + self.cost_increase_per_message.serialized_length()
<<<<<<< HEAD
            + self.generic_hash.serialized_length()
=======
            + self.get_block_info.serialized_length()
>>>>>>> 9109c7b3
    }
}

impl FromBytes for HostFunctionCosts {
    fn from_bytes(bytes: &[u8]) -> Result<(Self, &[u8]), bytesrepr::Error> {
        let (read_value, rem) = FromBytes::from_bytes(bytes)?;
        let (dictionary_get, rem) = FromBytes::from_bytes(rem)?;
        let (write, rem) = FromBytes::from_bytes(rem)?;
        let (dictionary_put, rem) = FromBytes::from_bytes(rem)?;
        let (add, rem) = FromBytes::from_bytes(rem)?;
        let (new_uref, rem) = FromBytes::from_bytes(rem)?;
        let (load_named_keys, rem) = FromBytes::from_bytes(rem)?;
        let (ret, rem) = FromBytes::from_bytes(rem)?;
        let (get_key, rem) = FromBytes::from_bytes(rem)?;
        let (has_key, rem) = FromBytes::from_bytes(rem)?;
        let (put_key, rem) = FromBytes::from_bytes(rem)?;
        let (remove_key, rem) = FromBytes::from_bytes(rem)?;
        let (revert, rem) = FromBytes::from_bytes(rem)?;
        let (is_valid_uref, rem) = FromBytes::from_bytes(rem)?;
        let (add_associated_key, rem) = FromBytes::from_bytes(rem)?;
        let (remove_associated_key, rem) = FromBytes::from_bytes(rem)?;
        let (update_associated_key, rem) = FromBytes::from_bytes(rem)?;
        let (set_action_threshold, rem) = FromBytes::from_bytes(rem)?;
        let (get_caller, rem) = FromBytes::from_bytes(rem)?;
        let (get_blocktime, rem) = FromBytes::from_bytes(rem)?;
        let (create_purse, rem) = FromBytes::from_bytes(rem)?;
        let (transfer_to_account, rem) = FromBytes::from_bytes(rem)?;
        let (transfer_from_purse_to_account, rem) = FromBytes::from_bytes(rem)?;
        let (transfer_from_purse_to_purse, rem) = FromBytes::from_bytes(rem)?;
        let (get_balance, rem) = FromBytes::from_bytes(rem)?;
        let (get_phase, rem) = FromBytes::from_bytes(rem)?;
        let (get_system_contract, rem) = FromBytes::from_bytes(rem)?;
        let (get_main_purse, rem) = FromBytes::from_bytes(rem)?;
        let (read_host_buffer, rem) = FromBytes::from_bytes(rem)?;
        let (create_contract_package_at_hash, rem) = FromBytes::from_bytes(rem)?;
        let (create_contract_user_group, rem) = FromBytes::from_bytes(rem)?;
        let (add_contract_version, rem) = FromBytes::from_bytes(rem)?;
        let (add_package_version, rem) = FromBytes::from_bytes(rem)?;
        let (disable_contract_version, rem) = FromBytes::from_bytes(rem)?;
        let (call_contract, rem) = FromBytes::from_bytes(rem)?;
        let (call_versioned_contract, rem) = FromBytes::from_bytes(rem)?;
        let (get_named_arg_size, rem) = FromBytes::from_bytes(rem)?;
        let (get_named_arg, rem) = FromBytes::from_bytes(rem)?;
        let (remove_contract_user_group, rem) = FromBytes::from_bytes(rem)?;
        let (provision_contract_user_group_uref, rem) = FromBytes::from_bytes(rem)?;
        let (remove_contract_user_group_urefs, rem) = FromBytes::from_bytes(rem)?;
        let (print, rem) = FromBytes::from_bytes(rem)?;
        let (blake2b, rem) = FromBytes::from_bytes(rem)?;
        let (random_bytes, rem) = FromBytes::from_bytes(rem)?;
        let (enable_contract_version, rem) = FromBytes::from_bytes(rem)?;
        let (manage_message_topic, rem) = FromBytes::from_bytes(rem)?;
        let (emit_message, rem) = FromBytes::from_bytes(rem)?;
        let (cost_increase_per_message, rem) = FromBytes::from_bytes(rem)?;
<<<<<<< HEAD
        let (generic_hash, rem) = FromBytes::from_bytes(rem)?;
=======
        let (get_block_info, rem) = FromBytes::from_bytes(rem)?;
>>>>>>> 9109c7b3
        Ok((
            HostFunctionCosts {
                read_value,
                dictionary_get,
                write,
                dictionary_put,
                add,
                new_uref,
                load_named_keys,
                ret,
                get_key,
                has_key,
                put_key,
                remove_key,
                revert,
                is_valid_uref,
                add_associated_key,
                remove_associated_key,
                update_associated_key,
                set_action_threshold,
                get_caller,
                get_blocktime,
                create_purse,
                transfer_to_account,
                transfer_from_purse_to_account,
                transfer_from_purse_to_purse,
                get_balance,
                get_phase,
                get_system_contract,
                get_main_purse,
                read_host_buffer,
                create_contract_package_at_hash,
                create_contract_user_group,
                add_contract_version,
                add_package_version,
                disable_contract_version,
                call_contract,
                call_versioned_contract,
                get_named_arg_size,
                get_named_arg,
                remove_contract_user_group,
                provision_contract_user_group_uref,
                remove_contract_user_group_urefs,
                print,
                blake2b,
                random_bytes,
                enable_contract_version,
                manage_message_topic,
                emit_message,
                cost_increase_per_message,
<<<<<<< HEAD
                generic_hash,
=======
                get_block_info,
>>>>>>> 9109c7b3
            },
            rem,
        ))
    }
}

#[cfg(any(feature = "testing", test))]
impl Distribution<HostFunctionCosts> for Standard {
    fn sample<R: Rng + ?Sized>(&self, rng: &mut R) -> HostFunctionCosts {
        HostFunctionCosts {
            read_value: rng.gen(),
            dictionary_get: rng.gen(),
            write: rng.gen(),
            dictionary_put: rng.gen(),
            add: rng.gen(),
            new_uref: rng.gen(),
            load_named_keys: rng.gen(),
            ret: rng.gen(),
            get_key: rng.gen(),
            has_key: rng.gen(),
            put_key: rng.gen(),
            remove_key: rng.gen(),
            revert: rng.gen(),
            is_valid_uref: rng.gen(),
            add_associated_key: rng.gen(),
            remove_associated_key: rng.gen(),
            update_associated_key: rng.gen(),
            set_action_threshold: rng.gen(),
            get_caller: rng.gen(),
            get_blocktime: rng.gen(),
            create_purse: rng.gen(),
            transfer_to_account: rng.gen(),
            transfer_from_purse_to_account: rng.gen(),
            transfer_from_purse_to_purse: rng.gen(),
            get_balance: rng.gen(),
            get_phase: rng.gen(),
            get_system_contract: rng.gen(),
            get_main_purse: rng.gen(),
            read_host_buffer: rng.gen(),
            create_contract_package_at_hash: rng.gen(),
            create_contract_user_group: rng.gen(),
            add_contract_version: rng.gen(),
            add_package_version: rng.gen(),
            disable_contract_version: rng.gen(),
            call_contract: rng.gen(),
            call_versioned_contract: rng.gen(),
            get_named_arg_size: rng.gen(),
            get_named_arg: rng.gen(),
            remove_contract_user_group: rng.gen(),
            provision_contract_user_group_uref: rng.gen(),
            remove_contract_user_group_urefs: rng.gen(),
            print: rng.gen(),
            blake2b: rng.gen(),
            random_bytes: rng.gen(),
            enable_contract_version: rng.gen(),
            manage_message_topic: rng.gen(),
            emit_message: rng.gen(),
            cost_increase_per_message: rng.gen(),
<<<<<<< HEAD
            generic_hash: rng.gen(),
=======
            get_block_info: rng.gen(),
>>>>>>> 9109c7b3
        }
    }
}

#[doc(hidden)]
#[cfg(any(feature = "gens", test))]
pub mod gens {
    use proptest::{num, prelude::*};

    use crate::{HostFunction, HostFunctionCost, HostFunctionCosts};

    #[allow(unused)]
    pub fn host_function_cost_arb<T: Copy + Arbitrary>() -> impl Strategy<Value = HostFunction<T>> {
        (any::<HostFunctionCost>(), any::<T>())
            .prop_map(|(cost, arguments)| HostFunction::new(cost, arguments))
    }

    prop_compose! {
        pub fn host_function_costs_arb() (
            read_value in host_function_cost_arb(),
            dictionary_get in host_function_cost_arb(),
            write in host_function_cost_arb(),
            dictionary_put in host_function_cost_arb(),
            add in host_function_cost_arb(),
            new_uref in host_function_cost_arb(),
            load_named_keys in host_function_cost_arb(),
            ret in host_function_cost_arb(),
            get_key in host_function_cost_arb(),
            has_key in host_function_cost_arb(),
            put_key in host_function_cost_arb(),
            remove_key in host_function_cost_arb(),
            revert in host_function_cost_arb(),
            is_valid_uref in host_function_cost_arb(),
            add_associated_key in host_function_cost_arb(),
            remove_associated_key in host_function_cost_arb(),
            update_associated_key in host_function_cost_arb(),
            set_action_threshold in host_function_cost_arb(),
            get_caller in host_function_cost_arb(),
            get_blocktime in host_function_cost_arb(),
            create_purse in host_function_cost_arb(),
            transfer_to_account in host_function_cost_arb(),
            transfer_from_purse_to_account in host_function_cost_arb(),
            transfer_from_purse_to_purse in host_function_cost_arb(),
            get_balance in host_function_cost_arb(),
            get_phase in host_function_cost_arb(),
            get_system_contract in host_function_cost_arb(),
            get_main_purse in host_function_cost_arb(),
            read_host_buffer in host_function_cost_arb(),
            create_contract_package_at_hash in host_function_cost_arb(),
            create_contract_user_group in host_function_cost_arb(),
            add_contract_version in host_function_cost_arb(),
            add_package_version in host_function_cost_arb(),
            disable_contract_version in host_function_cost_arb(),
            call_contract in host_function_cost_arb(),
            call_versioned_contract in host_function_cost_arb(),
            get_named_arg_size in host_function_cost_arb(),
            get_named_arg in host_function_cost_arb(),
            remove_contract_user_group in host_function_cost_arb(),
            provision_contract_user_group_uref in host_function_cost_arb(),
            remove_contract_user_group_urefs in host_function_cost_arb(),
            print in host_function_cost_arb(),
            blake2b in host_function_cost_arb(),
            random_bytes in host_function_cost_arb(),
            enable_contract_version in host_function_cost_arb(),
            manage_message_topic in host_function_cost_arb(),
            emit_message in host_function_cost_arb(),
            cost_increase_per_message in num::u32::ANY,
<<<<<<< HEAD
            generic_hash in host_function_cost_arb(),
=======
            get_block_info in host_function_cost_arb(),
>>>>>>> 9109c7b3
        ) -> HostFunctionCosts {
            HostFunctionCosts {
                read_value,
                dictionary_get,
                write,
                dictionary_put,
                add,
                new_uref,
                load_named_keys,
                ret,
                get_key,
                has_key,
                put_key,
                remove_key,
                revert,
                is_valid_uref,
                add_associated_key,
                remove_associated_key,
                update_associated_key,
                set_action_threshold,
                get_caller,
                get_blocktime,
                create_purse,
                transfer_to_account,
                transfer_from_purse_to_account,
                transfer_from_purse_to_purse,
                get_balance,
                get_phase,
                get_system_contract,
                get_main_purse,
                read_host_buffer,
                create_contract_package_at_hash,
                create_contract_user_group,
                add_contract_version,
                add_package_version,
                disable_contract_version,
                call_contract,
                call_versioned_contract,
                get_named_arg_size,
                get_named_arg,
                remove_contract_user_group,
                provision_contract_user_group_uref,
                remove_contract_user_group_urefs,
                print,
                blake2b,
                random_bytes,
                enable_contract_version,
                manage_message_topic,
                emit_message,
                cost_increase_per_message,
<<<<<<< HEAD
                generic_hash,
=======
                get_block_info
>>>>>>> 9109c7b3
            }
        }
    }
}

#[cfg(test)]
mod tests {
    use crate::U512;

    use super::*;

    const COST: Cost = 42;
    const ARGUMENT_COSTS: [Cost; 3] = [123, 456, 789];
    const WEIGHTS: [Cost; 3] = [1000, 1100, 1200];

    #[test]
    fn calculate_gas_cost_for_host_function() {
        let host_function = HostFunction::new(COST, ARGUMENT_COSTS);
        let expected_cost = COST
            + (ARGUMENT_COSTS[0] * WEIGHTS[0])
            + (ARGUMENT_COSTS[1] * WEIGHTS[1])
            + (ARGUMENT_COSTS[2] * WEIGHTS[2]);
        assert_eq!(
            host_function.calculate_gas_cost(WEIGHTS),
            Gas::new(expected_cost)
        );
    }

    #[test]
    fn calculate_gas_cost_would_overflow() {
        let large_value = Cost::max_value();

        let host_function = HostFunction::new(
            large_value,
            [large_value, large_value, large_value, large_value],
        );

        let lhs =
            host_function.calculate_gas_cost([large_value, large_value, large_value, large_value]);

        let large_value = U512::from(large_value);
        let rhs = large_value + (U512::from(4) * large_value * large_value);

        assert_eq!(lhs, Gas::new(rhs));
    }
}

#[cfg(test)]
mod proptests {
    use proptest::prelude::*;

    use crate::bytesrepr;

    use super::*;

    type Signature = [Cost; 10];

    proptest! {
        #[test]
        fn test_host_function(host_function in gens::host_function_cost_arb::<Signature>()) {
            bytesrepr::test_serialization_roundtrip(&host_function);
        }

        #[test]
        fn test_host_function_costs(host_function_costs in gens::host_function_costs_arb()) {
            bytesrepr::test_serialization_roundtrip(&host_function_costs);
        }
    }
}<|MERGE_RESOLUTION|>--- conflicted
+++ resolved
@@ -339,13 +339,10 @@
     pub manage_message_topic: HostFunction<[Cost; 4]>,
     /// Cost of calling the `casper_emit_message` host function.
     pub emit_message: HostFunction<[Cost; 4]>,
-<<<<<<< HEAD
+    /// Cost of calling the `get_block_info` host function.
+    pub get_block_info: HostFunction<[Cost; 2]>,
     /// Cost of calling the `generic_hash` host function.
     pub generic_hash: HostFunction<[Cost; 5]>,
-=======
-    /// Cost of calling the `get_block_info` host function.
-    pub get_block_info: HostFunction<[Cost; 2]>,
->>>>>>> 9109c7b3
 }
 
 impl Zero for HostFunctionCosts {
@@ -399,11 +396,8 @@
             manage_message_topic: HostFunction::zero(),
             emit_message: HostFunction::zero(),
             cost_increase_per_message: Zero::zero(),
-<<<<<<< HEAD
+            get_block_info: HostFunction::zero(),
             generic_hash: HostFunction::zero(),
-=======
-            get_block_info: HostFunction::zero(),
->>>>>>> 9109c7b3
         }
     }
 
@@ -457,11 +451,8 @@
             enable_contract_version,
             manage_message_topic,
             emit_message,
-<<<<<<< HEAD
+            get_block_info,
             generic_hash,
-=======
-            get_block_info,
->>>>>>> 9109c7b3
         } = self;
         read_value.is_zero()
             && dictionary_get.is_zero()
@@ -511,11 +502,8 @@
             && emit_message.is_zero()
             && cost_increase_per_message.is_zero()
             && add_package_version.is_zero()
-<<<<<<< HEAD
+            && get_block_info.is_zero()
             && generic_hash.is_zero()
-=======
-            && get_block_info.is_zero()
->>>>>>> 9109c7b3
     }
 }
 
@@ -763,11 +751,8 @@
         ret.append(&mut self.manage_message_topic.to_bytes()?);
         ret.append(&mut self.emit_message.to_bytes()?);
         ret.append(&mut self.cost_increase_per_message.to_bytes()?);
-<<<<<<< HEAD
+        ret.append(&mut self.get_block_info.to_bytes()?);
         ret.append(&mut self.generic_hash.to_bytes()?);
-=======
-        ret.append(&mut self.get_block_info.to_bytes()?);
->>>>>>> 9109c7b3
         Ok(ret)
     }
 
@@ -820,11 +805,8 @@
             + self.manage_message_topic.serialized_length()
             + self.emit_message.serialized_length()
             + self.cost_increase_per_message.serialized_length()
-<<<<<<< HEAD
+            + self.get_block_info.serialized_length()
             + self.generic_hash.serialized_length()
-=======
-            + self.get_block_info.serialized_length()
->>>>>>> 9109c7b3
     }
 }
 
@@ -878,11 +860,8 @@
         let (manage_message_topic, rem) = FromBytes::from_bytes(rem)?;
         let (emit_message, rem) = FromBytes::from_bytes(rem)?;
         let (cost_increase_per_message, rem) = FromBytes::from_bytes(rem)?;
-<<<<<<< HEAD
+        let (get_block_info, rem) = FromBytes::from_bytes(rem)?;
         let (generic_hash, rem) = FromBytes::from_bytes(rem)?;
-=======
-        let (get_block_info, rem) = FromBytes::from_bytes(rem)?;
->>>>>>> 9109c7b3
         Ok((
             HostFunctionCosts {
                 read_value,
@@ -933,11 +912,8 @@
                 manage_message_topic,
                 emit_message,
                 cost_increase_per_message,
-<<<<<<< HEAD
+                get_block_info,
                 generic_hash,
-=======
-                get_block_info,
->>>>>>> 9109c7b3
             },
             rem,
         ))
@@ -996,11 +972,8 @@
             manage_message_topic: rng.gen(),
             emit_message: rng.gen(),
             cost_increase_per_message: rng.gen(),
-<<<<<<< HEAD
+            get_block_info: rng.gen(),
             generic_hash: rng.gen(),
-=======
-            get_block_info: rng.gen(),
->>>>>>> 9109c7b3
         }
     }
 }
@@ -1068,11 +1041,8 @@
             manage_message_topic in host_function_cost_arb(),
             emit_message in host_function_cost_arb(),
             cost_increase_per_message in num::u32::ANY,
-<<<<<<< HEAD
+            get_block_info in host_function_cost_arb(),
             generic_hash in host_function_cost_arb(),
-=======
-            get_block_info in host_function_cost_arb(),
->>>>>>> 9109c7b3
         ) -> HostFunctionCosts {
             HostFunctionCosts {
                 read_value,
@@ -1123,11 +1093,8 @@
                 manage_message_topic,
                 emit_message,
                 cost_increase_per_message,
-<<<<<<< HEAD
+                get_block_info
                 generic_hash,
-=======
-                get_block_info
->>>>>>> 9109c7b3
             }
         }
     }
