--- conflicted
+++ resolved
@@ -816,21 +816,6 @@
         Ok(())
     }
 
-<<<<<<< HEAD
-=======
-    /// Enable the contract version corresponding to the given hash (if it exists).
-    pub fn enable_contract_version(&mut self, contract_hash: ContractHash) -> Result<(), Error> {
-        let contract_version_key = self
-            .find_contract_version_key_by_hash(&contract_hash)
-            .copied()
-            .ok_or(Error::ContractNotFound)?;
-
-        self.disabled_versions.remove(&contract_version_key);
-
-        Ok(())
-    }
-
->>>>>>> 58e62cf8
     fn find_contract_version_key_by_hash(
         &self,
         contract_hash: &ContractHash,
@@ -839,6 +824,18 @@
             .iter()
             .filter_map(|(k, v)| if v == contract_hash { Some(k) } else { None })
             .next()
+    }
+
+    /// Enable the contract version corresponding to the given hash (if it exists).
+    pub fn enable_contract_version(&mut self, contract_hash: ContractHash) -> Result<(), Error> {
+        let contract_version_key = self
+            .find_contract_version_key_by_hash(&contract_hash)
+            .copied()
+            .ok_or(Error::ContractNotFound)?;
+
+        self.disabled_versions.remove(&contract_version_key);
+
+        Ok(())
     }
 
     /// Returns reference to all of this contract's versions.
@@ -1710,11 +1707,6 @@
 
         let mut contract_package = make_contract_package();
 
-        assert!(
-            !contract_package.is_contract_enabled(&CONTRACT_HASH),
-            "nonexisting contract contract should return false"
-        );
-
         assert_eq!(
             contract_package.current_contract_version(),
             Some(ContractVersionKey(1, 2))
@@ -1747,40 +1739,21 @@
             "should return contract not found error"
         );
 
-<<<<<<< HEAD
-        assert!(
-            !contract_package.is_contract_enabled(&CONTRACT_HASH),
-            "disabling missing contract shouldnt change outcome"
-        );
-
-        let next_version = contract_package.insert_contract_version(1, CONTRACT_HASH);
-=======
         assert!(!contract_package.is_contract_enabled(&NEW_CONTRACT_HASH));
 
         let next_version = contract_package.insert_contract_version(1, NEW_CONTRACT_HASH);
->>>>>>> 58e62cf8
         assert!(
             contract_package.is_version_enabled(next_version),
             "version should exist and be enabled"
         );
         assert!(contract_package.is_contract_enabled(&NEW_CONTRACT_HASH));
 
-        assert!(
-            contract_package.is_contract_enabled(&CONTRACT_HASH),
-            "contract should be enabled"
-        );
-
         assert_eq!(
             contract_package.disable_contract_version(NEW_CONTRACT_HASH),
             Ok(()),
             "should be able to disable version"
         );
         assert!(!contract_package.is_contract_enabled(&NEW_CONTRACT_HASH));
-
-        assert!(
-            !contract_package.is_contract_enabled(&CONTRACT_HASH),
-            "contract should be disabled"
-        );
 
         assert_eq!(
             contract_package.lookup_contract_hash(next_version),
