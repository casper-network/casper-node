--- conflicted
+++ resolved
@@ -15,11 +15,7 @@
 
 ### Changed
 * Increase `DICTIONARY_ITEM_KEY_MAX_LENGTH` to 128.
-<<<<<<< HEAD
-* Change checksummed-hex implementation to use 32 byte rather than 64 byte blake2b digests.
 * Restrict usage of checksummed-hex encoding and decoding to account hash and public key types. 
-=======
->>>>>>> 0d05d990
 
 
 
