--- conflicted
+++ resolved
@@ -1,10 +1,6 @@
 [package]
 name = "casper-node-macros"
-<<<<<<< HEAD
-version = "1.1.2"
-=======
 version = "1.2.0"
->>>>>>> d35ae61c
 authors = ["Marc Brinkmann <marc@casperlabs.io>"]
 edition = "2018"
 description = "A macro to create reactor implementations for the casper-node."
