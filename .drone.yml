---
kind: pipeline
type: docker
name: cargo-test

environment:
  RUSTC_WRAPPER: '/root/.cargo/bin/cachepot'
  CACHEPOT_BUCKET: 'drone-sccache'
  CACHEPOT_S3_KEY_PREFIX: ci
  CACHEPOT_REGION: 'us-east-2'
  CARGO_INCREMENTAL: '0'

__buildenv: &buildenv
  image: casperlabs/node-build-u1804
  volumes:
  - name: rustup
    path: "/root/.rustup"
  - name: cargo
    path: "/root/.cargo"
  - name: drone
    path: "/drone"
  environment:
    AWS_ACCESS_KEY_ID:
      from_secret: cachepot_aws_ak
    AWS_SECRET_ACCESS_KEY:
      from_secret: cachepot_aws_sk

steps:
- name: setup
  <<: *buildenv
  commands:
  - make setup

# The below is duplicated for pull and push
# due to environment bug with caching.
- name: cargo-test-pr
  <<: *buildenv
  environment:
    SCCACHE_S3_PUBLIC: true
  commands:
  - make test CARGO_FLAGS=--release
  - make test-contracts CARGO_FLAGS=--release
  - cachepot --show-stats
  when:
    event:
    - pull_request

- name: cargo-test-push
  <<: *buildenv
  commands:
  - make test CARGO_FLAGS=--release
  - make test-contracts CARGO_FLAGS=--release
  - cachepot --show-stats
  when:
    event:
    - push

- name: notify
  image: plugins/slack
  settings:
    webhook:
      from_secret: slack_webhook
    template:
    - |
      Cargo-Test Pipeline Status: *{{ uppercasefirst build.status }}*
      Drone Build: <{{ build.link }}|#{{ build.number }}>
      Commit Link: <https://github.com/{{repo.owner}}/{{repo.name}}/commit/{{build.commit}}|{{ truncate build.commit 10 }}>
  when:
    event:
    - push
    status:
    - failure
    branch:
    - dev
    - "release-*"
    - "feat-*"

volumes:
- name: rustup
  temp: {}
- name: cargo
  temp: {}
- name: drone
  temp: {}

trigger:
  branch:
  - trying
  - staging
  - dev
  - "release-*"
  - "feat-*"
  event:
    include:
    - pull_request
    - push
    exclude:
    - tag
    - cron

---
kind: pipeline
type: docker
name: nctl-testing

environment:
  RUSTC_WRAPPER: '/root/.cargo/bin/cachepot'
  CACHEPOT_BUCKET: 'drone-sccache'
  CACHEPOT_S3_KEY_PREFIX: ci
  CACHEPOT_REGION: 'us-east-2'
  CARGO_INCREMENTAL: '0'

__buildenv: &buildenv
  image: casperlabs/node-build-u1804
  volumes:
  - name: rustup
    path: "/root/.rustup"
  - name: cargo
    path: "/root/.cargo"
  - name: drone
    path: "/drone"
  environment:
    AWS_ACCESS_KEY_ID:
      from_secret: cachepot_aws_ak
    AWS_SECRET_ACCESS_KEY:
      from_secret: cachepot_aws_sk

steps:
- name: setup
  <<: *buildenv
  commands:
  - make setup

- name: nctl-compile
  <<: *buildenv
<<<<<<< HEAD
  commands:
  - bash -i ./ci/nctl_compile.sh

- name: nctl-upgrade-test
  <<: *buildenv
  environment:
    AWS_ACCESS_KEY_ID:
      from_secret: put-drone-aws-ak
    AWS_SECRET_ACCESS_KEY:
      from_secret: put-drone-aws-sk
  commands:
  - bash -i ./ci/nctl_upgrade.sh

=======
  commands:
  - bash -i ./ci/nctl_compile.sh

- name: nctl-upgrade-test
  <<: *buildenv
  environment:
    AWS_ACCESS_KEY_ID:
      from_secret: put-drone-aws-ak
    AWS_SECRET_ACCESS_KEY:
      from_secret: put-drone-aws-sk
  commands:
  - bash -i ./ci/nctl_upgrade.sh

>>>>>>> 33d46a3c
volumes:
- name: rustup
  temp: {}
- name: cargo
  temp: {}
- name: drone
  temp: {}

trigger:
  branch:
  - trying
  - staging
  event:
    include:
    - push
    exclude:
    - pull_request
    - tag
    - cron

---
kind: pipeline
type: docker
name: package

__buildenv: &buildenv
  image: casperlabs/node-build-u1804
  volumes:
  - name: rustup
    path: "/root/.rustup"
  - name: cargo
    path: "/root/.cargo"
  - name: drone
    path: "/drone"
  - name: nctl-temp-dir
    path: "/tmp/nctl_upgrade_stage"

__buildenv_upload: &buildenv_upload
  image: casperlabs/node-build-u1804
  volumes:
  - name: rustup
    path: "/root/.rustup"
  - name: cargo
    path: "/root/.cargo"
  - name: drone
    path: "/drone"
  - name: nctl-temp-dir
    path: "/tmp/nctl_upgrade_stage"
  environment:
    AWS_ACCESS_KEY_ID:
      from_secret: put-drone-aws-ak
    AWS_SECRET_ACCESS_KEY:
      from_secret: put-drone-aws-sk

steps:
- name: setup
  <<: *buildenv
  commands:
  - make setup

- name: build-client-contracts
  <<: *buildenv
  commands:
  - make build-client-contracts

- name: stest-wasm-package-push-to-s3
  image: casperlabs/s3cmd-build:latest
  environment:
    AWS_ACCESS_KEY_ID:
      from_secret: put-drone-aws-ak
    AWS_SECRET_ACCESS_KEY:
      from_secret: put-drone-aws-sk
  commands:
  - "./build_wasm_package.sh"

- name: build-upgrade-package
  <<: *buildenv
  commands:
  - "./ci/build_update_package.sh"

- name: upload-to-s3-genesis
  image: plugins/s3
  settings:
    bucket: 'genesis.casperlabs.io'
    region: 'us-east-2'
    access_key:
      from_secret: drone_genesis_key_id
    secret_key:
      from_secret: drone_genesis_secret
    source: "target/upgrade_build/**/*"
    strip_prefix: 'target/upgrade_build/'
    target: "/drone/${DRONE_COMMIT}/"

- name: nctl-s3-build
  <<: *buildenv_upload
  commands:
  - "aws s3 rm s3://nctl.casperlabs.io/${DRONE_BRANCH} --recursive"
  - "./ci/nctl_upgrade_stage.sh"
  when:
    branch:
<<<<<<< HEAD
    - dev
=======
>>>>>>> 33d46a3c
    - "release-*"

- name: nctl-bucket-upload
  image: plugins/s3-sync:latest
  settings:
    bucket: 'nctl.casperlabs.io'
    access_key:
      from_secret: put-drone-aws-ak
    secret_key:
      from_secret: put-drone-aws-sk
    region: us-east-2
    source: '../../tmp/nctl_upgrade_stage/'
    target: "/${DRONE_BRANCH}/"
  volumes:
  - name: nctl-temp-dir
    path: /tmp/nctl_upgrade_stage
  when:
    branch:
<<<<<<< HEAD
    - dev
=======
>>>>>>> 33d46a3c
    - "release-*"

- name: notify
  image: plugins/slack
  settings:
    webhook:
      from_secret: slack_webhook
    template:
    - |
      Package Pipeline Status: *{{ uppercasefirst build.status }}*
      Drone Build: <{{ build.link }}|#{{ build.number }}>
      Commit Link: <https://github.com/{{repo.owner}}/{{repo.name}}/commit/{{build.commit}}|{{ truncate build.commit 10 }}>
  when:
    status:
    - failure

volumes:
- name: rustup
  temp: {}
- name: cargo
  temp: {}
- name: drone
  temp: {}
- name: nctl-temp-dir
  temp: {}

trigger:
  branch:
  - dev
  - "release-*"
  - "feat-*"
  event:
    include:
    - push
    exclude:
    - pull_request
    - tag
    - cron

---
kind: pipeline
type: docker
name: release-by-tag

__buildenv: &buildenv
  image: casperlabs/node-build-u1804
  volumes:
  - name: rustup
    path: "/root/.rustup"
  - name: cargo
    path: "/root/.cargo"
  - name: drone
    path: "/drone"
  - name: nctl-temp-dir
    path: "/tmp/nctl_upgrade_stage"

__buildenv_upload: &buildenv_upload
  image: casperlabs/node-build-u1804
  volumes:
  - name: rustup
    path: "/root/.rustup"
  - name: cargo
    path: "/root/.cargo"
  - name: drone
    path: "/drone"
  - name: nctl-temp-dir
    path: "/tmp/nctl_upgrade_stage"
  environment:
    AWS_ACCESS_KEY_ID:
      from_secret: put-drone-aws-ak
    AWS_SECRET_ACCESS_KEY:
      from_secret: put-drone-aws-sk

steps:
- name: setup
  <<: *buildenv
  commands:
  - make setup

- name: build-upgrade-package
  <<: *buildenv
  commands:
  - "./ci/build_update_package.sh"
<<<<<<< HEAD

- name: publish-github-pre-release
  image: plugins/github-release
  settings:
    api_key:
      from_secret: github_token
    checksum:
    - sha256
    - md5
    files:
    - "./target/upgrade_build/*/bin.tar.gz"
    prerelease:
    - true
=======
>>>>>>> 33d46a3c

- name: publish-github-pre-release
  image: plugins/github-release
  settings:
    api_key:
      from_secret: github_token
    checksum:
    - sha256
    - md5
    files:
    - "./target/upgrade_build/*/bin.tar.gz"
    prerelease:
    - true

- name: nctl-s3-build
  <<: *buildenv_upload
  commands:
  - "aws s3 rm s3://nctl.casperlabs.io/${DRONE_TAG} --recursive"
  - "./ci/nctl_upgrade_stage.sh"

- name: nctl-bucket-upload
  image: plugins/s3-sync:latest
  settings:
    bucket: 'nctl.casperlabs.io'
    access_key:
      from_secret: put-drone-aws-ak
    secret_key:
      from_secret: put-drone-aws-sk
    region: us-east-2
    source: '../../tmp/nctl_upgrade_stage/'
    target: "/${DRONE_TAG}/"
  volumes:
  - name: nctl-temp-dir
    path: /tmp/nctl_upgrade_stage

- name: publish-crates
  <<: *buildenv
  environment:
    CARGO_TOKEN:
      from_secret: crates_io_token
  commands:
  - "./ci/publish_to_crates_io.sh"

<<<<<<< HEAD
=======
- name: as-contract-publish
  image: plugins/npm
  settings:
    username:
      from_secret: npm_user
    token:
      from_secret: npm_token
    email:
      from_secret: npm_email
    folder:
      - "smart_contracts/contract_as"
    fail_on_version_conflict:
      - true
    access:
      - "public"

>>>>>>> 33d46a3c
- name: notify
  image: plugins/slack
  settings:
    webhook:
      from_secret: slack_webhook
    template:
    - |
      Casper-Node Release Status: *{{ uppercasefirst build.status }}*
      Drone Build: <{{ build.link }}|#{{ build.number }}>
      Commit Link: <https://github.com/{{repo.owner}}/{{repo.name}}/commit/{{build.commit}}|{{ truncate build.commit 10 }}>
  when:
    status:
    - failure
    - success

volumes:
- name: rustup
  temp: {}
- name: cargo
  temp: {}
- name: drone
  temp: {}
- name: nctl-temp-dir
  temp: {}

trigger:
  ref:
  - refs/tags/v*

---
kind: pipeline
type: docker
name: nightly-testing

environment:
  RUSTC_WRAPPER: '/root/.cargo/bin/cachepot'
  CACHEPOT_BUCKET: 'drone-sccache'
  CACHEPOT_S3_KEY_PREFIX: ci
  CACHEPOT_REGION: 'us-east-2'
  CARGO_INCREMENTAL: '0'

__buildenv: &buildenv
  image: casperlabs/node-build-u1804
  volumes:
  - name: rustup
    path: "/root/.rustup"
  - name: cargo
    path: "/root/.cargo"
  - name: drone
    path: "/drone"
  environment:
    AWS_ACCESS_KEY_ID:
      from_secret: cachepot_aws_ak
    AWS_SECRET_ACCESS_KEY:
      from_secret: cachepot_aws_sk

steps:
- name: setup
  <<: *buildenv
  commands:
  - make setup

- name: nctl-compile
  <<: *buildenv
  commands:
  - bash -i ./ci/nctl_compile.sh

- name: nctl-nightly-tests
  <<: *buildenv
  environment:
    AWS_ACCESS_KEY_ID:
      from_secret: put-drone-aws-ak
    AWS_SECRET_ACCESS_KEY:
      from_secret: put-drone-aws-sk
  commands:
  - bash -i ./ci/nightly-test.sh

- name: notify
  image: plugins/slack
  settings:
    webhook:
      from_secret: slack_webhook_nightly
    template:
    - |
      Nightly Test Run Status: *{{ uppercasefirst build.status }}*
      Author: {{ build.author }}
      Drone Build: <{{ build.link }}|#{{ build.number }}>
      Commit Link: <https://github.com/{{repo.owner}}/{{repo.name}}/commit/{{build.commit}}|{{ truncate build.commit 10 }}>
  when:
    status:
    - failure
    - success

volumes:
- name: rustup
  temp: {}
- name: cargo
  temp: {}
- name: drone
  temp: {}

trigger:
<<<<<<< HEAD
  cron: [ nightly-tests-cron, feat-fast-sync-v2 ]
=======
  cron: [ nightly-tests-cron, release-1-4-6 ]
>>>>>>> 33d46a3c
<|MERGE_RESOLUTION|>--- conflicted
+++ resolved
@@ -133,7 +133,6 @@
 
 - name: nctl-compile
   <<: *buildenv
-<<<<<<< HEAD
   commands:
   - bash -i ./ci/nctl_compile.sh
 
@@ -147,21 +146,6 @@
   commands:
   - bash -i ./ci/nctl_upgrade.sh
 
-=======
-  commands:
-  - bash -i ./ci/nctl_compile.sh
-
-- name: nctl-upgrade-test
-  <<: *buildenv
-  environment:
-    AWS_ACCESS_KEY_ID:
-      from_secret: put-drone-aws-ak
-    AWS_SECRET_ACCESS_KEY:
-      from_secret: put-drone-aws-sk
-  commands:
-  - bash -i ./ci/nctl_upgrade.sh
-
->>>>>>> 33d46a3c
 volumes:
 - name: rustup
   temp: {}
@@ -262,10 +246,7 @@
   - "./ci/nctl_upgrade_stage.sh"
   when:
     branch:
-<<<<<<< HEAD
     - dev
-=======
->>>>>>> 33d46a3c
     - "release-*"
 
 - name: nctl-bucket-upload
@@ -284,10 +265,7 @@
     path: /tmp/nctl_upgrade_stage
   when:
     branch:
-<<<<<<< HEAD
     - dev
-=======
->>>>>>> 33d46a3c
     - "release-*"
 
 - name: notify
@@ -371,7 +349,6 @@
   <<: *buildenv
   commands:
   - "./ci/build_update_package.sh"
-<<<<<<< HEAD
 
 - name: publish-github-pre-release
   image: plugins/github-release
@@ -385,53 +362,7 @@
     - "./target/upgrade_build/*/bin.tar.gz"
     prerelease:
     - true
-=======
->>>>>>> 33d46a3c
-
-- name: publish-github-pre-release
-  image: plugins/github-release
-  settings:
-    api_key:
-      from_secret: github_token
-    checksum:
-    - sha256
-    - md5
-    files:
-    - "./target/upgrade_build/*/bin.tar.gz"
-    prerelease:
-    - true
-
-- name: nctl-s3-build
-  <<: *buildenv_upload
-  commands:
-  - "aws s3 rm s3://nctl.casperlabs.io/${DRONE_TAG} --recursive"
-  - "./ci/nctl_upgrade_stage.sh"
-
-- name: nctl-bucket-upload
-  image: plugins/s3-sync:latest
-  settings:
-    bucket: 'nctl.casperlabs.io'
-    access_key:
-      from_secret: put-drone-aws-ak
-    secret_key:
-      from_secret: put-drone-aws-sk
-    region: us-east-2
-    source: '../../tmp/nctl_upgrade_stage/'
-    target: "/${DRONE_TAG}/"
-  volumes:
-  - name: nctl-temp-dir
-    path: /tmp/nctl_upgrade_stage
-
-- name: publish-crates
-  <<: *buildenv
-  environment:
-    CARGO_TOKEN:
-      from_secret: crates_io_token
-  commands:
-  - "./ci/publish_to_crates_io.sh"
-
-<<<<<<< HEAD
-=======
+
 - name: as-contract-publish
   image: plugins/npm
   settings:
@@ -442,13 +373,41 @@
     email:
       from_secret: npm_email
     folder:
-      - "smart_contracts/contract_as"
+    - "smart_contracts/contract_as"
     fail_on_version_conflict:
-      - true
+    - true
     access:
-      - "public"
-
->>>>>>> 33d46a3c
+    - "public"
+
+- name: nctl-s3-build
+  <<: *buildenv_upload
+  commands:
+  - "aws s3 rm s3://nctl.casperlabs.io/${DRONE_TAG} --recursive"
+  - "./ci/nctl_upgrade_stage.sh"
+
+- name: nctl-bucket-upload
+  image: plugins/s3-sync:latest
+  settings:
+    bucket: 'nctl.casperlabs.io'
+    access_key:
+      from_secret: put-drone-aws-ak
+    secret_key:
+      from_secret: put-drone-aws-sk
+    region: us-east-2
+    source: '../../tmp/nctl_upgrade_stage/'
+    target: "/${DRONE_TAG}/"
+  volumes:
+  - name: nctl-temp-dir
+    path: /tmp/nctl_upgrade_stage
+
+- name: publish-crates
+  <<: *buildenv
+  environment:
+    CARGO_TOKEN:
+      from_secret: crates_io_token
+  commands:
+  - "./ci/publish_to_crates_io.sh"
+
 - name: notify
   image: plugins/slack
   settings:
@@ -551,8 +510,4 @@
   temp: {}
 
 trigger:
-<<<<<<< HEAD
-  cron: [ nightly-tests-cron, feat-fast-sync-v2 ]
-=======
-  cron: [ nightly-tests-cron, release-1-4-6 ]
->>>>>>> 33d46a3c
+  cron: [ nightly-tests-cron ]