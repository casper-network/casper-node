use std::{
    env, fs,
    path::{Path, PathBuf},
    rc::Rc,
};

use once_cell::sync::Lazy;

use casper_execution_engine::{
    core::engine_state::{
        execution_result::ExecutionResult,
        genesis::{ExecConfig, GenesisAccount, GenesisConfig},
        run_genesis_request::RunGenesisRequest,
        Error,
    },
    shared::{
        account::Account, additive_map::AdditiveMap, gas::Gas, stored_value::StoredValue,
        transform::Transform,
    },
};
use casper_types::Key;

use super::{DEFAULT_ROUND_SEIGNIORAGE_RATE, DEFAULT_SYSTEM_CONFIG, DEFAULT_UNBONDING_DELAY};
use crate::internal::{
    AUCTION_INSTALL_CONTRACT, DEFAULT_AUCTION_DELAY, DEFAULT_CHAIN_NAME,
    DEFAULT_GENESIS_CONFIG_HASH, DEFAULT_GENESIS_TIMESTAMP, DEFAULT_INITIAL_ERA_ID,
    DEFAULT_LOCKED_FUNDS_PERIOD, DEFAULT_PROTOCOL_VERSION, DEFAULT_VALIDATOR_SLOTS,
    DEFAULT_WASM_CONFIG, MINT_INSTALL_CONTRACT, POS_INSTALL_CONTRACT,
    STANDARD_PAYMENT_INSTALL_CONTRACT,
};

static RUST_WORKSPACE_PATH: Lazy<PathBuf> = Lazy::new(|| {
    let path = Path::new(env!("CARGO_MANIFEST_DIR"))
        .parent()
        .and_then(Path::parent)
        .expect("CARGO_MANIFEST_DIR should have parent");
    assert!(
        path.exists(),
        "Workspace path {} does not exists",
        path.display()
    );
    path.to_path_buf()
});
// The location of compiled Wasm files if compiled from the Rust sources within the casper-node
// repo, i.e. 'casper-node/target/wasm32-unknown-unknown/release/'.
static RUST_WORKSPACE_WASM_PATH: Lazy<PathBuf> = Lazy::new(|| {
    let path = RUST_WORKSPACE_PATH
        .join("target")
        .join("wasm32-unknown-unknown")
        .join("release");
    assert!(
        path.exists() || RUST_TOOL_WASM_PATH.exists(),
        "Rust Wasm path {} does not exists",
        path.display()
    );
    path
});
// The location of compiled Wasm files if running from within the 'tests' crate generated by the
// cargo-casper tool, i.e. 'wasm/'.
static RUST_TOOL_WASM_PATH: Lazy<PathBuf> = Lazy::new(|| {
    env::current_dir()
        .expect("should get current working dir")
        .join("wasm")
});
// The location of compiled Wasm files if compiled from the Rust sources within the casper-node
// repo where `CARGO_TARGET_DIR` is set, i.e.
// '<CARGO_TARGET_DIR>/wasm32-unknown-unknown/release/'.
static MAYBE_CARGO_TARGET_DIR_WASM_PATH: Lazy<Option<PathBuf>> = Lazy::new(|| {
    let maybe_target = std::env::var("CARGO_TARGET_DIR").ok();
    maybe_target.as_ref().map(|path| {
        Path::new(path)
            .join("wasm32-unknown-unknown")
            .join("release")
    })
});
// The location of compiled Wasm files if compiled from the Rust sources within the casper-node
// repo, i.e. 'casper-node/target/wasm32-unknown-unknown/release/'.
#[cfg(feature = "use-as-wasm")]
static ASSEMBLY_SCRIPT_WORKSPACE_WASM_PATH: Lazy<PathBuf> = Lazy::new(|| {
    let path = RUST_WORKSPACE_PATH.join("target_as");

    assert!(
        path.exists(),
        "AssemblyScript WASM path {} does not exist.",
        path.display()
    );
    path
});
static WASM_PATHS: Lazy<Vec<PathBuf>> = Lazy::new(get_compiled_wasm_paths);

/// Constructs a list of paths that should be considered while looking for a compiled wasm file.
fn get_compiled_wasm_paths() -> Vec<PathBuf> {
    let mut ret = vec![
        // Contracts compiled with typescript are tried first
        #[cfg(feature = "use-as-wasm")]
        ASSEMBLY_SCRIPT_WORKSPACE_WASM_PATH.clone(),
        RUST_WORKSPACE_WASM_PATH.clone(),
        RUST_TOOL_WASM_PATH.clone(),
    ];
    if let Some(cargo_target_dir_wasm_path) = &*MAYBE_CARGO_TARGET_DIR_WASM_PATH {
        ret.push(cargo_target_dir_wasm_path.clone());
    };
    ret
}

/// Reads a given compiled contract file based on path
pub fn read_wasm_file_bytes<T: AsRef<Path>>(contract_file: T) -> Vec<u8> {
    let mut attempted_paths = vec![];

    if contract_file.as_ref().is_relative() {
        // Find first path to a given file found in a list of paths
        for wasm_path in WASM_PATHS.iter() {
            let mut filename = wasm_path.clone();
            filename.push(contract_file.as_ref());
            if let Ok(wasm_bytes) = fs::read(&filename) {
                return wasm_bytes;
            }
            attempted_paths.push(filename);
        }
    }
    // Try just opening in case the arg is a valid path relative to current working dir, or is a
    // valid absolute path.
    if let Ok(wasm_bytes) = fs::read(contract_file.as_ref()) {
        return wasm_bytes;
    }
    attempted_paths.push(contract_file.as_ref().to_owned());

    let mut error_msg =
        "\nFailed to open compiled Wasm file.  Tried the following locations:\n".to_string();
    for attempted_path in attempted_paths {
        error_msg = format!("{}    - {}\n", error_msg, attempted_path.display());
    }

    panic!("{}\n", error_msg);
}

pub fn create_exec_config(accounts: Vec<GenesisAccount>) -> ExecConfig {
    let mint_installer_bytes = read_wasm_file_bytes(MINT_INSTALL_CONTRACT);
    let proof_of_stake_installer_bytes = read_wasm_file_bytes(POS_INSTALL_CONTRACT);
    let standard_payment_installer_bytes = read_wasm_file_bytes(STANDARD_PAYMENT_INSTALL_CONTRACT);
    let auction_installer_bytes = read_wasm_file_bytes(AUCTION_INSTALL_CONTRACT);
    let wasm_config = *DEFAULT_WASM_CONFIG;
    let system_config = *DEFAULT_SYSTEM_CONFIG;
    let validator_slots = DEFAULT_VALIDATOR_SLOTS;
    let auction_delay = DEFAULT_AUCTION_DELAY;
    let locked_funds_period = DEFAULT_LOCKED_FUNDS_PERIOD;
    let round_seigniorage_rate = DEFAULT_ROUND_SEIGNIORAGE_RATE;
    let unbonding_delay = DEFAULT_UNBONDING_DELAY;
<<<<<<< HEAD
    let wasmless_transfer_cost = DEFAULT_WASMLESS_TRANSFER_COST;
    let initial_era_id = DEFAULT_INITIAL_ERA_ID;
=======
>>>>>>> f1a32c84
    ExecConfig::new(
        mint_installer_bytes,
        proof_of_stake_installer_bytes,
        standard_payment_installer_bytes,
        auction_installer_bytes,
        accounts,
        wasm_config,
        system_config,
        validator_slots,
        auction_delay,
        locked_funds_period,
        round_seigniorage_rate,
        unbonding_delay,
<<<<<<< HEAD
        wasmless_transfer_cost,
        initial_era_id,
=======
>>>>>>> f1a32c84
    )
}

pub fn create_genesis_config(accounts: Vec<GenesisAccount>) -> GenesisConfig {
    let name = DEFAULT_CHAIN_NAME.to_string();
    let timestamp = DEFAULT_GENESIS_TIMESTAMP;
    let protocol_version = *DEFAULT_PROTOCOL_VERSION;
    let exec_config = create_exec_config(accounts);

    GenesisConfig::new(name, timestamp, protocol_version, exec_config)
}

pub fn create_run_genesis_request(accounts: Vec<GenesisAccount>) -> RunGenesisRequest {
    let exec_config = create_exec_config(accounts);
    RunGenesisRequest::new(
        *DEFAULT_GENESIS_CONFIG_HASH,
        *DEFAULT_PROTOCOL_VERSION,
        exec_config,
    )
}

pub fn get_exec_costs<T: AsRef<ExecutionResult>, I: IntoIterator<Item = T>>(
    exec_response: I,
) -> Vec<Gas> {
    exec_response
        .into_iter()
        .map(|res| res.as_ref().cost())
        .collect()
}

pub fn get_success_result(response: &[Rc<ExecutionResult>]) -> &ExecutionResult {
    &*response.get(0).expect("should have a result")
}

pub fn get_precondition_failure(response: &[Rc<ExecutionResult>]) -> &Error {
    let result = response.get(0).expect("should have a result");
    assert!(
        result.has_precondition_failure(),
        "should be a precondition failure"
    );
    result.as_error().expect("should have an error")
}

pub fn get_error_message<T: AsRef<ExecutionResult>, I: IntoIterator<Item = T>>(
    execution_result: I,
) -> String {
    let errors = execution_result
        .into_iter()
        .enumerate()
        .filter_map(|(i, result)| {
            if let ExecutionResult::Failure { error, .. } = result.as_ref() {
                Some(format!("{}: {:?}", i, error))
            } else {
                None
            }
        })
        .collect::<Vec<_>>();
    errors.join("\n")
}

#[allow(clippy::implicit_hasher)]
pub fn get_account(transforms: &AdditiveMap<Key, Transform>, account: &Key) -> Option<Account> {
    transforms.get(account).and_then(|transform| {
        if let Transform::Write(StoredValue::Account(account)) = transform {
            Some(account.to_owned())
        } else {
            None
        }
    })
}<|MERGE_RESOLUTION|>--- conflicted
+++ resolved
@@ -146,11 +146,7 @@
     let locked_funds_period = DEFAULT_LOCKED_FUNDS_PERIOD;
     let round_seigniorage_rate = DEFAULT_ROUND_SEIGNIORAGE_RATE;
     let unbonding_delay = DEFAULT_UNBONDING_DELAY;
-<<<<<<< HEAD
-    let wasmless_transfer_cost = DEFAULT_WASMLESS_TRANSFER_COST;
     let initial_era_id = DEFAULT_INITIAL_ERA_ID;
-=======
->>>>>>> f1a32c84
     ExecConfig::new(
         mint_installer_bytes,
         proof_of_stake_installer_bytes,
@@ -164,11 +160,7 @@
         locked_funds_period,
         round_seigniorage_rate,
         unbonding_delay,
-<<<<<<< HEAD
-        wasmless_transfer_cost,
         initial_era_id,
-=======
->>>>>>> f1a32c84
     )
 }
 
