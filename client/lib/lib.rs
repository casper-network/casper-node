//! # Casper node client library
#![doc(
    html_root_url = "https://docs.rs/casper-client/0.1.0",
    html_favicon_url = "https://raw.githubusercontent.com/CasperLabs/casper-node/master/images/CasperLabs_Logo_Favicon_RGB_50px.png",
    html_logo_url = "https://raw.githubusercontent.com/CasperLabs/casper-node/master/images/CasperLabs_Logo_Symbol_RGB.png",
    test(attr(forbid(warnings)))
)]
#![warn(
    missing_docs,
    trivial_casts,
    trivial_numeric_casts,
    unused_qualifications
)]

mod cl_type;
mod deploy;
mod error;
#[cfg(feature = "ffi")]
pub mod ffi;
pub mod keygen;
mod parsing;
mod rpc;
mod validation;

use std::{convert::TryInto, fs, io::Cursor};

use jsonrpc_lite::JsonRpc;
use serde::Serialize;

use casper_execution_engine::core::engine_state::ExecutableDeployItem;
use casper_node::types::Deploy;
use casper_types::{UIntParseError, U512};

pub use cl_type::help;
pub use deploy::ListDeploysResult;
use deploy::{DeployExt, DeployParams};
pub use error::Error;
use error::Result;
use parsing::none_if_empty;
use rpc::{RpcCall, TransferTarget};
pub use validation::ValidateResponseError;

/// Creates a `Deploy` and sends it to the network for execution.
///
/// * `maybe_rpc_id` is the JSON-RPC identifier, applied to the request and returned in the
///   response. If it can be parsed as an `i64` it will be used as a JSON integer. If empty, a
///   random `i64` will be assigned. Otherwise the provided string will be used verbatim.
/// * `node_address` is the hostname or IP and port of the node on which the HTTP service is
///   running, e.g. `"http://127.0.0.1:7777"`.
/// * When `verbosity_level` is `1`, the JSON-RPC request will be printed to `stdout` with long
///   string fields (e.g. hex-formatted raw Wasm bytes) shortened to a string indicating the char
///   count of the field.  When `verbosity_level` is greater than `1`, the request will be printed
///   to `stdout` with no abbreviation of long fields.  When `verbosity_level` is `0`, the request
///   will not be printed to `stdout`.
/// * `deploy_params` contains deploy-related options for this `Deploy`. See
///   [`DeployStrParams`](struct.DeployStrParams.html) for more details.
/// * `session_params` contains session-related options for this `Deploy`. See
///   [`SessionStrParams`](struct.SessionStrParams.html) for more details.
/// * `payment_params` contains payment-related options for this `Deploy`. See
///   [`PaymentStrParams`](struct.PaymentStrParams.html) for more details.
pub fn put_deploy(
    maybe_rpc_id: &str,
    node_address: &str,
    verbosity_level: u64,
    deploy_params: DeployStrParams<'_>,
    session_params: SessionStrParams<'_>,
    payment_params: PaymentStrParams<'_>,
) -> Result<JsonRpc> {
    let deploy = Deploy::with_payment_and_session(
<<<<<<< HEAD
        deploy.try_into()?,
        payment.try_into()?,
        session.try_into()?,
=======
        deploy_params.try_into()?,
        payment_params.try_into()?,
        session_params.try_into()?,
>>>>>>> d35ae61c
    )?;
    RpcCall::new(maybe_rpc_id, node_address, verbosity_level).put_deploy(deploy)
}

/// Creates a `Deploy` and outputs it to a file or stdout.
///
/// As a file, the `Deploy` can subsequently be signed by other parties using
/// [`sign_deploy_file()`](fn.sign_deploy_file.html) and then sent to the network for execution
/// using [`send_deploy_file()`](fn.send_deploy_file.html).
///
/// * `maybe_output_path` specifies the output file, or if empty, will print it to `stdout`. If the
///   file already exists, it will be overwritten.
/// * `deploy_params` contains deploy-related options for this `Deploy`. See
///   [`DeployStrParams`](struct.DeployStrParams.html) for more details.
/// * `session_params` contains session-related options for this `Deploy`. See
///   [`SessionStrParams`](struct.SessionStrParams.html) for more details.
/// * `payment_params` contains payment-related options for this `Deploy`. See
///   [`PaymentStrParams`](struct.PaymentStrParams.html) for more details.
pub fn make_deploy(
    maybe_output_path: &str,
    deploy_params: DeployStrParams<'_>,
    session_params: SessionStrParams<'_>,
    payment_params: PaymentStrParams<'_>,
) -> Result<()> {
    let output = deploy::output_or_stdout(none_if_empty(maybe_output_path)).map_err(|error| {
        Error::IoError {
            context: format!(
                "unable to get file or stdout, provided '{:?}'",
                maybe_output_path
            ),
            error,
        }
    })?;

<<<<<<< HEAD
    Deploy::with_payment_and_session(deploy.try_into()?, payment.try_into()?, session.try_into()?)?
        .write_deploy(output)
=======
    Deploy::with_payment_and_session(
        deploy_params.try_into()?,
        payment_params.try_into()?,
        session_params.try_into()?,
    )?
    .write_deploy(output)
>>>>>>> d35ae61c
}

/// Reads a previously-saved `Deploy` from a file, cryptographically signs it, and outputs it to a
/// file or stdout.
///
/// * `input_path` specifies the path to the previously-saved `Deploy` file.
/// * `secret_key` specifies the path to the secret key with which to sign the `Deploy`.
/// * `maybe_output_path` specifies the output file, or if empty, will print it to `stdout`. If the
///   file already exists, it will be overwritten.
pub fn sign_deploy_file(input_path: &str, secret_key: &str, maybe_output_path: &str) -> Result<()> {
    let secret_key = parsing::secret_key(secret_key)?;
    let maybe_output_path = none_if_empty(maybe_output_path);

    let input = fs::read(input_path).map_err(|error| Error::IoError {
        context: format!("unable to read deploy file at '{}'", input_path),
        error,
    })?;

    let output = deploy::output_or_stdout(maybe_output_path).map_err(|error| Error::IoError {
        context: format!(
            "unable to get file or stdout, provided '{:?}'",
            maybe_output_path
        ),
        error,
    })?;

    Deploy::sign_and_write_deploy(Cursor::new(input), secret_key, output)
}

/// Reads a previously-saved `Deploy` from a file and sends it to the network for execution.
///
/// * `maybe_rpc_id` is the JSON-RPC identifier, applied to the request and returned in the
///   response. If it can be parsed as an `i64` it will be used as a JSON integer. If empty, a
///   random `i64` will be assigned. Otherwise the provided string will be used verbatim.
/// * `node_address` is the hostname or IP and port of the node on which the HTTP service is
///   running, e.g. `"http://127.0.0.1:7777"`.
/// * When `verbosity_level` is `1`, the JSON-RPC request will be printed to `stdout` with long
///   string fields (e.g. hex-formatted raw Wasm bytes) shortened to a string indicating the char
///   count of the field.  When `verbosity_level` is greater than `1`, the request will be printed
///   to `stdout` with no abbreviation of long fields.  When `verbosity_level` is `0`, the request
///   will not be printed to `stdout`.
/// * `input_path` specifies the path to the previously-saved `Deploy` file.
pub fn send_deploy_file(
    maybe_rpc_id: &str,
    node_address: &str,
    verbosity_level: u64,
    input_path: &str,
) -> Result<JsonRpc> {
    RpcCall::new(maybe_rpc_id, node_address, verbosity_level).send_deploy_file(input_path)
}

/// Transfers funds between purses.
///
/// * `maybe_rpc_id` is the JSON-RPC identifier, applied to the request and returned in the
///   response. If it can be parsed as an `i64` it will be used as a JSON integer. If empty, a
///   random `i64` will be assigned. Otherwise the provided string will be used verbatim.
/// * `node_address` is the hostname or IP and port of the node on which the HTTP service is
///   running, e.g. `"http://127.0.0.1:7777"`.
/// * When `verbosity_level` is `1`, the JSON-RPC request will be printed to `stdout` with long
///   string fields (e.g. hex-formatted raw Wasm bytes) shortened to a string indicating the char
///   count of the field.  When `verbosity_level` is greater than `1`, the request will be printed
///   to `stdout` with no abbreviation of long fields.  When `verbosity_level` is `0`, the request
///   will not be printed to `stdout`.
/// * `amount` is a string to be parsed as a `U512` specifying the amount to be transferred.
/// * `target_account` is the account `PublicKey` into which the funds will be transferred,
///   formatted as a hex-encoded string. The account's main purse will receive the funds.
/// * `transfer_id` is a string to be parsed as a `u64` representing a user-defined identifier which
///   will be permanently associated with the transfer.
/// * `deploy_params` contains deploy-related options for this `Deploy`. See
///   [`DeployStrParams`](struct.DeployStrParams.html) for more details.
/// * `payment_params` contains payment-related options for this `Deploy`. See
///   [`PaymentStrParams`](struct.PaymentStrParams.html) for more details.
#[allow(clippy::too_many_arguments)]
pub fn transfer(
    maybe_rpc_id: &str,
    node_address: &str,
    verbosity_level: u64,
    amount: &str,
    target_account: &str,
    transfer_id: &str,
    deploy_params: DeployStrParams<'_>,
    payment_params: PaymentStrParams<'_>,
) -> Result<JsonRpc> {
    let amount = U512::from_dec_str(amount)
        .map_err(|err| Error::FailedToParseUint("amount", UIntParseError::FromDecStr(err)))?;
    let source_purse = None;
    let target = parsing::get_transfer_target(target_account)?;
    let transfer_id = parsing::transfer_id(transfer_id)?;

    RpcCall::new(maybe_rpc_id, node_address, verbosity_level).transfer(
        amount,
        source_purse,
        target,
        transfer_id,
        deploy_params.try_into()?,
        payment_params.try_into()?,
    )
}

/// Creates a transfer `Deploy` and outputs it to a file or stdout.
///
/// As a file, the transfer `Deploy` can subsequently be signed by other parties using
/// [`sign_deploy_file()`](fn.sign_deploy_file.html) and then sent to the network for execution
/// using [`send_deploy_file()`](fn.send_deploy_file.html).
///
/// * `maybe_output_path` specifies the output file, or if empty, will print it to `stdout`. If the
///   file already exists, it will be overwritten.
/// * `amount` is a string to be parsed as a `U512` specifying the amount to be transferred.
/// * `target_account` is the account `PublicKey` into which the funds will be transferred,
///   formatted as a hex-encoded string. The account's main purse will receive the funds.
/// * `transfer_id` is a string to be parsed as a `u64` representing a user-defined identifier which
///   will be permanently associated with the transfer.
/// * `deploy_params` contains deploy-related options for this `Deploy`. See
///   [`DeployStrParams`](struct.DeployStrParams.html) for more details.
/// * `payment_params` contains payment-related options for this `Deploy`. See
///   [`PaymentStrParams`](struct.PaymentStrParams.html) for more details.
pub fn make_transfer(
    maybe_output_path: &str,
    amount: &str,
    target_account: &str,
    transfer_id: &str,
    deploy_params: DeployStrParams<'_>,
    payment_params: PaymentStrParams<'_>,
) -> Result<()> {
    let amount = U512::from_dec_str(amount)
        .map_err(|err| Error::FailedToParseUint("amount", UIntParseError::FromDecStr(err)))?;
    let source_purse = None;
    let target = parsing::get_transfer_target(target_account)?;
    let transfer_id = parsing::transfer_id(transfer_id)?;

    let output = deploy::output_or_stdout(none_if_empty(maybe_output_path)).map_err(|error| {
        Error::IoError {
            context: format!(
                "unable to get file or stdout, provided '{:?}'",
                maybe_output_path
            ),
            error,
        }
    })?;

    Deploy::new_transfer(
        amount,
        source_purse,
        target,
        transfer_id,
        deploy_params.try_into()?,
        payment_params.try_into()?,
    )?
    .write_deploy(output)
}

/// Retrieves a `Deploy` from the network.
///
/// * `maybe_rpc_id` is the JSON-RPC identifier, applied to the request and returned in the
///   response. If it can be parsed as an `i64` it will be used as a JSON integer. If empty, a
///   random `i64` will be assigned. Otherwise the provided string will be used verbatim.
/// * `node_address` is the hostname or IP and port of the node on which the HTTP service is
///   running, e.g. `"http://127.0.0.1:7777"`.
/// * When `verbosity_level` is `1`, the JSON-RPC request will be printed to `stdout` with long
///   string fields (e.g. hex-formatted raw Wasm bytes) shortened to a string indicating the char
///   count of the field.  When `verbosity_level` is greater than `1`, the request will be printed
///   to `stdout` with no abbreviation of long fields.  When `verbosity_level` is `0`, the request
///   will not be printed to `stdout`.
/// * `deploy_hash` must be a hex-encoded, 32-byte hash digest.
pub fn get_deploy(
    maybe_rpc_id: &str,
    node_address: &str,
    verbosity_level: u64,
    deploy_hash: &str,
) -> Result<JsonRpc> {
    RpcCall::new(maybe_rpc_id, node_address, verbosity_level).get_deploy(deploy_hash)
}

/// Retrieves a `Block` from the network.
///
/// * `maybe_rpc_id` is the JSON-RPC identifier, applied to the request and returned in the
///   response. If it can be parsed as an `i64` it will be used as a JSON integer. If empty, a
///   random `i64` will be assigned. Otherwise the provided string will be used verbatim.
/// * `node_address` is the hostname or IP and port of the node on which the HTTP service is
///   running, e.g. `"http://127.0.0.1:7777"`.
/// * When `verbosity_level` is `1`, the JSON-RPC request will be printed to `stdout` with long
///   string fields (e.g. hex-formatted raw Wasm bytes) shortened to a string indicating the char
///   count of the field.  When `verbosity_level` is greater than `1`, the request will be printed
///   to `stdout` with no abbreviation of long fields.  When `verbosity_level` is `0`, the request
///   will not be printed to `stdout`.
/// * `maybe_block_id` must be a hex-encoded, 32-byte hash digest or a `u64` representing the
///   `Block` height or empty. If empty, the latest `Block` will be retrieved.
pub fn get_block(
    maybe_rpc_id: &str,
    node_address: &str,
    verbosity_level: u64,
    maybe_block_id: &str,
) -> Result<JsonRpc> {
    RpcCall::new(maybe_rpc_id, node_address, verbosity_level).get_block(maybe_block_id)
}

/// Retrieves all `Transfer` items for a `Block` from the network.
///
/// * `maybe_rpc_id` is the JSON-RPC identifier, applied to the request and returned in the
///   response. If it can be parsed as an `i64` it will be used as a JSON integer. If empty, a
///   random `i64` will be assigned. Otherwise the provided string will be used verbatim.
/// * `node_address` is the hostname or IP and port of the node on which the HTTP service is
///   running, e.g. `"http://127.0.0.1:7777"`.
/// * When `verbosity_level` is `1`, the JSON-RPC request will be printed to `stdout` with long
///   string fields (e.g. hex-formatted raw Wasm bytes) shortened to a string indicating the char
///   count of the field.  When `verbosity_level` is greater than `1`, the request will be printed
///   to `stdout` with no abbreviation of long fields.  When `verbosity_level` is `0`, the request
///   will not be printed to `stdout`.
/// * `maybe_block_id` must be a hex-encoded, 32-byte hash digest or a `u64` representing the
///   `Block` height or empty. If empty, the latest `Block` transfers will be retrieved.
pub fn get_block_transfers(
    maybe_rpc_id: &str,
    node_address: &str,
    verbosity_level: u64,
    maybe_block_id: &str,
) -> Result<JsonRpc> {
    RpcCall::new(maybe_rpc_id, node_address, verbosity_level).get_block_transfers(maybe_block_id)
}

/// Retrieves a state root hash at a given `Block`.
///
/// * `maybe_rpc_id` is the JSON-RPC identifier, applied to the request and returned in the
///   response. If it can be parsed as an `i64` it will be used as a JSON integer. If empty, a
///   random `i64` will be assigned. Otherwise the provided string will be used verbatim.
/// * `node_address` is the hostname or IP and port of the node on which the HTTP service is
///   running, e.g. `"http://127.0.0.1:7777"`.
/// * When `verbosity_level` is `1`, the JSON-RPC request will be printed to `stdout` with long
///   string fields (e.g. hex-formatted raw Wasm bytes) shortened to a string indicating the char
///   count of the field.  When `verbosity_level` is greater than `1`, the request will be printed
///   to `stdout` with no abbreviation of long fields.  When `verbosity_level` is `0`, the request
///   will not be printed to `stdout`.
/// * `maybe_block_id` must be a hex-encoded, 32-byte hash digest or a `u64` representing the
///   `Block` height or empty. If empty, the latest `Block` will be used.
pub fn get_state_root_hash(
    maybe_rpc_id: &str,
    node_address: &str,
    verbosity_level: u64,
    maybe_block_id: &str,
) -> Result<JsonRpc> {
    RpcCall::new(maybe_rpc_id, node_address, verbosity_level).get_state_root_hash(maybe_block_id)
}

/// Retrieves a stored value from the network.
///
/// * `maybe_rpc_id` is the JSON-RPC identifier, applied to the request and returned in the
///   response. If it can be parsed as an `i64` it will be used as a JSON integer. If empty, a
///   random `i64` will be assigned. Otherwise the provided string will be used verbatim.
/// * `node_address` is the hostname or IP and port of the node on which the HTTP service is
///   running, e.g. `"http://127.0.0.1:7777"`.
/// * When `verbosity_level` is `1`, the JSON-RPC request will be printed to `stdout` with long
///   string fields (e.g. hex-formatted raw Wasm bytes) shortened to a string indicating the char
///   count of the field.  When `verbosity_level` is greater than `1`, the request will be printed
///   to `stdout` with no abbreviation of long fields.  When `verbosity_level` is `0`, the request
///   will not be printed to `stdout`.
/// * `state_root_hash` must be a hex-encoded, 32-byte hash digest.
/// * `key` must be a formatted [`PublicKey`](https://docs.rs/casper-node/latest/casper-node/crypto/asymmetric_key/enum.PublicKey.html)
///   or [`Key`](https://docs.rs/casper-types/latest/casper-types/enum.PublicKey.html). This will
///   take one of the following forms:
/// ```text
/// 01c9e33693951aaac23c49bee44ad6f863eedcd38c084a3a8f11237716a3df9c2c           # PublicKey
/// account-hash-0102030405060708090a0b0c0d0e0f101112131415161718191a1b1c1d1e1f20  # Key::Account
/// hash-0102030405060708090a0b0c0d0e0f101112131415161718191a1b1c1d1e1f20        # Key::Hash
/// uref-0102030405060708090a0b0c0d0e0f101112131415161718191a1b1c1d1e1f20-007    # Key::URef
/// transfer-0102030405060708090a0b0c0d0e0f101112131415161718191a1b1c1d1e1f20    # Key::Transfer
/// deploy-0102030405060708090a0b0c0d0e0f101112131415161718191a1b1c1d1e1f20      # Key::DeployInfo
/// ```
/// * `path` is comprised of components starting from the `key`, separated by `/`s.
pub fn get_item(
    maybe_rpc_id: &str,
    node_address: &str,
    verbosity_level: u64,
    state_root_hash: &str,
    key: &str,
    path: &str,
) -> Result<JsonRpc> {
    RpcCall::new(maybe_rpc_id, node_address, verbosity_level).get_item(state_root_hash, key, path)
}

/// Retrieves a purse's balance from the network.
///
/// * `maybe_rpc_id` is the JSON-RPC identifier, applied to the request and returned in the
///   response. If it can be parsed as an `i64` it will be used as a JSON integer. If empty, a
///   random `i64` will be assigned. Otherwise the provided string will be used verbatim.
/// * `node_address` is the hostname or IP and port of the node on which the HTTP service is
///   running, e.g. `"http://127.0.0.1:7777"`.
/// * When `verbosity_level` is `1`, the JSON-RPC request will be printed to `stdout` with long
///   string fields (e.g. hex-formatted raw Wasm bytes) shortened to a string indicating the char
///   count of the field.  When `verbosity_level` is greater than `1`, the request will be printed
///   to `stdout` with no abbreviation of long fields.  When `verbosity_level` is `0`, the request
///   will not be printed to `stdout`.
/// * `state_root_hash` must be a hex-encoded, 32-byte hash digest.
/// * `purse` is a URef, formatted as e.g.
/// ```text
/// uref-0102030405060708090a0b0c0d0e0f101112131415161718191a1b1c1d1e1f20-007
/// ```
pub fn get_balance(
    maybe_rpc_id: &str,
    node_address: &str,
    verbosity_level: u64,
    state_root_hash: &str,
    purse: &str,
) -> Result<JsonRpc> {
    RpcCall::new(maybe_rpc_id, node_address, verbosity_level).get_balance(state_root_hash, purse)
}

/// Retrieves era information from the network.
///
/// * `maybe_rpc_id` is the JSON-RPC identifier, applied to the request and returned in the
///   response. If it can be parsed as an `i64` it will be used as a JSON integer. If empty, a
///   random `i64` will be assigned. Otherwise the provided string will be used verbatim.
/// * `node_address` is the hostname or IP and port of the node on which the HTTP service is
///   running, e.g. `"http://127.0.0.1:7777"`.
/// * When `verbosity_level` is `1`, the JSON-RPC request will be printed to `stdout` with long
///   string fields (e.g. hex-formatted raw Wasm bytes) shortened to a string indicating the char
///   count of the field.  When `verbosity_level` is greater than `1`, the request will be printed
///   to `stdout` with no abbreviation of long fields.  When `verbosity_level` is `0`, the request
///   will not be printed to `stdout`.
/// * `maybe_block_id` must be a hex-encoded, 32-byte hash digest or a `u64` representing the
///   `Block` height or empty. If empty, era information from the latest block will be returned if
///   available.
pub fn get_era_info_by_switch_block(
    maybe_rpc_id: &str,
    node_address: &str,
    verbosity_level: u64,
    maybe_block_id: &str,
) -> Result<JsonRpc> {
    RpcCall::new(maybe_rpc_id, node_address, verbosity_level)
        .get_era_info_by_switch_block(maybe_block_id)
}

/// Retrieves the bids and validators as of the most recently added `Block`.
///
/// * `maybe_rpc_id` is the JSON-RPC identifier, applied to the request and returned in the
///   response. If it can be parsed as an `i64` it will be used as a JSON integer. If empty, a
///   random `i64` will be assigned. Otherwise the provided string will be used verbatim.
/// * `node_address` is the hostname or IP and port of the node on which the HTTP service is
///   running, e.g. `"http://127.0.0.1:7777"`.
/// * When `verbosity_level` is `1`, the JSON-RPC request will be printed to `stdout` with long
///   string fields (e.g. hex-formatted raw Wasm bytes) shortened to a string indicating the char
///   count of the field.  When `verbosity_level` is greater than `1`, the request will be printed
///   to `stdout` with no abbreviation of long fields.  When `verbosity_level` is `0`, the request
///   will not be printed to `stdout`.
pub fn get_auction_info(
    maybe_rpc_id: &str,
    node_address: &str,
    verbosity_level: u64,
) -> Result<JsonRpc> {
    RpcCall::new(maybe_rpc_id, node_address, verbosity_level).get_auction_info()
}

/// Retrieves information and examples for all currently supported RPCs.
///
/// * `maybe_rpc_id` is the JSON-RPC identifier, applied to the request and returned in the
///   response. If it can be parsed as an `i64` it will be used as a JSON integer. If empty, a
///   random `i64` will be assigned. Otherwise the provided string will be used verbatim.
/// * `node_address` is the hostname or IP and port of the node on which the HTTP service is
///   running, e.g. `"http://127.0.0.1:7777"`.
/// * When `verbosity_level` is `1`, the JSON-RPC request will be printed to `stdout` with long
///   string fields (e.g. hex-formatted raw Wasm bytes) shortened to a string indicating the char
///   count of the field.  When `verbosity_level` is greater than `1`, the request will be printed
///   to `stdout` with no abbreviation of long fields.  When `verbosity_level` is `0`, the request
///   will not be printed to `stdout`.
pub fn list_rpcs(maybe_rpc_id: &str, node_address: &str, verbosity_level: u64) -> Result<JsonRpc> {
    RpcCall::new(maybe_rpc_id, node_address, verbosity_level).list_rpcs()
}

/// Container for `Deploy` construction options.
#[derive(Default, Debug)]
pub struct DeployStrParams<'a> {
    /// Path to secret key file.
    pub secret_key: &'a str,
    /// RFC3339-like formatted timestamp. e.g. `2018-02-16T00:31:37Z`.
    ///
    /// If `timestamp` is empty, the current time will be used. Note that timestamp is UTC, not
    /// local.
    ///
    /// See
    /// [the `humantime` docs](https://docs.rs/humantime/latest/humantime/fn.parse_rfc3339_weak.html)
    /// for more information.
    pub timestamp: &'a str,
    /// Time that the `Deploy` will remain valid for.
    ///
    /// A `Deploy` can only be included in a `Block` between `timestamp` and `timestamp + ttl`.
    /// Input examples: '1hr 12min', '30min 50sec', '1day'.
    ///
    /// See
    /// [the `humantime` docs](https://docs.rs/humantime/latest/humantime/fn.parse_duration.html)
    /// for more information.
    pub ttl: &'a str,
    /// Conversion rate between the cost of Wasm opcodes and the motes sent by the payment code.
    pub gas_price: &'a str,
    /// Hex-encoded `Deploy` hashes of deploys which must be executed before this one.
    pub dependencies: Vec<&'a str>,
    /// Name of the chain, to avoid the `Deploy` from being accidentally or maliciously included in
    /// a different chain.
    pub chain_name: &'a str,
}

impl<'a> TryInto<DeployParams> for DeployStrParams<'a> {
    type Error = Error;

    fn try_into(self) -> Result<DeployParams> {
        let DeployStrParams {
            secret_key,
            timestamp,
            ttl,
            gas_price,
            dependencies,
            chain_name,
        } = self;
        parsing::parse_deploy_params(
            secret_key,
            timestamp,
            ttl,
            gas_price,
            &dependencies,
            chain_name,
        )
    }
}

/// Container for payment-related arguments used while constructing a `Deploy`.
///
/// ## `payment_args_simple`
///
/// For methods taking `payment_args_simple`, this parameter is the payment contract arguments, in
/// the form `<NAME:TYPE='VALUE'>` or `<NAME:TYPE=null>`.
///
/// It can only be used with the following simple `CLType`s: bool, i32, i64, u8, u32, u64, u128,
/// u256, u512, unit, string, key, account_hash, uref, public_key and `Option` of each of these.
///
/// Example inputs are:
///
/// ```text
/// name_01:bool='false'
/// name_02:i32='-1'
/// name_03:i64='-2'
/// name_04:u8='3'
/// name_05:u32='4'
/// name_06:u64='5'
/// name_07:u128='6'
/// name_08:u256='7'
/// name_09:u512='8'
/// name_10:unit=''
/// name_11:string='a value'
/// key_account_name:key='account-hash-0102030405060708090a0b0c0d0e0f101112131415161718191a1b1c1d1e1f20'
/// key_hash_name:key='hash-0102030405060708090a0b0c0d0e0f101112131415161718191a1b1c1d1e1f20'
/// key_uref_name:key='uref-0102030405060708090a0b0c0d0e0f101112131415161718191a1b1c1d1e1f20-000'
/// account_hash_name:account_hash='account-hash-0102030405060708090a0b0c0d0e0f101112131415161718191a1b1c1d1e1f20'
/// uref_name:uref='uref-0102030405060708090a0b0c0d0e0f101112131415161718191a1b1c1d1e1f20-007'
/// public_key_name:public_key='0119bf44096984cdfe8541bac167dc3b96c85086aa30b6b6cb0c5c38ad703166e1'
/// ```
///
/// For optional values of any these types, prefix the type with "opt_" and use the term "null"
/// without quotes to specify a None value:
///
/// ```text
/// name_01:opt_bool='true'       # Some(true)
/// name_02:opt_bool='false'      # Some(false)
/// name_03:opt_bool=null         # None
/// name_04:opt_i32='-1'          # Some(-1)
/// name_05:opt_i32=null          # None
/// name_06:opt_unit=''           # Some(())
/// name_07:opt_unit=null         # None
/// name_08:opt_string='a value'  # Some("a value".to_string())
/// name_09:opt_string='null'     # Some("null".to_string())
/// name_10:opt_string=null       # None
/// ```
///
/// To get a list of supported types, call
/// [`supported_cl_type_list()`](help/fn.supported_cl_type_list.html). To get this list of examples
/// for supported types, call
/// [`supported_cl_type_examples()`](help/fn.supported_cl_type_examples.html).
///
/// ## `payment_args_complex`
///
/// For methods taking `payment_args_complex`, this parameter is the payment contract arguments, in
/// the form of a `ToBytes`-encoded file.
///
/// ---
///
/// **Note** while multiple payment args can be specified for a single payment code instance, only
/// one of `payment_args_simple` and `payment_args_complex` may be used.
#[derive(Default)]
pub struct PaymentStrParams<'a> {
    payment_amount: &'a str,
    payment_hash: &'a str,
    payment_name: &'a str,
    payment_package_hash: &'a str,
    payment_package_name: &'a str,
    payment_path: &'a str,
    payment_args_simple: Vec<&'a str>,
    payment_args_complex: &'a str,
    payment_version: &'a str,
    payment_entry_point: &'a str,
}

impl<'a> TryInto<ExecutableDeployItem> for PaymentStrParams<'a> {
    type Error = Error;

    fn try_into(self) -> Result<ExecutableDeployItem> {
        let PaymentStrParams {
            payment_amount,
            payment_hash,
            payment_name,
            payment_package_hash,
            payment_package_name,
            payment_path,
            payment_args_simple,
            payment_args_complex,
            payment_version,
            payment_entry_point,
        } = self;

        parsing::parse_payment_info(
            payment_amount,
            payment_hash,
            payment_name,
            payment_package_hash,
            payment_package_name,
            payment_path,
            &payment_args_simple,
            payment_args_complex,
            payment_version,
            payment_entry_point,
        )
    }
}

impl<'a> PaymentStrParams<'a> {
    /// Constructs a `PaymentStrParams` using a payment smart contract file.
    ///
    /// * `payment_path` is the path to the compiled Wasm payment code.
    /// * See the struct docs for a description of [`payment_args_simple`](#payment_args_simple) and
    ///   [`payment_args_complex`](#payment_args_complex).
    pub fn with_path(
        payment_path: &'a str,
        payment_args_simple: Vec<&'a str>,
        payment_args_complex: &'a str,
    ) -> Self {
        Self {
            payment_path,
            payment_args_simple,
            payment_args_complex,
            ..Default::default()
        }
    }

    /// Constructs a `PaymentStrParams` using a payment amount.
    ///
    /// `payment_amount` uses the standard-payment system contract rather than custom payment Wasm.
    /// The value is the 'amount' arg of the standard-payment contract.
    pub fn with_amount(payment_amount: &'a str) -> Self {
        Self {
            payment_amount,
            ..Default::default()
        }
    }

    /// Constructs a `PaymentStrParams` using a stored contract's name.
    ///
    /// * `payment_name` is the name of the stored contract (associated with the executing account)
    ///   to be called as the payment.
    /// * `payment_entry_point` is the name of the method that will be used when calling the payment
    ///   contract.
    /// * See the struct docs for a description of [`payment_args_simple`](#payment_args_simple) and
    ///   [`payment_args_complex`](#payment_args_complex).
    pub fn with_name(
        payment_name: &'a str,
        payment_entry_point: &'a str,
        payment_args_simple: Vec<&'a str>,
        payment_args_complex: &'a str,
    ) -> Self {
        Self {
            payment_name,
            payment_entry_point,
            payment_args_simple,
            payment_args_complex,
            ..Default::default()
        }
    }

    /// Constructs a `PaymentStrParams` using a stored contract's hex-encoded hash.
    ///
    /// * `payment_hash` is the hex-encoded hash of the stored contract to be called as the payment.
    /// * `payment_entry_point` is the name of the method that will be used when calling the payment
    ///   contract.
    /// * See the struct docs for a description of [`payment_args_simple`](#payment_args_simple) and
    ///   [`payment_args_complex`](#payment_args_complex).
    pub fn with_hash(
        payment_hash: &'a str,
        payment_entry_point: &'a str,
        payment_args_simple: Vec<&'a str>,
        payment_args_complex: &'a str,
    ) -> Self {
        Self {
            payment_hash,
            payment_entry_point,
            payment_args_simple,
            payment_args_complex,
            ..Default::default()
        }
    }

    /// Constructs a `PaymentStrParams` using a stored contract's package name.
    ///
    /// * `payment_package_name` is the name of the stored package to be called as the payment.
    /// * `payment_version` is the version of the called payment contract. The latest will be used
    ///   if `payment_version` is empty.
    /// * `payment_entry_point` is the name of the method that will be used when calling the payment
    ///   contract.
    /// * See the struct docs for a description of [`payment_args_simple`](#payment_args_simple) and
    ///   [`payment_args_complex`](#payment_args_complex).
    pub fn with_package_name(
        payment_package_name: &'a str,
        payment_version: &'a str,
        payment_entry_point: &'a str,
        payment_args_simple: Vec<&'a str>,
        payment_args_complex: &'a str,
    ) -> Self {
        Self {
            payment_package_name,
            payment_version,
            payment_entry_point,
            payment_args_simple,
            payment_args_complex,
            ..Default::default()
        }
    }

    /// Constructs a `PaymentStrParams` using a stored contract's package hash.
    ///
    /// * `payment_package_hash` is the hex-encoded hash of the stored package to be called as the
    ///   payment.
    /// * `payment_version` is the version of the called payment contract. The latest will be used
    ///   if `payment_version` is empty.
    /// * `payment_entry_point` is the name of the method that will be used when calling the payment
    ///   contract.
    /// * See the struct docs for a description of [`payment_args_simple`](#payment_args_simple) and
    ///   [`payment_args_complex`](#payment_args_complex).
    pub fn with_package_hash(
        payment_package_hash: &'a str,
        payment_version: &'a str,
        payment_entry_point: &'a str,
        payment_args_simple: Vec<&'a str>,
        payment_args_complex: &'a str,
    ) -> Self {
        Self {
            payment_package_hash,
            payment_version,
            payment_entry_point,
            payment_args_simple,
            payment_args_complex,
            ..Default::default()
        }
    }
}

impl<'a> TryInto<ExecutableDeployItem> for SessionStrParams<'a> {
    type Error = Error;

    fn try_into(self) -> Result<ExecutableDeployItem> {
        let SessionStrParams {
            session_hash,
            session_name,
            session_package_hash,
            session_package_name,
            session_path,
            session_args_simple,
            session_args_complex,
            session_version,
            session_entry_point,
        } = self;

        parsing::parse_session_info(
            session_hash,
            session_name,
            session_package_hash,
            session_package_name,
            session_path,
            &session_args_simple,
            session_args_complex,
            session_version,
            session_entry_point,
        )
    }
}

/// Container for session-related arguments used while constructing a `Deploy`.
///
/// ## `session_args_simple`
///
/// For methods taking `session_args_simple`, this parameter is the session contract arguments, in
/// the form `<NAME:TYPE='VALUE'>` or `<NAME:TYPE=null>`.
///
/// There are further details in
/// [the docs for the equivalent
/// `payment_args_simple`](struct.PaymentStrParams.html#payment_args_simple).
///
/// ## `session_args_complex`
///
/// For methods taking `session_args_complex`, this parameter is the session contract arguments, in
/// the form of a `ToBytes`-encoded file.
///
/// ---
///
/// **Note** while multiple payment args can be specified for a single session code instance, only
/// one of `session_args_simple` and `session_args_complex` may be used.
#[derive(Default)]
pub struct SessionStrParams<'a> {
    session_hash: &'a str,
    session_name: &'a str,
    session_package_hash: &'a str,
    session_package_name: &'a str,
    session_path: &'a str,
    session_args_simple: Vec<&'a str>,
    session_args_complex: &'a str,
    session_version: &'a str,
    session_entry_point: &'a str,
}

impl<'a> SessionStrParams<'a> {
    /// Constructs a `SessionStrParams` using a session smart contract file.
    ///
    /// * `session_path` is the path to the compiled Wasm session code.
    /// * See the struct docs for a description of [`session_args_simple`](#session_args_simple) and
    ///   [`session_args_complex`](#session_args_complex).
    pub fn with_path(
        session_path: &'a str,
        session_args_simple: Vec<&'a str>,
        session_args_complex: &'a str,
    ) -> Self {
        Self {
            session_path,
            session_args_simple,
            session_args_complex,
            ..Default::default()
        }
    }

    /// Constructs a `SessionStrParams` using a stored contract's name.
    ///
    /// * `session_name` is the name of the stored contract (associated with the executing account)
    ///   to be called as the session.
    /// * `session_entry_point` is the name of the method that will be used when calling the session
    ///   contract.
    /// * See the struct docs for a description of [`session_args_simple`](#session_args_simple) and
    ///   [`session_args_complex`](#session_args_complex).
    pub fn with_name(
        session_name: &'a str,
        session_entry_point: &'a str,
        session_args_simple: Vec<&'a str>,
        session_args_complex: &'a str,
    ) -> Self {
        Self {
            session_name,
            session_entry_point,
            session_args_simple,
            session_args_complex,
            ..Default::default()
        }
    }

    /// Constructs a `SessionStrParams` using a stored contract's hex-encoded hash.
    ///
    /// * `session_hash` is the hex-encoded hash of the stored contract to be called as the session.
    /// * `session_entry_point` is the name of the method that will be used when calling the session
    ///   contract.
    /// * See the struct docs for a description of [`session_args_simple`](#session_args_simple) and
    ///   [`session_args_complex`](#session_args_complex).
    pub fn with_hash(
        session_hash: &'a str,
        session_entry_point: &'a str,
        session_args_simple: Vec<&'a str>,
        session_args_complex: &'a str,
    ) -> Self {
        Self {
            session_hash,
            session_entry_point,
            session_args_simple,
            session_args_complex,
            ..Default::default()
        }
    }

    /// Constructs a `SessionStrParams` using a stored contract's package name.
    ///
    /// * `session_package_name` is the name of the stored package to be called as the session.
    /// * `session_version` is the version of the called session contract. The latest will be used
    ///   if `session_version` is empty.
    /// * `session_entry_point` is the name of the method that will be used when calling the session
    ///   contract.
    /// * See the struct docs for a description of [`session_args_simple`](#session_args_simple) and
    ///   [`session_args_complex`](#session_args_complex).
    pub fn with_package_name(
        session_package_name: &'a str,
        session_version: &'a str,
        session_entry_point: &'a str,
        session_args_simple: Vec<&'a str>,
        session_args_complex: &'a str,
    ) -> Self {
        Self {
            session_package_name,
            session_version,
            session_entry_point,
            session_args_simple,
            session_args_complex,
            ..Default::default()
        }
    }

    /// Constructs a `SessionStrParams` using a stored contract's package hash.
    ///
    /// * `session_package_hash` is the hex-encoded hash of the stored package to be called as the
    ///   session.
    /// * `session_version` is the version of the called session contract. The latest will be used
    ///   if `session_version` is empty.
    /// * `session_entry_point` is the name of the method that will be used when calling the session
    ///   contract.
    /// * See the struct docs for a description of [`session_args_simple`](#session_args_simple) and
    ///   [`session_args_complex`](#session_args_complex).
    pub fn with_package_hash(
        session_package_hash: &'a str,
        session_version: &'a str,
        session_entry_point: &'a str,
        session_args_simple: Vec<&'a str>,
        session_args_complex: &'a str,
    ) -> Self {
        Self {
            session_package_hash,
            session_version,
            session_entry_point,
            session_args_simple,
            session_args_complex,
            ..Default::default()
        }
    }
}

/// When `verbosity_level` is `1`, the value will be printed to `stdout` with long string fields
/// (e.g. hex-formatted raw Wasm bytes) shortened to a string indicating the char count of the
/// field.  When `verbosity_level` is greater than `1`, the value will be printed to `stdout` with
/// no abbreviation of long fields.  When `verbosity_level` is `0`, the value will not be printed to
/// `stdout`.
pub fn pretty_print_at_level<T: ?Sized + Serialize>(value: &T, verbosity_level: u64) {
    match verbosity_level {
        0 => (),
        1 => {
            println!(
                "{}",
                casper_types::json_pretty_print(value).expect("should encode to JSON")
            );
        }
        _ => {
            println!(
                "{}",
                serde_json::to_string_pretty(value).expect("should encode to JSON")
            );
        }
    }
}

#[cfg(test)]
mod param_tests {
    use super::*;

    #[derive(Debug)]
    struct ErrWrapper(pub Error);

    impl PartialEq for ErrWrapper {
        fn eq(&self, other: &ErrWrapper) -> bool {
            format!("{:?}", self.0) == format!("{:?}", other.0)
        }
    }

    impl Into<ErrWrapper> for Error {
        fn into(self) -> ErrWrapper {
            ErrWrapper(self)
        }
    }

    const HASH: &str = "09dcee4b212cfd53642ab323fbef07dafafc6f945a80a00147f62910a915c4e6";
    const NAME: &str = "name";
    const PKG_NAME: &str = "pkg_name";
    const PKG_HASH: &str = "09dcee4b212cfd53642ab323fbef07dafafc6f945a80a00147f62910a915c4e6";
    const ENTRYPOINT: &str = "entrypoint";
    const VERSION: &str = "0.1.0";

    fn args_simple() -> Vec<&'static str> {
        vec!["name_01:bool='false'", "name_02:u32='42'"]
    }

    /// Sample data creation methods for PaymentStrParams
    mod session_params {
        use std::collections::BTreeMap;

        use casper_types::CLValue;

        use super::*;

        #[test]
        pub fn with_hash() {
            let params: Result<ExecutableDeployItem> =
                SessionStrParams::with_hash(HASH, ENTRYPOINT, args_simple(), "").try_into();
            match params {
                Ok(item @ ExecutableDeployItem::StoredContractByHash { .. }) => {
                    let actual: BTreeMap<String, CLValue> = item.args().clone().into();
                    let mut expected = BTreeMap::new();
                    expected.insert("name_01".to_owned(), CLValue::from_t(false).unwrap());
                    expected.insert("name_02".to_owned(), CLValue::from_t(42u32).unwrap());
                    assert_eq!(actual, expected);
                }
                other => panic!("incorrect type parsed {:?}", other),
            }
        }

        #[test]
        pub fn with_name() {
            let params: Result<ExecutableDeployItem> =
                SessionStrParams::with_name(NAME, ENTRYPOINT, args_simple(), "").try_into();
            match params {
                Ok(item @ ExecutableDeployItem::StoredContractByName { .. }) => {
                    let actual: BTreeMap<String, CLValue> = item.args().clone().into();
                    let mut expected = BTreeMap::new();
                    expected.insert("name_01".to_owned(), CLValue::from_t(false).unwrap());
                    expected.insert("name_02".to_owned(), CLValue::from_t(42u32).unwrap());
                    assert_eq!(actual, expected);
                }
                other => panic!("incorrect type parsed {:?}", other),
            }
        }

        #[test]
        pub fn with_package_name() {
            let params: Result<ExecutableDeployItem> = SessionStrParams::with_package_name(
                PKG_NAME,
                VERSION,
                ENTRYPOINT,
                args_simple(),
                "",
            )
            .try_into();
            match params {
                Ok(item @ ExecutableDeployItem::StoredVersionedContractByName { .. }) => {
                    let actual: BTreeMap<String, CLValue> = item.args().clone().into();
                    let mut expected = BTreeMap::new();
                    expected.insert("name_01".to_owned(), CLValue::from_t(false).unwrap());
                    expected.insert("name_02".to_owned(), CLValue::from_t(42u32).unwrap());
                    assert_eq!(actual, expected);
                }
                other => panic!("incorrect type parsed {:?}", other),
            }
        }

        #[test]
        pub fn with_package_hash() {
            let params: Result<ExecutableDeployItem> = SessionStrParams::with_package_hash(
                PKG_HASH,
                VERSION,
                ENTRYPOINT,
                args_simple(),
                "",
            )
            .try_into();
            match params {
                Ok(item @ ExecutableDeployItem::StoredVersionedContractByHash { .. }) => {
                    let actual: BTreeMap<String, CLValue> = item.args().clone().into();
                    let mut expected = BTreeMap::new();
                    expected.insert("name_01".to_owned(), CLValue::from_t(false).unwrap());
                    expected.insert("name_02".to_owned(), CLValue::from_t(42u32).unwrap());
                    assert_eq!(actual, expected);
                }
                other => panic!("incorrect type parsed {:?}", other),
            }
        }
    }

    /// Sample data creation methods for PaymentStrParams
    mod payment_params {
        use std::collections::BTreeMap;

        use casper_types::CLValue;

        use super::*;

        #[test]
        pub fn with_amount() {
            let params: Result<ExecutableDeployItem> =
                PaymentStrParams::with_amount("100").try_into();
            match params {
                Ok(item @ ExecutableDeployItem::ModuleBytes { .. }) => {
                    let amount = CLValue::from_t(U512::from(100)).unwrap();
                    assert_eq!(item.args().get("amount"), Some(&amount));
                }
                other => panic!("incorrect type parsed {:?}", other),
            }
        }

        #[test]
        pub fn with_hash() {
            let params: Result<ExecutableDeployItem> =
                PaymentStrParams::with_hash(HASH, ENTRYPOINT, args_simple(), "").try_into();
            match params {
                Ok(item @ ExecutableDeployItem::StoredContractByHash { .. }) => {
                    let actual: BTreeMap<String, CLValue> = item.args().clone().into();
                    let mut expected = BTreeMap::new();
                    expected.insert("name_01".to_owned(), CLValue::from_t(false).unwrap());
                    expected.insert("name_02".to_owned(), CLValue::from_t(42u32).unwrap());
                    assert_eq!(actual, expected);
                }
                other => panic!("incorrect type parsed {:?}", other),
            }
        }

        #[test]
        pub fn with_name() {
            let params: Result<ExecutableDeployItem> =
                PaymentStrParams::with_name(NAME, ENTRYPOINT, args_simple(), "").try_into();
            match params {
                Ok(item @ ExecutableDeployItem::StoredContractByName { .. }) => {
                    let actual: BTreeMap<String, CLValue> = item.args().clone().into();
                    let mut expected = BTreeMap::new();
                    expected.insert("name_01".to_owned(), CLValue::from_t(false).unwrap());
                    expected.insert("name_02".to_owned(), CLValue::from_t(42u32).unwrap());
                    assert_eq!(actual, expected);
                }
                other => panic!("incorrect type parsed {:?}", other),
            }
        }

        #[test]
        pub fn with_package_name() {
            let params: Result<ExecutableDeployItem> = PaymentStrParams::with_package_name(
                PKG_NAME,
                VERSION,
                ENTRYPOINT,
                args_simple(),
                "",
            )
            .try_into();
            match params {
                Ok(item @ ExecutableDeployItem::StoredVersionedContractByName { .. }) => {
                    let actual: BTreeMap<String, CLValue> = item.args().clone().into();
                    let mut expected = BTreeMap::new();
                    expected.insert("name_01".to_owned(), CLValue::from_t(false).unwrap());
                    expected.insert("name_02".to_owned(), CLValue::from_t(42u32).unwrap());
                    assert_eq!(actual, expected);
                }
                other => panic!("incorrect type parsed {:?}", other),
            }
        }

        #[test]
        pub fn with_package_hash() {
            let params: Result<ExecutableDeployItem> = PaymentStrParams::with_package_hash(
                PKG_HASH,
                VERSION,
                ENTRYPOINT,
                args_simple(),
                "",
            )
            .try_into();
            match params {
                Ok(item @ ExecutableDeployItem::StoredVersionedContractByHash { .. }) => {
                    let actual: BTreeMap<String, CLValue> = item.args().clone().into();
                    let mut expected = BTreeMap::new();
                    expected.insert("name_01".to_owned(), CLValue::from_t(false).unwrap());
                    expected.insert("name_02".to_owned(), CLValue::from_t(42u32).unwrap());
                    assert_eq!(actual, expected);
                }
                other => panic!("incorrect type parsed {:?}", other),
            }
        }
    }

    mod deploy_str_params {
        use humantime::{DurationError, TimestampError};

        use super::*;

        use std::{convert::TryInto, result::Result as StdResult};

        use crate::DeployStrParams;

        fn test_value() -> DeployStrParams<'static> {
            DeployStrParams {
                secret_key: "../resources/local/secret_keys/node-1.pem",
                ttl: "10s",
                chain_name: "casper-test-chain-name-1",
                gas_price: "1",
                ..Default::default()
            }
        }

        #[test]
        fn should_convert_into_deploy_params() {
            let deploy_params: StdResult<DeployParams, ErrWrapper> =
                test_value().try_into().map_err(ErrWrapper);
            assert!(deploy_params.is_ok());
        }

        #[test]
        fn should_fail_to_convert_with_bad_timestamp() {
            let mut params = test_value();
            params.timestamp = "garbage";
            let result: StdResult<DeployParams, Error> = params.try_into();
            let result = result.map(|_| ()).map_err(ErrWrapper);
            assert_eq!(
                result,
                Err(
                    Error::FailedToParseTimestamp("timestamp", TimestampError::InvalidFormat)
                        .into()
                )
            );
        }

        #[test]
        fn should_fail_to_convert_with_bad_gas_price() {
            let mut params = test_value();
            params.gas_price = "fifteen";
            let result: StdResult<DeployParams, Error> = params.try_into();
            let result = result.map(|_| ());
            if let Err(Error::FailedToParseInt(context, _)) = result {
                assert_eq!(context, "gas_price");
            } else {
                panic!("should be an error");
            }
        }

        #[test]
        fn should_fail_to_convert_with_bad_chain_name() {
            let mut params = test_value();
            params.chain_name = "";
            let result: StdResult<DeployParams, Error> = params.try_into();
            let result = result.map(|_| ()).map_err(ErrWrapper);
            assert_eq!(result, Ok(()));
        }

        #[test]
        fn should_fail_to_convert_with_bad_ttl() {
            let mut params = test_value();
            params.ttl = "not_a_ttl";
            let result: StdResult<DeployParams, Error> = params.try_into();
            let result = result.map(|_| ()).map_err(ErrWrapper);
            assert_eq!(
                result,
                Err(Error::FailedToParseTimeDiff("ttl", DurationError::NumberExpected(0)).into())
            );
        }

        #[test]
        fn should_fail_to_convert_with_bad_secret_key_path() {
            let mut params = test_value();
            params.secret_key = "";
            let result: StdResult<DeployParams, Error> = params.try_into();
            let result = result.map(|_| ());
            if let Err(Error::CryptoError { context, .. }) = result {
                assert_eq!(context, "secret_key");
            } else {
                panic!("should be an error")
            }
        }

        #[test]
        fn should_fail_to_convert_with_bad_dependencies() {
            use casper_node::crypto::Error as CryptoError;
            let mut params = test_value();
            params.dependencies = vec!["invalid dep"];
            let result: StdResult<DeployParams, Error> = params.try_into();
            let result = result.map(|_| ()).map_err(ErrWrapper);
            assert_eq!(
                result,
                Err(Error::CryptoError {
                    context: "dependencies",
                    error: CryptoError::FromHex(hex::FromHexError::OddLength)
                }
                .into())
            );
        }
    }
}<|MERGE_RESOLUTION|>--- conflicted
+++ resolved
@@ -67,15 +67,9 @@
     payment_params: PaymentStrParams<'_>,
 ) -> Result<JsonRpc> {
     let deploy = Deploy::with_payment_and_session(
-<<<<<<< HEAD
-        deploy.try_into()?,
-        payment.try_into()?,
-        session.try_into()?,
-=======
         deploy_params.try_into()?,
         payment_params.try_into()?,
         session_params.try_into()?,
->>>>>>> d35ae61c
     )?;
     RpcCall::new(maybe_rpc_id, node_address, verbosity_level).put_deploy(deploy)
 }
@@ -110,17 +104,12 @@
         }
     })?;
 
-<<<<<<< HEAD
-    Deploy::with_payment_and_session(deploy.try_into()?, payment.try_into()?, session.try_into()?)?
-        .write_deploy(output)
-=======
     Deploy::with_payment_and_session(
         deploy_params.try_into()?,
         payment_params.try_into()?,
         session_params.try_into()?,
     )?
     .write_deploy(output)
->>>>>>> d35ae61c
 }
 
 /// Reads a previously-saved `Deploy` from a file, cryptographically signs it, and outputs it to a
