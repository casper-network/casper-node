--- conflicted
+++ resolved
@@ -181,29 +181,6 @@
         deploy_params: DeployParams,
         payment: ExecutableDeployItem,
     ) -> Result<JsonRpc> {
-<<<<<<< HEAD
-        const TRANSFER_ARG_AMOUNT: &str = "amount";
-        const TRANSFER_ARG_SOURCE: &str = "source";
-        const TRANSFER_ARG_TARGET: &str = "target";
-        const TRANSFER_ARG_ID: &str = "id";
-
-        let mut transfer_args = RuntimeArgs::new();
-        transfer_args.insert(TRANSFER_ARG_AMOUNT, amount)?;
-        if let Some(source_purse) = source_purse {
-            transfer_args.insert(TRANSFER_ARG_SOURCE, source_purse)?;
-        }
-        match target {
-            TransferTarget::Account(target_account) => {
-                let target_account_hash = target_account.to_account_hash().value();
-                transfer_args.insert(TRANSFER_ARG_TARGET, target_account_hash)?;
-            }
-        }
-        transfer_args.insert(TRANSFER_ARG_ID, id)?;
-        let session = ExecutableDeployItem::Transfer {
-            args: transfer_args,
-        };
-        let deploy = Deploy::with_payment_and_session(deploy_params, payment, session).unwrap();
-=======
         let deploy = Deploy::new_transfer(
             amount,
             source_purse,
@@ -212,7 +189,6 @@
             deploy_params,
             payment,
         )?;
->>>>>>> d35ae61c
         let params = PutDeployParams { deploy };
         Transfer::request_with_map_params(self, params)
     }
