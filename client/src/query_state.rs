--- conflicted
+++ resolved
@@ -17,12 +17,8 @@
 enum DisplayOrder {
     Verbose,
     NodeAddress,
-<<<<<<< HEAD
+    RpcId,
     StateRootHash,
-=======
-    RpcId,
-    GlobalStateHash,
->>>>>>> 32b78a0d
     Key,
     Path,
 }
@@ -132,14 +128,9 @@
             .arg(common::node_address::arg(
                 DisplayOrder::NodeAddress as usize,
             ))
-<<<<<<< HEAD
+            .arg(common::rpc_id::arg(DisplayOrder::RpcId as usize))
             .arg(common::state_root_hash::arg(
                 DisplayOrder::StateRootHash as usize,
-=======
-            .arg(common::rpc_id::arg(DisplayOrder::RpcId as usize))
-            .arg(common::global_state_hash::arg(
-                DisplayOrder::GlobalStateHash as usize,
->>>>>>> 32b78a0d
             ))
             .arg(key::arg())
             .arg(path::arg())
@@ -148,12 +139,8 @@
     fn run(matches: &ArgMatches<'_>) {
         let verbose = common::verbose::get(matches);
         let node_address = common::node_address::get(matches);
-<<<<<<< HEAD
+        let rpc_id = common::rpc_id::get(matches);
         let state_root_hash = common::state_root_hash::get(matches);
-=======
-        let rpc_id = common::rpc_id::get(matches);
-        let global_state_hash = common::global_state_hash::get(matches);
->>>>>>> 32b78a0d
         let key = key::get(matches);
         let path = path::get(matches);
 
