--- conflicted
+++ resolved
@@ -78,10 +78,8 @@
         validator: PublicKey,
         validator_bid: Box<ValidatorBid>,
         delegators: Vec<Box<Delegator>>,
-        reservations: Vec<Box<Reservation>>,
     ) -> Option<Box<ValidatorBid>> {
         self.delegator_bids.insert(validator.clone(), delegators);
-        self.reservations.insert(validator.clone(), reservations);
         self.validator_bids.insert(validator, validator_bid)
     }
 
@@ -358,7 +356,6 @@
     read_from(provider, SEIGNIORAGE_RECIPIENTS_SNAPSHOT_KEY)
 }
 
-/// Set seigniorage recipients snapshot.
 pub fn set_seigniorage_recipients_snapshot<P>(
     provider: &mut P,
     snapshot: SeigniorageRecipientsSnapshotV2,
@@ -845,7 +842,6 @@
     Ok(updated_amount)
 }
 
-<<<<<<< HEAD
 /// If specified validator exists, and if validator is not yet at max reservations count, processes
 /// reservation. For a new reservation a bid record will be created to track the reservation,
 /// otherwise the existing tracking record will be updated.
@@ -938,9 +934,7 @@
     Ok(())
 }
 
-=======
 /// Returns validator bid by key.
->>>>>>> 9109c7b3
 pub fn read_validator_bid<P>(provider: &mut P, bid_key: &Key) -> Result<Box<ValidatorBid>, Error>
 where
     P: StorageProvider + ?Sized,
@@ -1023,7 +1017,6 @@
     }
 }
 
-<<<<<<< HEAD
 pub fn read_reservation_bids<P>(
     provider: &mut P,
     validator_public_key: &PublicKey,
@@ -1060,9 +1053,7 @@
     }
 }
 
-=======
 /// Applies seigniorage recipient changes.
->>>>>>> 9109c7b3
 pub fn seigniorage_recipients(
     validator_weights: &ValidatorWeights,
     validator_bids: &ValidatorBids,
