--- conflicted
+++ resolved
@@ -150,14 +150,11 @@
         self.credit_cap
     }
 
-<<<<<<< HEAD
     pub fn enable_entity(&self) -> bool {
         self.enable_entity
     }
 
-=======
     /// Changes the transfer config.
->>>>>>> 6e9f8496
     pub fn set_transfer_config(self, transfer_config: TransferConfig) -> Self {
         Config {
             transfer_config,
@@ -471,23 +468,14 @@
         &self.entity_key
     }
 
-<<<<<<< HEAD
+    /// Returns the addressable entity being used by this instance.
     pub fn runtime_footprint(&self) -> &RuntimeFootprint {
         &self.runtime_footprint
     }
 
+    /// Changes the addressable entity being used by this instance.
     pub fn with_addressable_entity(&mut self, runtime_footprint: RuntimeFootprint) {
         self.runtime_footprint = runtime_footprint;
-=======
-    /// Returns the addressable entity being used by this instance.
-    pub fn addressable_entity(&self) -> &AddressableEntity {
-        &self.addressable_entity
-    }
-
-    /// Changes the addressable entity being used by this instance.
-    pub fn with_addressable_entity(&mut self, entity: AddressableEntity) {
-        self.addressable_entity = entity;
->>>>>>> 6e9f8496
     }
 
     /// Returns a reference to the named keys being used by this instance.
@@ -495,11 +483,7 @@
         self.runtime_footprint().named_keys()
     }
 
-<<<<<<< HEAD
-    /// Returns a mutable reference to named keys.
-=======
     /// Returns a mutable reference to the named keys being used by this instance.
->>>>>>> 6e9f8496
     pub fn named_keys_mut(&mut self) -> &mut NamedKeys {
         self.runtime_footprint.named_keys_mut()
     }
