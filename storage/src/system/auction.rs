mod auction_native;
pub mod detail;
pub mod providers;

use std::collections::BTreeMap;

use num_rational::Ratio;
use num_traits::{CheckedMul, CheckedSub};
use tracing::{debug, error};

use crate::system::auction::detail::{
    process_with_vesting_schedule, read_delegator_bid, read_delegator_bids, read_validator_bid,
    seigniorage_recipient,
};
use casper_types::{
    account::AccountHash,
    system::auction::{
        BidAddr, BidKind, DelegationRate, EraInfo, EraValidators, Error, SeigniorageRecipients,
        UnbondingPurse, ValidatorBid, ValidatorWeights, DELEGATION_RATE_DENOMINATOR,
    },
    ApiError, EraId, HoldsEpoch, PublicKey, U512,
};

use self::providers::{AccountProvider, MintProvider, RuntimeProvider, StorageProvider};

/// Bonding auction contract interface
pub trait Auction:
    StorageProvider + RuntimeProvider + MintProvider + AccountProvider + Sized
{
    /// Returns active validators and auction winners for a number of future eras determined by the
    /// configured auction_delay.
    fn get_era_validators(&mut self) -> Result<EraValidators, Error> {
        let snapshot = detail::get_seigniorage_recipients_snapshot(self)?;
        let era_validators = detail::era_validators_from_snapshot(snapshot);
        Ok(era_validators)
    }

    /// Returns validators in era_validators, mapped to their bids or founding stakes, delegation
    /// rates and lists of delegators together with their delegated quantities from delegators.
    /// This function is publicly accessible, but intended for system use by the Handle Payment
    /// contract, because this data is necessary for distributing seigniorage.
    fn read_seigniorage_recipients(&mut self) -> Result<SeigniorageRecipients, Error> {
        // `era_validators` are assumed to be computed already by calling "run_auction" entrypoint.
        let era_index = detail::get_era_id(self)?;
        let mut seigniorage_recipients_snapshot =
            detail::get_seigniorage_recipients_snapshot(self)?;
        let seigniorage_recipients = seigniorage_recipients_snapshot
            .remove(&era_index)
            .ok_or(Error::MissingSeigniorageRecipients)?;
        Ok(seigniorage_recipients)
    }

    /// This entry point adds or modifies an entry in the `Key::Bid` section of the global state and
    /// creates (or tops off) a bid purse. Post genesis, any new call on this entry point causes a
    /// non-founding validator in the system to exist.
    ///
    /// The logic works for both founding and non-founding validators, making it possible to adjust
    /// their delegation rate and increase their stakes.
    ///
    /// A validator with its bid inactive due to slashing can activate its bid again by increasing
    /// its stake.
    ///
    /// Validators cannot create a bid with 0 amount, and the delegation rate can't exceed
    /// [`DELEGATION_RATE_DENOMINATOR`].
    ///
    /// Returns a [`U512`] value indicating total amount of tokens staked for given `public_key`.
    fn add_bid(
        &mut self,
        public_key: PublicKey,
        delegation_rate: DelegationRate,
        amount: U512,
<<<<<<< HEAD
        minimum_delegation_amount: u64,
        maximum_delegation_amount: u64,
=======
        holds_epoch: HoldsEpoch,
>>>>>>> 90cd6cfd
    ) -> Result<U512, ApiError> {
        if !self.allow_auction_bids() {
            // The validator set may be closed on some side chains,
            // which is configured by disabling bids.
            return Err(Error::AuctionBidsDisabled.into());
        }

        if amount.is_zero() {
            return Err(Error::BondTooSmall.into());
        }

        if delegation_rate > DELEGATION_RATE_DENOMINATOR {
            return Err(Error::DelegationRateTooLarge.into());
        }

        let provided_account_hash = AccountHash::from_public_key(&public_key, |x| self.blake2b(x));

        if !self.is_allowed_session_caller(&provided_account_hash) {
            return Err(Error::InvalidContext.into());
        }

        let validator_bid_key = BidAddr::from(public_key.clone()).into();
        let (target, validator_bid) = if let Some(BidKind::Validator(mut validator_bid)) =
            self.read_bid(&validator_bid_key)?
        {
            if validator_bid.inactive() {
                validator_bid.activate();
            }
            validator_bid.increase_stake(amount)?;
            validator_bid.with_delegation_rate(delegation_rate);
            validator_bid.set_delegation_amount_boundaries(
                minimum_delegation_amount,
                maximum_delegation_amount,
            );
            (*validator_bid.bonding_purse(), validator_bid)
        } else {
            let bonding_purse = self.create_purse()?;
            let validator_bid = ValidatorBid::unlocked(
                public_key,
                bonding_purse,
                amount,
                delegation_rate,
                minimum_delegation_amount,
                maximum_delegation_amount,
            );
            (bonding_purse, Box::new(validator_bid))
        };

        let source = self.get_main_purse()?;
        self.mint_transfer_direct(
            Some(PublicKey::System.to_account_hash()),
            source,
            target,
            amount,
            None,
            holds_epoch,
        )
        .map_err(|_| Error::TransferToBidPurse)?
        .map_err(|mint_error| {
            // Propagate mint contract's error that occured during execution of transfer
            // entrypoint. This will improve UX in case of (for example)
            // unapproved spending limit error.
            ApiError::from(mint_error)
        })?;

        let updated_amount = validator_bid.staked_amount();
        self.write_bid(validator_bid_key, BidKind::Validator(validator_bid))?;
        Ok(updated_amount)
    }

    /// Unbonds aka reduces stake by specified amount, adding an entry to the unbonding queue.
    /// For a genesis validator, this is subject to vesting if applicable to a given network.
    ///
    /// If this bid stake is reduced to 0, any delegators to this bid will be undelegated, with
    /// entries made to the unbonding queue for each of them for their full delegated amount.
    /// Additionally, this bid record will be pruned away from the next calculated root hash.
    ///
    /// An attempt to reduce stake by more than is staked will instead 0 the stake.
    ///
    /// The function returns the remaining staked amount (we allow partial unbonding).
    fn withdraw_bid(&mut self, public_key: PublicKey, amount: U512) -> Result<U512, Error> {
        let provided_account_hash = AccountHash::from_public_key(&public_key, |x| self.blake2b(x));

        if !self.is_allowed_session_caller(&provided_account_hash) {
            return Err(Error::InvalidContext);
        }

        let validator_bid_addr = BidAddr::from(public_key.clone());
        let validator_bid_key = validator_bid_addr.into();
        let mut validator_bid = read_validator_bid(self, &validator_bid_key)?;
        let initial_amount = validator_bid.staked_amount();

        // An attempt to unbond more than is staked results in unbonding the staked amount.
        let unbonding_amount = U512::min(amount, validator_bid.staked_amount());

        let era_end_timestamp_millis = detail::get_era_end_timestamp_millis(self)?;
        let updated_stake =
            validator_bid.decrease_stake(unbonding_amount, era_end_timestamp_millis)?;

        detail::create_unbonding_purse(
            self,
            public_key.clone(),
            public_key.clone(), // validator is the unbonder
            *validator_bid.bonding_purse(),
            unbonding_amount,
            None,
        )?;

        debug!(
            "withdrawing bid for {} reducing {} by {} to {}",
            validator_bid_addr, initial_amount, unbonding_amount, updated_stake
        );
        if updated_stake.is_zero() {
            // Unbond all delegators and zero them out
            let delegators = read_delegator_bids(self, &public_key)?;
            for mut delegator in delegators {
                let delegator_public_key = delegator.delegator_public_key().clone();
                detail::create_unbonding_purse(
                    self,
                    public_key.clone(),
                    delegator_public_key.clone(),
                    *delegator.bonding_purse(),
                    delegator.staked_amount(),
                    None,
                )?;
                delegator.decrease_stake(delegator.staked_amount(), era_end_timestamp_millis)?;
                let delegator_bid_addr =
                    BidAddr::new_from_public_keys(&public_key, Some(&delegator_public_key));

                debug!("pruning delegator bid {}", delegator_bid_addr);
                self.prune_bid(delegator_bid_addr)
            }
            debug!("pruning validator bid {}", validator_bid_addr);
            self.prune_bid(validator_bid_addr);
        } else {
            self.write_bid(validator_bid_key, BidKind::Validator(validator_bid))?;
        }
        Ok(updated_stake)
    }

    /// Adds a new delegator to delegators or increases its current stake. If the target validator
    /// is missing, the function call returns an error and does nothing.
    ///
    /// The function transfers motes from the source purse to the delegator's bonding purse.
    ///
    /// This entry point returns the number of tokens currently delegated to a given validator.
    fn delegate(
        &mut self,
        delegator_public_key: PublicKey,
        validator_public_key: PublicKey,
        amount: U512,
        max_delegators_per_validator: u32,
<<<<<<< HEAD
=======
        minimum_delegation_amount: u64,
        holds_epoch: HoldsEpoch,
>>>>>>> 90cd6cfd
    ) -> Result<U512, ApiError> {
        if !self.allow_auction_bids() {
            // Validation set rotation might be disabled on some private chains and we should not
            // allow new bids to come in.
            return Err(Error::AuctionBidsDisabled.into());
        }

        if !self.is_allowed_session_caller(&AccountHash::from(&delegator_public_key)) {
            return Err(Error::InvalidContext.into());
        }

        let source = self.get_main_purse()?;

        detail::handle_delegation(
            self,
            delegator_public_key,
            validator_public_key,
            source,
            amount,
            max_delegators_per_validator,
<<<<<<< HEAD
=======
            minimum_delegation_amount,
            holds_epoch,
>>>>>>> 90cd6cfd
        )
    }

    /// Unbonds aka reduces stake by specified amount, adding an entry to the unbonding queue
    ///
    /// The arguments are the delegator's key, the validator's key, and the amount.
    ///
    /// Returns the remaining staked amount (we allow partial unbonding).
    fn undelegate(
        &mut self,
        delegator_public_key: PublicKey,
        validator_public_key: PublicKey,
        amount: U512,
    ) -> Result<U512, Error> {
        let provided_account_hash =
            AccountHash::from_public_key(&delegator_public_key, |x| self.blake2b(x));

        if !self.is_allowed_session_caller(&provided_account_hash) {
            return Err(Error::InvalidContext);
        }

        let validator_bid_key = BidAddr::from(validator_public_key.clone()).into();
        let _ = read_validator_bid(self, &validator_bid_key)?;

        let delegator_bid_addr =
            BidAddr::new_from_public_keys(&validator_public_key, Some(&delegator_public_key));
        let mut delegator_bid = read_delegator_bid(self, &delegator_bid_addr.into())?;

        // An attempt to unbond more than is staked results in unbonding the staked amount.
        let unbonding_amount = U512::min(amount, delegator_bid.staked_amount());

        let era_end_timestamp_millis = detail::get_era_end_timestamp_millis(self)?;
        let updated_stake =
            delegator_bid.decrease_stake(unbonding_amount, era_end_timestamp_millis)?;

        detail::create_unbonding_purse(
            self,
            validator_public_key,
            delegator_public_key,
            *delegator_bid.bonding_purse(),
            unbonding_amount,
            None,
        )?;

        debug!(
            "undelegation for {} reducing {} by {} to {}",
            delegator_bid_addr,
            delegator_bid.staked_amount(),
            unbonding_amount,
            updated_stake
        );

        if updated_stake.is_zero() {
            debug!("pruning delegator bid {}", delegator_bid_addr);
            self.prune_bid(delegator_bid_addr);
        } else {
            self.write_bid(delegator_bid_addr.into(), BidKind::Delegator(delegator_bid))?;
        }
        Ok(updated_stake)
    }

    /// Unbonds aka reduces stake by specified amount, adding an entry to the unbonding queue,
    /// which when processed will attempt to re-delegate the stake to the specified new validator.
    /// If this is not possible at that future point in time, the unbonded stake will instead
    /// downgrade to a standard undelegate operation automatically (the unbonded stake is
    /// returned to the associated purse).
    ///
    /// This is a quality of life / convenience method, allowing a delegator to indicate they
    /// would like some or all of their stake moved away from a validator to a different validator
    /// with a single transaction, instead of requiring them to send an unbonding transaction
    /// to unbond from the first validator and then wait a number of eras equal to the unbonding
    /// delay and then send a second transaction to bond to the second validator.
    ///
    /// The arguments are the delegator's key, the existing validator's key, the amount,
    /// and the new validator's key.
    ///
    /// Returns the remaining staked amount (we allow partial unbonding).
    fn redelegate(
        &mut self,
        delegator_public_key: PublicKey,
        validator_public_key: PublicKey,
        amount: U512,
        new_validator: PublicKey,
    ) -> Result<U512, Error> {
        let delegator_account_hash =
            AccountHash::from_public_key(&delegator_public_key, |x| self.blake2b(x));

        if !self.is_allowed_session_caller(&delegator_account_hash) {
            return Err(Error::InvalidContext);
        }

        // does the validator being moved away from exist?
        let validator_addr = BidAddr::from(validator_public_key.clone());
        let validator_bid = read_validator_bid(self, &validator_addr.into())?;
        if amount < U512::from(validator_bid.minimum_delegation_amount()) {
            return Err(Error::DelegationAmountTooSmall);
        }
        if amount > U512::from(validator_bid.maximum_delegation_amount()) {
            return Err(Error::DelegationAmountTooLarge);
        }

        let delegator_bid_addr =
            BidAddr::new_from_public_keys(&validator_public_key, Some(&delegator_public_key));

        let mut delegator_bid = read_delegator_bid(self, &delegator_bid_addr.into())?;

        // An attempt to unbond more than is staked results in unbonding the staked amount.
        let unbonding_amount = U512::min(amount, delegator_bid.staked_amount());

        let era_end_timestamp_millis = detail::get_era_end_timestamp_millis(self)?;
        let updated_stake =
            delegator_bid.decrease_stake(unbonding_amount, era_end_timestamp_millis)?;

        detail::create_unbonding_purse(
            self,
            validator_public_key,
            delegator_public_key,
            *delegator_bid.bonding_purse(),
            unbonding_amount,
            Some(new_validator),
        )?;

        debug!(
            "redelegation for {} reducing {} by {} to {}",
            delegator_bid_addr,
            delegator_bid.staked_amount(),
            unbonding_amount,
            updated_stake
        );

        if updated_stake.is_zero() {
            debug!("pruning redelegator bid {}", delegator_bid_addr);
            self.prune_bid(delegator_bid_addr);
        } else {
            self.write_bid(delegator_bid_addr.into(), BidKind::Delegator(delegator_bid))?;
        }

        Ok(updated_stake)
    }

    /// Unbond delegator bids which fall outside validator-configured delegation limits.
    fn forced_undelegate(&mut self) -> Result<(), Error> {
        if self.get_caller() != PublicKey::System.to_account_hash() {
            return Err(Error::InvalidCaller);
        }

        let era_end_timestamp_millis = detail::get_era_end_timestamp_millis(self)?;
        let validator_bids = detail::get_validator_bids(self)?;

        // Forcibly undelegate bids outside a validator's delegation limits
        for (validator_public_key, validator_bid) in validator_bids.iter() {
            let minimum_delegation_amount = U512::from(validator_bid.minimum_delegation_amount());
            let maximum_delegation_amount = U512::from(validator_bid.maximum_delegation_amount());

            let mut delegators = read_delegator_bids(self, validator_public_key)?;
            for delegator in delegators.iter_mut() {
                let staked_amount = delegator.staked_amount();
                if staked_amount < minimum_delegation_amount
                    || staked_amount > maximum_delegation_amount
                {
                    let delegator_public_key = delegator.delegator_public_key().clone();
                    detail::create_unbonding_purse(
                        self,
                        validator_public_key.clone(),
                        delegator_public_key.clone(),
                        *delegator.bonding_purse(),
                        delegator.staked_amount(),
                        None,
                    )?;
                    delegator
                        .decrease_stake(delegator.staked_amount(), era_end_timestamp_millis)?;
                    let delegator_bid_addr = BidAddr::new_from_public_keys(
                        validator_public_key,
                        Some(&delegator_public_key),
                    );

                    debug!("pruning delegator bid {}", delegator_bid_addr);
                    self.prune_bid(delegator_bid_addr)
                }
            }
        }
        Ok(())
    }

    /// Slashes each validator.
    ///
    /// This can be only invoked through a system call.
    fn slash(&mut self, validator_public_keys: Vec<PublicKey>) -> Result<(), Error> {
        fn slash_unbonds(
            validator_public_key: &PublicKey,
            unbonding_purses: Vec<UnbondingPurse>,
        ) -> (U512, Vec<UnbondingPurse>) {
            let mut burned_amount = U512::zero();
            let mut new_unbonding_purses: Vec<UnbondingPurse> = vec![];
            for unbonding_purse in unbonding_purses {
                if unbonding_purse.validator_public_key() != validator_public_key {
                    new_unbonding_purses.push(unbonding_purse);
                    continue;
                }
                burned_amount += *unbonding_purse.amount();
            }
            (burned_amount, new_unbonding_purses)
        }

        if self.get_caller() != PublicKey::System.to_account_hash() {
            return Err(Error::InvalidCaller);
        }

        let mut burned_amount: U512 = U512::zero();

        for validator_public_key in validator_public_keys {
            let validator_bid_addr = BidAddr::from(validator_public_key.clone());
            // Burn stake, deactivate
            if let Some(BidKind::Validator(validator_bid)) =
                self.read_bid(&validator_bid_addr.into())?
            {
                burned_amount += validator_bid.staked_amount();
                self.prune_bid(validator_bid_addr);

                // Also slash delegator stakes when deactivating validator bid.
                let prefix = validator_bid_addr.delegators_prefix()?;
                let delegator_keys = self.get_keys_by_prefix(&prefix)?;
                for delegator_key in delegator_keys {
                    if let Some(BidKind::Delegator(delegator_bid)) =
                        self.read_bid(&delegator_key)?
                    {
                        burned_amount += delegator_bid.staked_amount();
                        let delegator_bid_addr = BidAddr::new_from_public_keys(
                            &validator_public_key,
                            Some(delegator_bid.delegator_public_key()),
                        );
                        self.prune_bid(delegator_bid_addr);

                        let unbonding_purses = self.read_unbonds(&AccountHash::from(
                            delegator_bid.delegator_public_key(),
                        ))?;
                        if unbonding_purses.is_empty() {
                            continue;
                        }
                        let (burned, remaining) =
                            slash_unbonds(&validator_public_key, unbonding_purses);
                        burned_amount += burned;
                        self.write_unbonds(
                            AccountHash::from(&delegator_bid.delegator_public_key().clone()),
                            remaining,
                        )?;
                    }
                }
            }

            // Find any unbonding entries for given validator
            let unbonding_purses = self.read_unbonds(&AccountHash::from(&validator_public_key))?;
            if unbonding_purses.is_empty() {
                continue;
            }
            // get rid of any staked token in the unbonding queue
            let (burned, remaining) = slash_unbonds(&validator_public_key, unbonding_purses);
            burned_amount += burned;
            self.write_unbonds(AccountHash::from(&validator_public_key.clone()), remaining)?;
        }

        self.reduce_total_supply(burned_amount)?;

        Ok(())
    }

    /// Takes active_bids and delegators to construct a list of validators' total bids (their own
    /// added to their delegators') ordered by size from largest to smallest, then takes the top N
    /// (number of auction slots) bidders and replaces era_validators with these.
    ///
    /// Accessed by: node
    fn run_auction(
        &mut self,
        era_end_timestamp_millis: u64,
        evicted_validators: Vec<PublicKey>,
        max_delegators_per_validator: u32,
    ) -> Result<(), ApiError> {
        if self.get_caller() != PublicKey::System.to_account_hash() {
            return Err(Error::InvalidCaller.into());
        }

        let vesting_schedule_period_millis = self.vesting_schedule_period_millis();
        let validator_slots = detail::get_validator_slots(self)?;
        let auction_delay = detail::get_auction_delay(self)?;
        let snapshot_size = auction_delay as usize + 1;
        let mut era_id: EraId = detail::get_era_id(self)?;

        // Process unbond requests
        detail::process_unbond_requests(self, max_delegators_per_validator)?;

        let mut validator_bids = detail::get_validator_bids(self)?;

        // Process bids
        let mut bids_modified = false;
        for (validator_public_key, validator_bid) in validator_bids.iter_mut() {
            if process_with_vesting_schedule(
                self,
                validator_bid,
                era_end_timestamp_millis,
                self.vesting_schedule_period_millis(),
            )? {
                bids_modified = true;
            }

            if evicted_validators.contains(validator_public_key) {
                bids_modified = validator_bid.deactivate();
            }
        }

        // Compute next auction winners
        let winners: ValidatorWeights = {
            let locked_validators: ValidatorWeights = validator_bids
                .iter()
                .filter(|(_public_key, bid)| {
                    bid.is_locked_with_vesting_schedule(
                        era_end_timestamp_millis,
                        vesting_schedule_period_millis,
                    ) && !bid.inactive()
                })
                .map(|(public_key, bid)| {
                    let total_staked_amount = detail::total_staked_amount(self, bid)?;
                    Ok((public_key.clone(), total_staked_amount))
                })
                .collect::<Result<ValidatorWeights, Error>>()?;

            // We collect these into a vec for sorting
            let mut unlocked_validators: Vec<(PublicKey, U512)> = validator_bids
                .iter()
                .filter(|(_public_key, bid)| {
                    !bid.is_locked_with_vesting_schedule(
                        era_end_timestamp_millis,
                        vesting_schedule_period_millis,
                    ) && !bid.inactive()
                })
                .map(|(public_key, validator_bid)| {
                    let total_staked_amount = detail::total_staked_amount(self, validator_bid)?;
                    Ok((public_key.clone(), total_staked_amount))
                })
                .collect::<Result<Vec<(PublicKey, U512)>, Error>>()?;

            unlocked_validators.sort_by(|(_, lhs), (_, rhs)| rhs.cmp(lhs));

            // This assumes that amount of founding validators does not exceed configured validator
            // slots. For a case where there are exactly N validators and the limit is N, only
            // founding validators will be the in the winning set. It is advised to set
            // `validator_slots` larger than amount of founding validators in accounts.toml to
            // accomodate non-genesis validators.
            let remaining_auction_slots = validator_slots.saturating_sub(locked_validators.len());

            locked_validators
                .into_iter()
                .chain(
                    unlocked_validators
                        .into_iter()
                        .take(remaining_auction_slots),
                )
                .collect()
        };

        // Increment era
        era_id = era_id.checked_add(1).ok_or(Error::ArithmeticOverflow)?;

        let delayed_era = era_id
            .checked_add(auction_delay)
            .ok_or(Error::ArithmeticOverflow)?;

        // Update seigniorage recipients for current era
        {
            let mut snapshot = detail::get_seigniorage_recipients_snapshot(self)?;
            let mut recipients = SeigniorageRecipients::new();

            for era_validator in winners.keys() {
                let seigniorage_recipient = match validator_bids.get(era_validator) {
                    Some(validator_bid) => seigniorage_recipient(self, validator_bid)?,
                    None => return Err(Error::BidNotFound.into()),
                };
                recipients.insert(era_validator.clone(), seigniorage_recipient);
            }

            let previous_recipients = snapshot.insert(delayed_era, recipients);
            assert!(previous_recipients.is_none());

            let snapshot = snapshot.into_iter().rev().take(snapshot_size).collect();
            detail::set_seigniorage_recipients_snapshot(self, snapshot)?;
        }

        detail::set_era_id(self, era_id)?;
        detail::set_era_end_timestamp_millis(self, era_end_timestamp_millis)?;

        if bids_modified {
            detail::set_validator_bids(self, validator_bids)?;
        }

        Ok(())
    }

    /// Mint and distribute seigniorage rewards to validators and their delegators,
    /// according to `reward_factors` returned by the consensus component.
    // TODO: rework EraInfo and other related structs, methods, etc. to report correct era-end
    // totals of per-block rewards
    fn distribute(&mut self, rewards: BTreeMap<PublicKey, U512>) -> Result<(), Error> {
        if self.get_caller() != PublicKey::System.to_account_hash() {
            error!("invalid caller to auction distribute");
            return Err(Error::InvalidCaller);
        }

        let seigniorage_recipients = self.read_seigniorage_recipients()?;
        let mut era_info = EraInfo::new();
        let seigniorage_allocations = era_info.seigniorage_allocations_mut();

        for (proposer, reward_amount) in rewards
            .into_iter()
            .filter(|(key, _amount)| key != &PublicKey::System)
        {
            let total_reward = Ratio::from(reward_amount);
            let recipient = seigniorage_recipients
                .get(&proposer)
                .ok_or(Error::ValidatorNotFound)?;

            let total_stake = recipient.total_stake().ok_or(Error::ArithmeticOverflow)?;
            let delegator_total_stake: U512 = recipient
                .delegator_total_stake()
                .ok_or(Error::ArithmeticOverflow)?;

            let delegators_part: Ratio<U512> = {
                let commission_rate = Ratio::new(
                    U512::from(*recipient.delegation_rate()),
                    U512::from(DELEGATION_RATE_DENOMINATOR),
                );
                let reward_multiplier: Ratio<U512> = Ratio::new(delegator_total_stake, total_stake);
                let delegator_reward: Ratio<U512> = total_reward
                    .checked_mul(&reward_multiplier)
                    .ok_or(Error::ArithmeticOverflow)?;
                let commission: Ratio<U512> = delegator_reward
                    .checked_mul(&commission_rate)
                    .ok_or(Error::ArithmeticOverflow)?;
                delegator_reward
                    .checked_sub(&commission)
                    .ok_or(Error::ArithmeticOverflow)?
            };

            let delegator_rewards =
                recipient
                    .delegator_stake()
                    .iter()
                    .map(|(delegator_key, delegator_stake)| {
                        let reward_multiplier = Ratio::new(*delegator_stake, delegator_total_stake);
                        let reward = delegators_part * reward_multiplier;
                        (delegator_key.clone(), reward)
                    });

            let delegator_payouts = detail::distribute_delegator_rewards(
                self,
                seigniorage_allocations,
                proposer.clone(),
                delegator_rewards,
            )?;

            let total_delegator_payout: U512 = delegator_payouts
                .iter()
                .map(|(_delegator_hash, amount, _bonding_purse)| *amount)
                .sum();

            let validator_reward = reward_amount - total_delegator_payout;
            let validator_bonding_purse = detail::distribute_validator_rewards(
                self,
                seigniorage_allocations,
                proposer.clone(),
                validator_reward,
            )?;

            // mint new token and put it to the recipients' purses
            self.mint_into_existing_purse(validator_reward, validator_bonding_purse)
                .map_err(Error::from)?;

            for (_delegator_account_hash, delegator_payout, bonding_purse) in delegator_payouts {
                self.mint_into_existing_purse(delegator_payout, bonding_purse)
                    .map_err(Error::from)?;
            }
        }

        // record allocations for this era for reporting purposes.
        self.record_era_info(era_info)?;

        Ok(())
    }

    /// Reads current era id.
    fn read_era_id(&mut self) -> Result<EraId, Error> {
        detail::get_era_id(self)
    }

    /// Activates a given validator's bid.  To be used when a validator has been marked as inactive
    /// by consensus (aka "evicted").
    fn activate_bid(&mut self, validator: PublicKey) -> Result<(), Error> {
        let provided_account_hash = AccountHash::from_public_key(&validator, |x| self.blake2b(x));

        if !self.is_allowed_session_caller(&provided_account_hash) {
            return Err(Error::InvalidContext);
        }

        let key = BidAddr::from(validator).into();
        if let Some(BidKind::Validator(mut validator_bid)) = self.read_bid(&key)? {
            validator_bid.activate();
            self.write_bid(key, BidKind::Validator(validator_bid))?;
            Ok(())
        } else {
            Err(Error::ValidatorNotFound)
        }
    }
}<|MERGE_RESOLUTION|>--- conflicted
+++ resolved
@@ -69,12 +69,9 @@
         public_key: PublicKey,
         delegation_rate: DelegationRate,
         amount: U512,
-<<<<<<< HEAD
         minimum_delegation_amount: u64,
         maximum_delegation_amount: u64,
-=======
         holds_epoch: HoldsEpoch,
->>>>>>> 90cd6cfd
     ) -> Result<U512, ApiError> {
         if !self.allow_auction_bids() {
             // The validator set may be closed on some side chains,
@@ -227,11 +224,7 @@
         validator_public_key: PublicKey,
         amount: U512,
         max_delegators_per_validator: u32,
-<<<<<<< HEAD
-=======
-        minimum_delegation_amount: u64,
         holds_epoch: HoldsEpoch,
->>>>>>> 90cd6cfd
     ) -> Result<U512, ApiError> {
         if !self.allow_auction_bids() {
             // Validation set rotation might be disabled on some private chains and we should not
@@ -252,11 +245,7 @@
             source,
             amount,
             max_delegators_per_validator,
-<<<<<<< HEAD
-=======
-            minimum_delegation_amount,
             holds_epoch,
->>>>>>> 90cd6cfd
         )
     }
 
