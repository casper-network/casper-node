use std::{cell::RefCell, convert::TryFrom, rc::Rc};
use thiserror::Error;

use casper_types::{
    account::AccountHash,
    addressable_entity::NamedKeys,
    bytesrepr::FromBytes,
    system::{mint, mint::Error as MintError},
    AccessRights, AddressableEntity, CLType, CLTyped, CLValue, CLValueError, Key, ProtocolVersion,
    RuntimeArgs, StoredValue, StoredValueTypeMismatch, URef, U512,
};

use crate::{
    global_state::{error::Error as GlobalStateError, state::StateReader},
    tracking_copy::{TrackingCopy, TrackingCopyEntityExt, TrackingCopyError, TrackingCopyExt},
};

#[derive(Clone, Error, Debug)]
pub enum TransferError {
    /// Invalid key variant.
    #[error("Invalid key {0}")]
    UnexpectedKeyVariant(Key),
    /// Type mismatch error.
    #[error("{}", _0)]
    TypeMismatch(StoredValueTypeMismatch),
    /// Forged reference error.
    #[error("Forged reference: {}", _0)]
    ForgedReference(URef),
    /// Invalid access.
    #[error("Invalid access rights: {}", required)]
    InvalidAccess {
        /// Required access rights of the operation.
        required: AccessRights,
    },
    /// Error converting a CLValue.
    #[error("{0}")]
    CLValue(CLValueError),
    /// Invalid purse.
    #[error("Invalid purse")]
    InvalidPurse,
    /// Invalid argument.
    #[error("Invalid argument")]
    InvalidArgument,
    /// Missing argument.
    #[error("Missing argument")]
    MissingArgument,
    /// Invalid purse.
    #[error("Attempt to transfer amount 0")]
    AttemptToTransferZero,
    /// Invalid operation.
    #[error("Invalid operation")]
    InvalidOperation,
    /// Disallowed transfer attempt (private chain).
    #[error("Either the source or the target must be an admin (private chain).")]
    RestrictedTransferAttempted,
    /// Could not determine if target is an admin (private chain).
    #[error("Unable to determine if the target of a transfer is an admin")]
    UnableToVerifyTargetIsAdmin,
    /// Tracking copy error.
    #[error("{0}")]
    TrackingCopy(TrackingCopyError),
    /// Mint error.
    #[error("{0}")]
    Mint(MintError),
}

impl From<GlobalStateError> for TransferError {
    fn from(gse: GlobalStateError) -> Self {
        TransferError::TrackingCopy(TrackingCopyError::Storage(gse))
    }
}

impl From<TrackingCopyError> for TransferError {
    fn from(tce: TrackingCopyError) -> Self {
        TransferError::TrackingCopy(tce)
    }
}

/// A target mode indicates if a native transfer's arguments will resolve to an existing purse, or
/// will have to create a new account first.
#[derive(Copy, Clone, Debug, PartialEq, Eq)]
pub enum TransferTargetMode {
    /// Unknown target mode.
    Unknown,
    /// Native transfer arguments resolved into a transfer to a purse.
    PurseExists(URef),
    /// Native transfer arguments resolved into a transfer to an account.
    CreateAccount(AccountHash),
}

/// A target mode indicates if a native transfer's arguments will resolve to an existing purse, or
/// will have to create a new account first.
#[derive(Copy, Clone, Debug, PartialEq)]
pub enum NewTransferTargetMode {
    /// Native transfer arguments resolved into a transfer to an existing account.
    ExistingAccount {
        /// Existing account hash.
        target_account_hash: AccountHash,
        /// Main purse of a resolved account.
        main_purse: URef,
    },
    /// Native transfer arguments resolved into a transfer to a purse.
    PurseExists {
        /// Target account hash (if known).
        target_account_hash: Option<AccountHash>,
        /// Purse.
        purse_uref: URef,
    },
    /// Native transfer arguments resolved into a transfer to a new account.
    CreateAccount(AccountHash),
}

impl NewTransferTargetMode {
    /// Target account hash, if any.
    pub fn target_account_hash(&self) -> Option<AccountHash> {
        match self {
            NewTransferTargetMode::PurseExists {
                target_account_hash,
                ..
            } => *target_account_hash,
            NewTransferTargetMode::ExistingAccount {
                target_account_hash,
                ..
            } => Some(*target_account_hash),
            NewTransferTargetMode::CreateAccount(target_account_hash) => Some(*target_account_hash),
        }
    }
}

/// Mint's transfer arguments.
///
/// A struct has a benefit of static typing, which is helpful while resolving the arguments.
#[derive(Debug, Clone, Copy, PartialEq, Eq)]
pub struct TransferArgs {
    to: Option<AccountHash>,
    source: URef,
    target: URef,
    amount: U512,
    arg_id: Option<u64>,
}

impl TransferArgs {
    /// Creates new transfer arguments.
    pub fn new(
        to: Option<AccountHash>,
        source: URef,
        target: URef,
        amount: U512,
        arg_id: Option<u64>,
    ) -> Self {
        Self {
            to,
            source,
            target,
            amount,
            arg_id,
        }
    }

    /// Returns `to` field.
    pub fn to(&self) -> Option<AccountHash> {
        self.to
    }

    /// Returns `source` field.
    pub fn source(&self) -> URef {
        self.source
    }

    /// Returns `target` field.
    pub fn target(&self) -> URef {
        self.target
    }

    /// Returns `arg_id` field.
    pub fn arg_id(&self) -> Option<u64> {
        self.arg_id
    }

    /// Returns `amount` field.
    pub fn amount(&self) -> U512 {
        self.amount
    }
}

impl TryFrom<TransferArgs> for RuntimeArgs {
    type Error = CLValueError;

    fn try_from(transfer_args: TransferArgs) -> Result<Self, Self::Error> {
        let mut runtime_args = RuntimeArgs::new();

        runtime_args.insert(mint::ARG_TO, transfer_args.to)?;
        runtime_args.insert(mint::ARG_SOURCE, transfer_args.source)?;
        runtime_args.insert(mint::ARG_TARGET, transfer_args.target)?;
        runtime_args.insert(mint::ARG_AMOUNT, transfer_args.amount)?;
        runtime_args.insert(mint::ARG_ID, transfer_args.arg_id)?;

        Ok(runtime_args)
    }
}

/// State of a builder of a `TransferArgs`.
///
/// Purpose of this builder is to resolve native transfer args into [`TransferTargetMode`] and a
/// [`TransferArgs`] instance to execute actual token transfer on the mint contract.
#[derive(Clone, Debug, PartialEq, Eq)]
pub struct TransferRuntimeArgsBuilder {
    inner: RuntimeArgs,
}

impl TransferRuntimeArgsBuilder {
    /// Creates new transfer args builder.
    ///
    /// Takes an incoming runtime args that represents native transfer's arguments.
    pub fn new(imputed_runtime_args: RuntimeArgs) -> TransferRuntimeArgsBuilder {
        TransferRuntimeArgsBuilder {
            inner: imputed_runtime_args,
        }
    }

    /// Checks if a purse exists.
    fn purse_exists<R>(&self, uref: URef, tracking_copy: Rc<RefCell<TrackingCopy<R>>>) -> bool
    where
        R: StateReader<Key, StoredValue, Error = GlobalStateError>,
    {
        let key = match tracking_copy
            .borrow_mut()
            .get_purse_balance_key(uref.into())
        {
            Ok(key) => key,
            Err(_) => return false,
        };
        tracking_copy.borrow_mut().get_purse_balance(key).is_ok()
    }

    /// Resolves the source purse of the transfer.
    ///
    /// User can optionally pass a "source" argument which should refer to an [`URef`] existing in
    /// user's named keys. When the "source" argument is missing then user's main purse is assumed.
    ///
    /// Returns resolved [`URef`].
    fn resolve_source_uref<R>(
        &self,
        account: &AddressableEntity,
        named_keys: NamedKeys, /* TODO: consider passing in URef values inside named keys
                                * instead of entire named keys */
        tracking_copy: Rc<RefCell<TrackingCopy<R>>>,
    ) -> Result<URef, TransferError>
    where
        R: StateReader<Key, StoredValue, Error = GlobalStateError>,
    {
        let imputed_runtime_args = &self.inner;
        let arg_name = mint::ARG_SOURCE;
        match imputed_runtime_args.get(arg_name) {
            Some(cl_value) if *cl_value.cl_type() == CLType::URef => {
                let uref: URef = self.map_cl_value(cl_value)?;

                if account.main_purse().addr() == uref.addr() {
                    return Ok(uref);
                }

                let normalized_uref = Key::URef(uref).normalize();
                let maybe_named_key = named_keys
                    .keys()
                    .find(|&named_key| named_key.normalize() == normalized_uref);

                match maybe_named_key {
                    Some(Key::URef(found_uref)) => {
                        if found_uref.is_writeable() {
                            // it is a URef and caller has access but is it a purse URef?
                            if !self.purse_exists(found_uref.to_owned(), tracking_copy) {
                                return Err(TransferError::InvalidPurse);
                            }

                            Ok(uref)
                        } else {
                            Err(TransferError::InvalidAccess {
                                required: AccessRights::WRITE,
                            })
                        }
                    }
                    Some(key) => Err(TransferError::TypeMismatch(StoredValueTypeMismatch::new(
                        "Key::URef".to_string(),
                        key.type_string(),
                    ))),
                    None => Err(TransferError::ForgedReference(uref)),
                }
            }
            Some(_) => Err(TransferError::InvalidArgument),
            None => Ok(account.main_purse()), // if no source purse passed use account main purse
        }
    }

    /// Resolves a transfer target mode.
    ///
    /// User has to specify a "target" argument which must be one of the following types:
    ///   * an existing purse [`URef`]
    ///   * a 32-byte array, interpreted as an account hash
    ///   * a [`Key::Account`], from which the account hash is extracted
    ///   * a [`casper_types::PublicKey`], which is converted to an account hash
    ///
    /// If the "target" account hash is not existing, then a special variant is returned that
    /// indicates that the system has to create new account first.
    ///
    /// Returns [`NewTransferTargetMode`] with a resolved variant.
    pub fn resolve_transfer_target_mode<R>(
        &mut self,
        protocol_version: ProtocolVersion,
        tracking_copy: Rc<RefCell<TrackingCopy<R>>>,
    ) -> Result<NewTransferTargetMode, TransferError>
    where
        R: StateReader<Key, StoredValue, Error = GlobalStateError>,
    {
        let imputed_runtime_args = &self.inner;
        let to_name = mint::ARG_TO;

        let target_account_hash = match imputed_runtime_args.get(to_name) {
            Some(cl_value)
                if *cl_value.cl_type() == CLType::Option(Box::new(CLType::ByteArray(32))) =>
            {
                let to: Option<AccountHash> = self.map_cl_value(cl_value)?;
                to
            }
            Some(_) | None => None,
        };

        let target_name = mint::ARG_TARGET;
        let account_hash = match imputed_runtime_args.get(target_name) {
            Some(cl_value) if *cl_value.cl_type() == CLType::URef => {
                let purse_uref = self.map_cl_value(cl_value)?;

                if !self.purse_exists(purse_uref, tracking_copy) {
                    return Err(TransferError::InvalidPurse);
                }

                return Ok(NewTransferTargetMode::PurseExists {
                    purse_uref,
                    target_account_hash,
                });
            }
            Some(cl_value) if *cl_value.cl_type() == CLType::ByteArray(32) => {
                self.map_cl_value(cl_value)?
            }
            Some(cl_value) if *cl_value.cl_type() == CLType::Key => {
                let account_key: Key = self.map_cl_value(cl_value)?;
                let account_hash: AccountHash = account_key
                    .into_account()
                    .ok_or_else(|| TransferError::UnexpectedKeyVariant(account_key))?;
                account_hash
            }
            Some(cl_value) if *cl_value.cl_type() == CLType::PublicKey => {
                let public_key = self.map_cl_value(cl_value)?;
                AccountHash::from(&public_key)
            }
            Some(_) => return Err(TransferError::InvalidArgument),
            None => return Err(TransferError::MissingArgument),
        };

        match tracking_copy
            .borrow_mut()
            .get_addressable_entity_by_account_hash(protocol_version, account_hash)
        {
            Ok(contract) => {
                let main_purse_addable =
                    contract.main_purse().with_access_rights(AccessRights::ADD);
                Ok(NewTransferTargetMode::ExistingAccount {
                    target_account_hash: account_hash,
                    main_purse: main_purse_addable,
                })
            }
            Err(_) => Ok(NewTransferTargetMode::CreateAccount(account_hash)),
        }
    }

    /// Resolves amount.
    ///
    /// User has to specify "amount" argument that could be either a [`U512`] or a u64.
    fn resolve_amount(&self) -> Result<U512, TransferError> {
        let imputed_runtime_args = &self.inner;

        let amount = match imputed_runtime_args.get(mint::ARG_AMOUNT) {
            Some(amount_value) if *amount_value.cl_type() == CLType::U512 => {
                self.map_cl_value(amount_value)?
            }
            Some(amount_value) if *amount_value.cl_type() == CLType::U64 => {
                let amount: u64 = self.map_cl_value(amount_value)?;
                U512::from(amount)
            }
            Some(_) => return Err(TransferError::InvalidArgument),
            None => return Err(TransferError::MissingArgument),
        };

        if amount.is_zero() {
            return Err(TransferError::AttemptToTransferZero);
        }

        Ok(amount)
    }

    fn resolve_id(&self) -> Result<Option<u64>, TransferError> {
        let id_value = self
            .inner
            .get(mint::ARG_ID)
            .ok_or_else(|| TransferError::MissingArgument)?;
        let id: Option<u64> = self.map_cl_value(id_value)?;
        Ok(id)
    }

    /// Creates new [`TransferArgs`] instance.
    pub fn build<R>(
        mut self,
        from: &AddressableEntity,
        entity_named_keys: NamedKeys,
        protocol_version: ProtocolVersion,
        tracking_copy: Rc<RefCell<TrackingCopy<R>>>,
    ) -> Result<TransferArgs, TransferError>
    where
        R: StateReader<Key, StoredValue, Error = GlobalStateError>,
    {
<<<<<<< HEAD
        let (to, target_uref) =
            match self.resolve_transfer_target_mode(protocol_version, Rc::clone(&tracking_copy))? {
                NewTransferTargetMode::ExistingAccount {
                    main_purse: purse_uref,
                    target_account_hash: target_account,
                } => (Some(target_account), purse_uref),
                NewTransferTargetMode::PurseExists(purse_uref) => (None, purse_uref),
                NewTransferTargetMode::CreateAccount(_) => {
                    // Method "build()" is called after `resolve_transfer_target_mode` is first called
                    // and handled by creating a new account. Calling `resolve_transfer_target_mode`
                    // for the second time should never return `CreateAccount` variant.
                    return Err(TransferError::InvalidOperation);
                }
            };
=======
        let (to, target_uref) = match self
            .resolve_transfer_target_mode(protocol_version, Rc::clone(&tracking_copy))?
        {
            NewTransferTargetMode::ExistingAccount {
                main_purse: purse_uref,
                target_account_hash: target_account,
            } => (Some(target_account), purse_uref),
            NewTransferTargetMode::PurseExists {
                target_account_hash,
                purse_uref,
            } => (target_account_hash, purse_uref),
            NewTransferTargetMode::CreateAccount(_) => {
                // Method "build()" is called after `resolve_transfer_target_mode` is first called
                // and handled by creating a new account. Calling `resolve_transfer_target_mode`
                // for the second time should never return `CreateAccount` variant.
                return Err(TransferError::InvalidOperation);
            }
        };
>>>>>>> 62231472

        let source_uref =
            self.resolve_source_uref(from, entity_named_keys, Rc::clone(&tracking_copy))?;

        if source_uref.addr() == target_uref.addr() {
            return Err(TransferError::InvalidPurse);
        }

        let amount = self.resolve_amount()?;

        let id = self.resolve_id()?;

        Ok(TransferArgs {
            to,
            source: source_uref,
            target: target_uref,
            amount,
            arg_id: id,
        })
    }

    fn map_cl_value<T: CLTyped + FromBytes>(&self, cl_value: &CLValue) -> Result<T, TransferError> {
        cl_value.clone().into_t().map_err(TransferError::CLValue)
    }
}<|MERGE_RESOLUTION|>--- conflicted
+++ resolved
@@ -417,22 +417,6 @@
     where
         R: StateReader<Key, StoredValue, Error = GlobalStateError>,
     {
-<<<<<<< HEAD
-        let (to, target_uref) =
-            match self.resolve_transfer_target_mode(protocol_version, Rc::clone(&tracking_copy))? {
-                NewTransferTargetMode::ExistingAccount {
-                    main_purse: purse_uref,
-                    target_account_hash: target_account,
-                } => (Some(target_account), purse_uref),
-                NewTransferTargetMode::PurseExists(purse_uref) => (None, purse_uref),
-                NewTransferTargetMode::CreateAccount(_) => {
-                    // Method "build()" is called after `resolve_transfer_target_mode` is first called
-                    // and handled by creating a new account. Calling `resolve_transfer_target_mode`
-                    // for the second time should never return `CreateAccount` variant.
-                    return Err(TransferError::InvalidOperation);
-                }
-            };
-=======
         let (to, target_uref) = match self
             .resolve_transfer_target_mode(protocol_version, Rc::clone(&tracking_copy))?
         {
@@ -451,7 +435,6 @@
                 return Err(TransferError::InvalidOperation);
             }
         };
->>>>>>> 62231472
 
         let source_uref =
             self.resolve_source_uref(from, entity_named_keys, Rc::clone(&tracking_copy))?;
