--- conflicted
+++ resolved
@@ -15,20 +15,13 @@
     BlockSignaturesV1, Deploy, DeployHash, Digest, Transaction, TransactionHash, TransferV1,
 };
 
-<<<<<<< HEAD
 use super::{
     super::{
         error::BlockStoreError,
         types::{ApprovalsHashes, DeployMetadataV1, LegacyApprovalsHashes, Transfers},
+        DbRawBytesSpec,
     },
     lmdb_ext::{self, LmdbExtError, TransactionExt, WriteTransactionExt},
-=======
-use super::lmdb_ext::{self, LmdbExtError, TransactionExt, WriteTransactionExt};
-use crate::block_store::{
-    error::BlockStoreError,
-    types::{ApprovalsHashes, DeployMetadataV1, LegacyApprovalsHashes},
-    DbRawBytesSpec,
->>>>>>> 4232609c
 };
 
 pub(crate) trait VersionedKey: ToBytes {
