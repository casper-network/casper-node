--- conflicted
+++ resolved
@@ -547,11 +547,7 @@
     match execution_result {
         ExecutionResult::V1(ExecutionResultV1::Success { effect, .. }) => {
             for transform_entry in &effect.transforms {
-<<<<<<< HEAD
-                if let execution_result_v1::Transform::WriteTransfer(transfer_v1) =
-=======
-                if let execution_result_v1::TransformKindV1::WriteTransfer(transfer) =
->>>>>>> 4ed6f904
+                if let execution_result_v1::TransformKindV1::WriteTransfer(transfer_v1) =
                     &transform_entry.transform
                 {
                     transfers.push(Transfer::V1(transfer_v1.clone()));
@@ -560,13 +556,8 @@
         }
         ExecutionResult::V2(ExecutionResultV2::Success { effects, .. }) => {
             for transform in effects.transforms() {
-<<<<<<< HEAD
-                if let TransformKind::Write(StoredValue::Transfer(transfer)) = transform.kind() {
+                if let TransformKindV2::Write(StoredValue::Transfer(transfer)) = transform.kind() {
                     transfers.push(transfer.clone());
-=======
-                if let TransformKindV2::Write(StoredValue::Transfer(transfer)) = transform.kind() {
-                    transfers.push(*transfer);
->>>>>>> 4ed6f904
                 }
             }
         }
