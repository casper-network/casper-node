--- conflicted
+++ resolved
@@ -109,17 +109,10 @@
 
 /// A proof that a node with a specified `key` and `value` is present in the Merkle trie.
 /// Given a state hash `x`, one can validate a proof `p` by checking `x == p.compute_state_hash()`.
-<<<<<<< HEAD
-#[derive(Debug, Clone, PartialEq, Eq)]
+#[derive(Debug, Clone, PartialEq, Eq, Serialize, Deserialize)]
 pub struct TrieMerkleProof {
     key: Key,
     value: StoredValue,
-=======
-#[derive(Debug, Clone, PartialEq, Eq, Serialize, Deserialize)]
-pub struct TrieMerkleProof<K, V> {
-    key: K,
-    value: V,
->>>>>>> 1ca816fd
     proof_steps: VecDeque<TrieMerkleProofStep>,
 }
 
