use std::{collections::HashMap, ops::Deref, sync::Arc};

use crate::global_state::storage::lmdb::DatabaseFlags;
use casper_hashing::Digest;
use casper_types::{Key, StoredValue};
use tempfile::TempDir;

use crate::global_state::{
    shared::{transform::Transform, AdditiveMap, CorrelationId},
    storage::{
        error,
        state::{
            commit, put_stored_values, scratch::ScratchGlobalState, CommitProvider, StateProvider,
            StateReader,
        },
        store::Store,
        transaction_source::{lmdb::LmdbEnvironment, Transaction, TransactionSource},
        trie::{
            merkle_proof::TrieMerkleProof, operations::create_hashed_empty_trie, Trie, TrieRaw,
        },
        trie_store::{
            lmdb::{LmdbTrieStore, ScratchTrieStore},
            operations::{
                keys_with_prefix, missing_children, put_trie, read, read_with_proof, ReadResult,
            },
        },
        DEFAULT_TEST_MAX_DB_SIZE, DEFAULT_TEST_MAX_READERS,
    },
};

/// Global state implemented against LMDB as a backing data store.
pub struct LmdbGlobalState {
    /// Environment for LMDB.
    pub(crate) environment: Arc<LmdbEnvironment>,
    /// Trie store held within LMDB.
    pub(crate) trie_store: Arc<LmdbTrieStore>,
    // TODO: make this a lazy-static
    /// Empty root hash used for a new trie.
    pub(crate) empty_root_hash: Digest,
}

/// Represents a "view" of global state at a particular root hash.
pub struct LmdbGlobalStateView {
    /// Environment for LMDB.
    pub(crate) environment: Arc<LmdbEnvironment>,
    /// Trie store held within LMDB.
    pub(crate) store: Arc<LmdbTrieStore>,
    /// Root hash of this "view".
    pub(crate) root_hash: Digest,
}

impl LmdbGlobalState {
    /// Creates an empty state from an existing environment and trie_store.
    pub fn empty(
        environment: Arc<LmdbEnvironment>,
        trie_store: Arc<LmdbTrieStore>,
    ) -> Result<Self, error::Error> {
        let root_hash: Digest = {
            let (root_hash, root) = create_hashed_empty_trie()?;
            let mut txn = environment.create_read_write_txn()?;
            trie_store.put(&mut txn, &root_hash, &root)?;
            txn.commit()?;
            environment.env().sync(true)?;
            root_hash
        };
        Ok(LmdbGlobalState::new(environment, trie_store, root_hash))
    }

    /// Creates a state from an existing environment, store, and root_hash.
    /// Intended to be used for testing.
    pub fn new(
        environment: Arc<LmdbEnvironment>,
        trie_store: Arc<LmdbTrieStore>,
        empty_root_hash: Digest,
    ) -> Self {
        LmdbGlobalState {
            environment,
            trie_store,
            empty_root_hash,
        }
    }

    /// Creates an in-memory cache for changes written.
    pub fn create_scratch(&self) -> ScratchGlobalState {
        // TODO: don't clone LmdbGlobalState - instead compose it
        impl Clone for LmdbGlobalState {
            fn clone(&self) -> Self {
                Self {
                    environment: self.environment.clone(),
                    trie_store: self.trie_store.clone(),
                    empty_root_hash: self.empty_root_hash,
                    digests_without_missing_descendants: RwLock::new(HashSet::new()),
                }
            }
        }

        ScratchGlobalState::new(Arc::new(self.clone()))
    }

    /// Write stored values to LMDB.
    pub fn put_stored_values(
        &self,
        correlation_id: CorrelationId,
        prestate_hash: Digest,
        stored_values: HashMap<Key, StoredValue>,
    ) -> Result<Digest, error::Error> {
        let scratch_trie = self.get_scratch_store();
        let new_state_root = put_stored_values::<_, _, error::Error>(
            &scratch_trie,
            &scratch_trie,
            correlation_id,
            prestate_hash,
            stored_values,
        )?;
        scratch_trie.write_root_to_db(new_state_root)?;
        Ok(new_state_root)
    }

    /// Gets a scratch trie store.
    pub(crate) fn get_scratch_store(&self) -> ScratchTrieStore {
        ScratchTrieStore::new(Arc::clone(&self.trie_store), Arc::clone(&self.environment))
    }

    /// Get a reference to the lmdb global state's environment.
    #[must_use]
    pub fn environment(&self) -> &LmdbEnvironment {
        &self.environment
    }

    /// Get a reference to the lmdb global state's trie store.
    #[must_use]
    pub fn trie_store(&self) -> &LmdbTrieStore {
        &self.trie_store
    }

    /// Returns an initial, empty root hash of the underlying trie.
    pub fn empty_state_root_hash(&self) -> Digest {
        self.empty_root_hash
    }
}

impl StateReader<Key, StoredValue> for LmdbGlobalStateView {
    type Error = error::Error;

    fn read(
        &self,
        correlation_id: CorrelationId,
        key: &Key,
    ) -> Result<Option<StoredValue>, Self::Error> {
        let txn = self.environment.create_read_txn()?;
        let ret = match read::<lmdb::RoTransaction, LmdbTrieStore, Self::Error>(
            correlation_id,
            &txn,
            self.store.deref(),
            &self.root_hash,
            key,
        )? {
            ReadResult::Found(value) => Some(value),
            ReadResult::NotFound => None,
            ReadResult::RootNotFound => panic!("LmdbGlobalState has invalid root"),
        };
        txn.commit()?;
        Ok(ret)
    }

    fn read_with_proof(
        &self,
        correlation_id: CorrelationId,
        key: &Key,
    ) -> Result<Option<TrieMerkleProof>, Self::Error> {
        let txn = self.environment.create_read_txn()?;
        let ret = match read_with_proof::<lmdb::RoTransaction, LmdbTrieStore, Self::Error>(
            correlation_id,
            &txn,
            self.store.deref(),
            &self.root_hash,
            key,
        )? {
            ReadResult::Found(value) => Some(value),
            ReadResult::NotFound => None,
            ReadResult::RootNotFound => panic!("LmdbGlobalState has invalid root"),
        };
        txn.commit()?;
        Ok(ret)
    }

    fn keys_with_prefix(
        &self,
        correlation_id: CorrelationId,
        prefix: &[u8],
    ) -> Result<Vec<Key>, Self::Error> {
        let txn = self.environment.create_read_txn()?;
        let keys_iter = keys_with_prefix::<_, _>(
            correlation_id,
            &txn,
            self.store.deref(),
            &self.root_hash,
            prefix,
        );
        let mut ret = Vec::new();
        for result in keys_iter {
            match result {
                Ok(key) => ret.push(key),
                Err(error) => return Err(error),
            }
        }
        txn.commit()?;
        Ok(ret)
    }
}

impl CommitProvider for LmdbGlobalState {
    fn commit(
        &self,
        correlation_id: CorrelationId,
        prestate_hash: Digest,
        effects: AdditiveMap<Key, Transform>,
    ) -> Result<Digest, Self::Error> {
        commit::<LmdbEnvironment, LmdbTrieStore, _, Self::Error>(
            &self.environment,
            &self.trie_store,
            correlation_id,
            prestate_hash,
            effects,
        )
        .map_err(Into::into)
    }
}

impl StateProvider for LmdbGlobalState {
    type Error = error::Error;

    type Reader = LmdbGlobalStateView;

    fn checkout(&self, state_hash: Digest) -> Result<Option<Self::Reader>, Self::Error> {
        let txn = self.environment.create_read_txn()?;
        let maybe_root: Option<Trie> = self.trie_store.get(&txn, &state_hash)?;
        let maybe_state = maybe_root.map(|_| LmdbGlobalStateView {
            environment: Arc::clone(&self.environment),
            store: Arc::clone(&self.trie_store),
            root_hash: state_hash,
        });
        txn.commit()?;
        Ok(maybe_state)
    }

    fn empty_root(&self) -> Digest {
        self.empty_root_hash
    }

<<<<<<< HEAD
    fn get_trie(
        &self,
        _correlation_id: CorrelationId,
        trie_or_chunk_id: TrieOrChunkId,
    ) -> Result<Option<TrieOrChunk>, Self::Error> {
        let TrieOrChunkId(trie_index, trie_key) = trie_or_chunk_id;
        let txn = self.environment.create_read_txn()?;
        let bytes = Store::get_raw(&*self.trie_store, &txn, &trie_key)?;

        let maybe_trie_or_chunk = bytes.map_or_else(
            || Ok(None),
            |bytes| {
                if bytes.len() <= ChunkWithProof::CHUNK_SIZE_BYTES {
                    Ok(Some(TrieOrChunk::Trie(bytes)))
                } else {
                    let chunk_with_proof = ChunkWithProof::new(&bytes, trie_index)?;
                    Ok(Some(TrieOrChunk::ChunkWithProof(chunk_with_proof)))
                }
            },
        );

        txn.commit()?;
        maybe_trie_or_chunk
    }

=======
>>>>>>> 1ca816fd
    fn get_trie_full(
        &self,
        _correlation_id: CorrelationId,
        trie_key: &Digest,
    ) -> Result<Option<TrieRaw>, Self::Error> {
        let txn = self.environment.create_read_txn()?;
<<<<<<< HEAD
        let ret: Option<Bytes> = Store::<Digest, Trie>::get_raw(&*self.trie_store, &txn, trie_key)?;
=======
        let ret: Option<TrieRaw> =
            Store::<Digest, Trie<Digest, StoredValue>>::get_raw(&*self.trie_store, &txn, trie_key)?
                .map(TrieRaw::new);
>>>>>>> 1ca816fd
        txn.commit()?;
        Ok(ret)
    }

    fn put_trie(&self, correlation_id: CorrelationId, trie: &[u8]) -> Result<Digest, Self::Error> {
        let mut txn = self.environment.create_read_write_txn()?;
        let trie_hash = put_trie::<
            Key,
            StoredValue,
            lmdb::RwTransaction,
            LmdbTrieStore,
            Self::Error,
        >(correlation_id, &mut txn, &self.trie_store, trie)?;
        txn.commit()?;
        Ok(trie_hash)
    }

    /// Finds all of the keys of missing directly descendant `Trie<K,V>` values.
    fn missing_children(
        &self,
        correlation_id: CorrelationId,
        trie_raw: &[u8],
    ) -> Result<Vec<Digest>, Self::Error> {
<<<<<<< HEAD
        let trie_count = {
            let digests_without_missing_descendants = self
                .digests_without_missing_descendants
                .read()
                .expect("digest cache read lock");
            trie_keys
                .iter()
                .filter(|digest| !digests_without_missing_descendants.contains(digest))
                .count()
        };
        if trie_count == 0 {
            trace!("no need to call missing_trie_keys");
            Ok(vec![])
        } else {
            let txn = self.environment.create_read_txn()?;
            let missing_descendants =
                missing_trie_keys::<lmdb::RoTransaction, LmdbTrieStore, Self::Error>(
                    correlation_id,
                    &txn,
                    self.trie_store.deref(),
                    trie_keys.clone(),
                    &self
                        .digests_without_missing_descendants
                        .read()
                        .expect("digest cache read lock"),
                )?;
            if missing_descendants.is_empty() {
                // There were no missing descendants on `trie_keys`, let's add them *and all of
                // their descendants* to the cache.

                let mut all_descendants: HashSet<Digest> = HashSet::new();
                all_descendants.extend(&trie_keys);
                all_descendants.extend(descendant_trie_keys::<
                    lmdb::RoTransaction,
                    LmdbTrieStore,
                    Self::Error,
                >(
                    &txn,
                    self.trie_store.deref(),
                    trie_keys,
                    &self
                        .digests_without_missing_descendants
                        .read()
                        .expect("digest cache read lock"),
                )?);

                self.digests_without_missing_descendants
                    .write()
                    .expect("digest cache write lock")
                    .extend(all_descendants.into_iter());
            }
            txn.commit()?;

            Ok(missing_descendants)
        }
=======
        let txn = self.environment.create_read_txn()?;
        let missing_hashes = missing_children::<
            Key,
            StoredValue,
            lmdb::RoTransaction,
            LmdbTrieStore,
            Self::Error,
        >(correlation_id, &txn, self.trie_store.deref(), trie_raw)?;
        txn.commit()?;
        Ok(missing_hashes)
>>>>>>> 1ca816fd
    }
}

/// Creates prepopulated LMDB global state instance that stores data in a temporary directory. As
/// soon as the `TempDir` instance is dropped all the data stored will be removed from the disk as
/// well.
pub fn make_temporary_global_state(
    initial_data: impl IntoIterator<Item = (Key, StoredValue)>,
) -> (LmdbGlobalState, Digest, TempDir) {
    let tempdir = tempfile::tempdir().expect("should create tempdir");

    let lmdb_global_state = {
        let lmdb_environment = LmdbEnvironment::new(
            tempdir.path(),
            DEFAULT_TEST_MAX_DB_SIZE,
            DEFAULT_TEST_MAX_READERS,
            false,
        )
        .expect("should create lmdb environment");
        let lmdb_trie_store = LmdbTrieStore::new(&lmdb_environment, None, DatabaseFlags::default())
            .expect("should create lmdb trie store");
        LmdbGlobalState::empty(Arc::new(lmdb_environment), Arc::new(lmdb_trie_store))
            .expect("should create lmdb global state")
    };

    let mut root_hash = lmdb_global_state.empty_root_hash;

    let mut m = AdditiveMap::new();

    for (key, stored_value) in initial_data {
        let normalized_key = key.normalize();
        let transform = Transform::Write(stored_value);
        m.insert(normalized_key, transform);
    }

    root_hash = lmdb_global_state
        .commit(CorrelationId::default(), root_hash, m)
        .expect("Creation of account should be a success.");

    (lmdb_global_state, root_hash, tempdir)
}

#[cfg(test)]
mod tests {
    use casper_hashing::Digest;
    use casper_types::{account::AccountHash, CLValue};

    use super::*;

    fn create_test_pairs() -> Vec<(Key, StoredValue)> {
        vec![
            (
                Key::Account(AccountHash::new([1_u8; 32])),
                StoredValue::CLValue(CLValue::from_t(1_i32).unwrap()),
            ),
            (
                Key::Account(AccountHash::new([2_u8; 32])),
                StoredValue::CLValue(CLValue::from_t(2_i32).unwrap()),
            ),
        ]
    }

    fn create_test_pairs_updated() -> [TestPair; 3] {
        [
            TestPair {
                key: Key::Account(AccountHash::new([1u8; 32])),
                value: StoredValue::CLValue(CLValue::from_t("one".to_string()).unwrap()),
            },
            TestPair {
                key: Key::Account(AccountHash::new([2u8; 32])),
                value: StoredValue::CLValue(CLValue::from_t("two".to_string()).unwrap()),
            },
            TestPair {
                key: Key::Account(AccountHash::new([3u8; 32])),
                value: StoredValue::CLValue(CLValue::from_t(3_i32).unwrap()),
            },
        ]
    }

    #[test]
    fn reads_from_a_checkout_return_expected_values() {
        let correlation_id = CorrelationId::new();
        let test_pairs = create_test_pairs();
        let (state, root_hash, _tempdir) = make_temporary_global_state(test_pairs.clone());
        let checkout = state.checkout(root_hash).unwrap().unwrap();
        for (key, value) in test_pairs {
            assert_eq!(Some(value), checkout.read(correlation_id, &key).unwrap());
        }
    }

    #[test]
    fn checkout_fails_if_unknown_hash_is_given() {
        let (state, _, _tempdir) = make_temporary_global_state(create_test_pairs());
        let fake_hash: Digest = Digest::hash(&[1u8; 32]);
        let result = state.checkout(fake_hash).unwrap();
        assert!(result.is_none());
    }

    #[test]
    fn commit_updates_state() {
        let correlation_id = CorrelationId::new();
        let test_pairs_updated = create_test_pairs_updated();

        let (state, root_hash, _tempdir) = make_temporary_global_state(create_test_pairs());

        let effects: AdditiveMap<Key, Transform> = {
            let mut tmp = AdditiveMap::new();
            for (key, value) in &test_pairs_updated {
                tmp.insert(*key, Transform::Write(value.to_owned()));
            }
            tmp
        };

        let updated_hash = state.commit(correlation_id, root_hash, effects).unwrap();

        let updated_checkout = state.checkout(updated_hash).unwrap().unwrap();

        for (key, value) in test_pairs_updated.iter().cloned() {
            assert_eq!(
                Some(value),
                updated_checkout.read(correlation_id, &key).unwrap()
            );
        }
    }

    #[test]
    fn commit_updates_state_and_original_state_stays_intact() {
        let correlation_id = CorrelationId::new();
        let test_pairs_updated = create_test_pairs_updated();

        let (state, root_hash, _tempdir) = make_temporary_global_state(create_test_pairs());

        let effects: AdditiveMap<Key, Transform> = {
            let mut tmp = AdditiveMap::new();
            for (key, value) in &test_pairs_updated {
                tmp.insert(*key, Transform::Write(value.to_owned()));
            }
            tmp
        };

        let updated_hash = state.commit(correlation_id, root_hash, effects).unwrap();

        let updated_checkout = state.checkout(updated_hash).unwrap().unwrap();
        for (key, value) in test_pairs_updated.iter().cloned() {
            assert_eq!(
                Some(value),
                updated_checkout.read(correlation_id, &key).unwrap()
            );
        }

        let original_checkout = state.checkout(root_hash).unwrap().unwrap();
        for (key, value) in create_test_pairs().iter().cloned() {
            assert_eq!(
                Some(value),
                original_checkout.read(correlation_id, &key).unwrap()
            );
        }
        assert_eq!(
            None,
            original_checkout
                .read(correlation_id, &test_pairs_updated[2].0)
                .unwrap()
        );
    }
<<<<<<< HEAD

    #[test]
    fn returns_trie_or_chunk() {
        let correlation_id = CorrelationId::new();
        let (state, root_hash, _tempdir) =
            make_temporary_global_state(create_test_pairs_with_large_data());

        // Expect `Trie` with NodePointer when asking with a root hash.
        let trie = state
            .get_trie(correlation_id, TrieOrChunkId(0, root_hash))
            .expect("should get trie correctly")
            .expect("should be Some()");
        assert!(matches!(trie, TrieOrChunk::Trie(_)));

        // Expect another `Trie` with two LeafPointers.
        let trie = state
            .get_trie(
                correlation_id,
                TrieOrChunkId(0, extract_next_hash_from_trie(trie)),
            )
            .expect("should get trie correctly")
            .expect("should be Some()");
        assert!(matches!(trie, TrieOrChunk::Trie(_)));

        // Now, the next hash will point to the actual leaf, which as we expect
        // contains large data, so we expect to get `ChunkWithProof`.
        let hash = extract_next_hash_from_trie(trie);
        let chunk = match state
            .get_trie(correlation_id, TrieOrChunkId(0, hash))
            .expect("should get trie correctly")
            .expect("should be Some()")
        {
            TrieOrChunk::ChunkWithProof(chunk) => chunk,
            other => panic!("expected ChunkWithProof, got {:?}", other),
        };

        assert_eq!(chunk.proof().root_hash(), hash);

        // try to read all the chunks
        let count = chunk.proof().count();
        let mut chunks = vec![chunk];
        for i in 1..count {
            let chunk = match state
                .get_trie(correlation_id, TrieOrChunkId(i, hash))
                .expect("should get trie correctly")
                .expect("should be Some()")
            {
                TrieOrChunk::ChunkWithProof(chunk) => chunk,
                other => panic!("expected ChunkWithProof, got {:?}", other),
            };
            chunks.push(chunk);
        }

        // there should be no chunk with index `count`
        assert!(matches!(
            state.get_trie(correlation_id, TrieOrChunkId(count, hash)),
            Err(error::Error::MerkleConstruction(_))
        ));

        // all chunks should be valid
        assert!(chunks.iter().all(|chunk| chunk.verify().is_ok()));

        let data: Vec<u8> = chunks
            .into_iter()
            .flat_map(|chunk| chunk.into_chunk())
            .collect();

        let trie: Trie = bytesrepr::deserialize(data).expect("trie should deserialize correctly");

        // should be deserialized to a leaf
        assert!(matches!(trie, Trie::Leaf { .. }));
    }

    fn extract_next_hash_from_trie(trie_or_chunk: TrieOrChunk) -> Digest {
        let next_hash = if let TrieOrChunk::Trie(trie_bytes) = trie_or_chunk {
            if let Trie::Node { pointer_block } =
                bytesrepr::deserialize::<Trie>(Vec::<u8>::from(trie_bytes))
                    .expect("Could not parse trie bytes")
            {
                if pointer_block.child_count() == 0 {
                    panic!("expected children");
                }
                let (_, ptr) = pointer_block.as_indexed_pointers().next().unwrap();
                match ptr {
                    crate::global_state::storage::trie::Pointer::LeafPointer(ptr)
                    | crate::global_state::storage::trie::Pointer::NodePointer(ptr) => ptr,
                }
            } else {
                panic!("expected `Node`");
            }
        } else {
            panic!("expected `Trie`");
        };
        next_hash
    }
=======
>>>>>>> 1ca816fd
}<|MERGE_RESOLUTION|>--- conflicted
+++ resolved
@@ -248,47 +248,15 @@
         self.empty_root_hash
     }
 
-<<<<<<< HEAD
-    fn get_trie(
-        &self,
-        _correlation_id: CorrelationId,
-        trie_or_chunk_id: TrieOrChunkId,
-    ) -> Result<Option<TrieOrChunk>, Self::Error> {
-        let TrieOrChunkId(trie_index, trie_key) = trie_or_chunk_id;
-        let txn = self.environment.create_read_txn()?;
-        let bytes = Store::get_raw(&*self.trie_store, &txn, &trie_key)?;
-
-        let maybe_trie_or_chunk = bytes.map_or_else(
-            || Ok(None),
-            |bytes| {
-                if bytes.len() <= ChunkWithProof::CHUNK_SIZE_BYTES {
-                    Ok(Some(TrieOrChunk::Trie(bytes)))
-                } else {
-                    let chunk_with_proof = ChunkWithProof::new(&bytes, trie_index)?;
-                    Ok(Some(TrieOrChunk::ChunkWithProof(chunk_with_proof)))
-                }
-            },
-        );
-
-        txn.commit()?;
-        maybe_trie_or_chunk
-    }
-
-=======
->>>>>>> 1ca816fd
     fn get_trie_full(
         &self,
         _correlation_id: CorrelationId,
         trie_key: &Digest,
     ) -> Result<Option<TrieRaw>, Self::Error> {
         let txn = self.environment.create_read_txn()?;
-<<<<<<< HEAD
-        let ret: Option<Bytes> = Store::<Digest, Trie>::get_raw(&*self.trie_store, &txn, trie_key)?;
-=======
         let ret: Option<TrieRaw> =
             Store::<Digest, Trie<Digest, StoredValue>>::get_raw(&*self.trie_store, &txn, trie_key)?
                 .map(TrieRaw::new);
->>>>>>> 1ca816fd
         txn.commit()?;
         Ok(ret)
     }
@@ -312,63 +280,6 @@
         correlation_id: CorrelationId,
         trie_raw: &[u8],
     ) -> Result<Vec<Digest>, Self::Error> {
-<<<<<<< HEAD
-        let trie_count = {
-            let digests_without_missing_descendants = self
-                .digests_without_missing_descendants
-                .read()
-                .expect("digest cache read lock");
-            trie_keys
-                .iter()
-                .filter(|digest| !digests_without_missing_descendants.contains(digest))
-                .count()
-        };
-        if trie_count == 0 {
-            trace!("no need to call missing_trie_keys");
-            Ok(vec![])
-        } else {
-            let txn = self.environment.create_read_txn()?;
-            let missing_descendants =
-                missing_trie_keys::<lmdb::RoTransaction, LmdbTrieStore, Self::Error>(
-                    correlation_id,
-                    &txn,
-                    self.trie_store.deref(),
-                    trie_keys.clone(),
-                    &self
-                        .digests_without_missing_descendants
-                        .read()
-                        .expect("digest cache read lock"),
-                )?;
-            if missing_descendants.is_empty() {
-                // There were no missing descendants on `trie_keys`, let's add them *and all of
-                // their descendants* to the cache.
-
-                let mut all_descendants: HashSet<Digest> = HashSet::new();
-                all_descendants.extend(&trie_keys);
-                all_descendants.extend(descendant_trie_keys::<
-                    lmdb::RoTransaction,
-                    LmdbTrieStore,
-                    Self::Error,
-                >(
-                    &txn,
-                    self.trie_store.deref(),
-                    trie_keys,
-                    &self
-                        .digests_without_missing_descendants
-                        .read()
-                        .expect("digest cache read lock"),
-                )?);
-
-                self.digests_without_missing_descendants
-                    .write()
-                    .expect("digest cache write lock")
-                    .extend(all_descendants.into_iter());
-            }
-            txn.commit()?;
-
-            Ok(missing_descendants)
-        }
-=======
         let txn = self.environment.create_read_txn()?;
         let missing_hashes = missing_children::<
             Key,
@@ -379,7 +290,6 @@
         >(correlation_id, &txn, self.trie_store.deref(), trie_raw)?;
         txn.commit()?;
         Ok(missing_hashes)
->>>>>>> 1ca816fd
     }
 }
 
@@ -544,102 +454,4 @@
                 .unwrap()
         );
     }
-<<<<<<< HEAD
-
-    #[test]
-    fn returns_trie_or_chunk() {
-        let correlation_id = CorrelationId::new();
-        let (state, root_hash, _tempdir) =
-            make_temporary_global_state(create_test_pairs_with_large_data());
-
-        // Expect `Trie` with NodePointer when asking with a root hash.
-        let trie = state
-            .get_trie(correlation_id, TrieOrChunkId(0, root_hash))
-            .expect("should get trie correctly")
-            .expect("should be Some()");
-        assert!(matches!(trie, TrieOrChunk::Trie(_)));
-
-        // Expect another `Trie` with two LeafPointers.
-        let trie = state
-            .get_trie(
-                correlation_id,
-                TrieOrChunkId(0, extract_next_hash_from_trie(trie)),
-            )
-            .expect("should get trie correctly")
-            .expect("should be Some()");
-        assert!(matches!(trie, TrieOrChunk::Trie(_)));
-
-        // Now, the next hash will point to the actual leaf, which as we expect
-        // contains large data, so we expect to get `ChunkWithProof`.
-        let hash = extract_next_hash_from_trie(trie);
-        let chunk = match state
-            .get_trie(correlation_id, TrieOrChunkId(0, hash))
-            .expect("should get trie correctly")
-            .expect("should be Some()")
-        {
-            TrieOrChunk::ChunkWithProof(chunk) => chunk,
-            other => panic!("expected ChunkWithProof, got {:?}", other),
-        };
-
-        assert_eq!(chunk.proof().root_hash(), hash);
-
-        // try to read all the chunks
-        let count = chunk.proof().count();
-        let mut chunks = vec![chunk];
-        for i in 1..count {
-            let chunk = match state
-                .get_trie(correlation_id, TrieOrChunkId(i, hash))
-                .expect("should get trie correctly")
-                .expect("should be Some()")
-            {
-                TrieOrChunk::ChunkWithProof(chunk) => chunk,
-                other => panic!("expected ChunkWithProof, got {:?}", other),
-            };
-            chunks.push(chunk);
-        }
-
-        // there should be no chunk with index `count`
-        assert!(matches!(
-            state.get_trie(correlation_id, TrieOrChunkId(count, hash)),
-            Err(error::Error::MerkleConstruction(_))
-        ));
-
-        // all chunks should be valid
-        assert!(chunks.iter().all(|chunk| chunk.verify().is_ok()));
-
-        let data: Vec<u8> = chunks
-            .into_iter()
-            .flat_map(|chunk| chunk.into_chunk())
-            .collect();
-
-        let trie: Trie = bytesrepr::deserialize(data).expect("trie should deserialize correctly");
-
-        // should be deserialized to a leaf
-        assert!(matches!(trie, Trie::Leaf { .. }));
-    }
-
-    fn extract_next_hash_from_trie(trie_or_chunk: TrieOrChunk) -> Digest {
-        let next_hash = if let TrieOrChunk::Trie(trie_bytes) = trie_or_chunk {
-            if let Trie::Node { pointer_block } =
-                bytesrepr::deserialize::<Trie>(Vec::<u8>::from(trie_bytes))
-                    .expect("Could not parse trie bytes")
-            {
-                if pointer_block.child_count() == 0 {
-                    panic!("expected children");
-                }
-                let (_, ptr) = pointer_block.as_indexed_pointers().next().unwrap();
-                match ptr {
-                    crate::global_state::storage::trie::Pointer::LeafPointer(ptr)
-                    | crate::global_state::storage::trie::Pointer::NodePointer(ptr) => ptr,
-                }
-            } else {
-                panic!("expected `Node`");
-            }
-        } else {
-            panic!("expected `Trie`");
-        };
-        next_hash
-    }
-=======
->>>>>>> 1ca816fd
 }