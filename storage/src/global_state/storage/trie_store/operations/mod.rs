--- conflicted
+++ resolved
@@ -246,15 +246,8 @@
     }
 }
 
-<<<<<<< HEAD
-/// Given a root hash, find any trie keys that are descendant from it that are referenced but not
-/// present in the database.
-// TODO: We only need to check one trie key at a time
-pub fn missing_trie_keys<T, S, E>(
-=======
 /// Given a serialized trie, find any children that are referenced but not present in the database.
-pub fn missing_children<K, V, T, S, E>(
->>>>>>> 1ca816fd
+pub fn missing_children<T, S, E>(
     _correlation_id: CorrelationId,
     txn: &T,
     store: &S,
@@ -266,95 +259,10 @@
     S::Error: From<T::Error>,
     E: From<S::Error> + From<bytesrepr::Error>,
 {
-<<<<<<< HEAD
-    let mut missing_descendants = Vec::new();
-    let mut visited = HashSet::new();
-    while let Some(trie_key) = trie_keys_to_visit.pop() {
-        if !visited.insert(trie_key) {
-            continue;
-        }
-
-        if known_complete.contains(&trie_key) {
-            // Skip because we know there are no missing descendants.
-            continue;
-        }
-
-        let retrieved_trie_bytes = match store.get_raw(txn, &trie_key)? {
-            Some(bytes) => bytes,
-            None => {
-                // No entry under this trie key.
-                missing_descendants.push(trie_key);
-                continue;
-            }
-        };
-
-        // Optimization: Don't deserialize leaves as they have no descendants.
-        if let Some(&Trie::LEAF_TAG) = retrieved_trie_bytes.first() {
-            continue;
-        }
-
-        // Parse the trie, handling errors gracefully.
-        let retrieved_trie = match bytesrepr::deserialize_from_slice(retrieved_trie_bytes) {
-            Ok(retrieved_trie) => retrieved_trie,
-            // Couldn't parse; treat as missing and continue.
-            Err(err) => {
-                error!(?err, "unable to parse trie");
-                missing_descendants.push(trie_key);
-                continue;
-            }
-        };
-
-        match retrieved_trie {
-            // Should be unreachable due to checking the first byte as a shortcut above.
-            Trie::Leaf { .. } => {
-                error!("did not expect to see a trie leaf in `missing_trie_keys` after shortcut");
-            }
-            // If we hit a pointer block, queue up all of the nodes it points to
-            Trie::Node { pointer_block } => {
-                for (_, pointer) in pointer_block.as_indexed_pointers() {
-                    match pointer {
-                        Pointer::LeafPointer(descendant_leaf_trie_key) => {
-                            trie_keys_to_visit.push(descendant_leaf_trie_key)
-                        }
-                        Pointer::NodePointer(descendant_node_trie_key) => {
-                            trie_keys_to_visit.push(descendant_node_trie_key)
-                        }
-                    }
-                }
-            }
-            // If we hit an extension block, add its pointer to the queue
-            Trie::Extension { pointer, .. } => trie_keys_to_visit.push(pointer.into_hash()),
-        }
-    }
-    Ok(missing_descendants)
-}
-
-/// Returns a collection of all descendant trie keys.
-pub fn descendant_trie_keys<T, S, E>(
-    txn: &T,
-    store: &S,
-    mut trie_keys_to_visit: Vec<Digest>,
-    known_complete: &HashSet<Digest>,
-) -> Result<HashSet<Digest>, E>
-where
-    T: Readable<Handle = S::Handle>,
-    S: TrieStore,
-    S::Error: From<T::Error>,
-    E: From<S::Error> + From<bytesrepr::Error>,
-{
-    let start = Instant::now();
-    let mut visited = HashSet::new();
-
-    while let Some(trie_key) = trie_keys_to_visit.pop() {
-        if !visited.insert(trie_key) {
-            continue;
-        }
-=======
     // Optimization: Don't deserialize leaves as they have no descendants.
     if let Some(&Trie::<K, V>::LEAF_TAG) = trie_raw.first() {
         return Ok(vec![]);
     }
->>>>>>> 1ca816fd
 
     // Parse the trie, handling errors gracefully.
     let trie = match bytesrepr::deserialize_from_slice(trie_raw) {
@@ -367,43 +275,9 @@
 
     let is_present = |trie_key| matches!(store.get_raw(txn, &trie_key), Ok(Some(_)));
 
-<<<<<<< HEAD
-        // Optimization: Don't deserialize leaves as they have no descendants.
-        if let Some(&Trie::LEAF_TAG) = retrieved_trie_bytes.first() {
-            continue;
-        }
-
-        // Parse the trie, handling errors gracefully.
-        let retrieved_trie = match bytesrepr::deserialize_from_slice(retrieved_trie_bytes) {
-            Ok(retrieved_trie) => retrieved_trie,
-            // Couldn't parse; treat as missing and continue.
-            Err(err) => {
-                error!(?err, "unable to parse trie");
-                continue;
-            }
-        };
-
-        match retrieved_trie {
-            // Should be unreachable due to checking the first byte as a shortcut above.
-            Trie::Leaf { .. } => {
-                error!("did not expect to see a trie leaf in `missing_trie_keys` after shortcut");
-            }
-            // If we hit a pointer block, queue up all of the nodes it points to
-            Trie::Node { pointer_block } => {
-                for (_, pointer) in pointer_block.as_indexed_pointers() {
-                    match pointer {
-                        Pointer::LeafPointer(descendant_leaf_trie_key) => {
-                            trie_keys_to_visit.push(descendant_leaf_trie_key)
-                        }
-                        Pointer::NodePointer(descendant_node_trie_key) => {
-                            trie_keys_to_visit.push(descendant_node_trie_key)
-                        }
-                    }
-                }
-=======
     Ok(match trie {
         // Should be unreachable due to checking the first byte as a shortcut above.
-        Trie::<K, V>::Leaf { .. } => {
+        Trie::Leaf { .. } => {
             error!("did not expect to see a trie leaf in `missing_children` after shortcut");
             vec![]
         }
@@ -420,7 +294,6 @@
                 vec![]
             } else {
                 vec![trie_key]
->>>>>>> 1ca816fd
             }
         }
     })
