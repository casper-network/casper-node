#[cfg(test)]
mod tests;

use std::{
    cmp,
    collections::{HashSet, VecDeque},
    convert::TryInto,
    mem,
    time::Instant,
};

use tracing::{error, trace, warn};

use casper_hashing::Digest;
use casper_types::{
    bytesrepr::{self, FromBytes, ToBytes},
    Key, StoredValue,
};

use crate::global_state::{
    shared::CorrelationId,
    storage::{
        transaction_source::{Readable, Writable},
        trie::{
            merkle_proof::{TrieMerkleProof, TrieMerkleProofStep},
            Parents, Pointer, PointerBlock, Trie, RADIX, USIZE_EXCEEDS_U8,
        },
        trie_store::TrieStore,
    },
};

#[cfg(test)]
pub fn test_key(bytes: [u8; 7]) -> Key {
    use casper_types::{AccessRights, URef};

    let mut buf = [0u8; 32];
    buf.copy_from_slice(&bytes);
    Key::URef(URef::new(buf, AccessRights::NONE))
}

#[cfg(test)]
pub fn test_value(bytes: [u8; 6]) -> StoredValue {
    use casper_types::{CLType, CLValue};

    let mut buf = [0u8; 32];
    buf.copy_from_slice(&bytes);
    StoredValue::CLValue(CLValue::from_components(CLType::U512, buf.to_vec()))
}

#[allow(clippy::enum_variant_names)]
#[derive(Debug, PartialEq, Eq)]
pub enum ReadResult<V> {
    Found(V),
    NotFound,
    RootNotFound,
}

impl<V> ReadResult<V> {
    #[cfg(test)]
    pub fn is_found(&self) -> bool {
        matches!(self, ReadResult::Found(_))
    }
}

/// Returns a value from the corresponding key at a given root in a given store
pub fn read<T, S, E>(
    _correlation_id: CorrelationId,
    txn: &T,
    store: &S,
    root: &Digest,
    key: &Key,
) -> Result<ReadResult<StoredValue>, E>
where
    T: Readable<Handle = S::Handle>,
    S: TrieStore,
    S::Error: From<T::Error>,
    E: From<S::Error> + From<bytesrepr::Error>,
{
    let path: Vec<u8> = key.to_bytes()?;

    let mut depth: usize = 0;
    let mut current: Trie = match store.get(txn, root)? {
        Some(root) => root,
        None => return Ok(ReadResult::RootNotFound),
    };

    loop {
        match current {
            Trie::Leaf {
                key: leaf_key,
                value: leaf_value,
            } => {
                let result = if *key == leaf_key {
                    ReadResult::Found(leaf_value)
                } else {
                    // Keys may not match in the case of a compressed path from
                    // a Node directly to a Leaf
                    ReadResult::NotFound
                };
                return Ok(result);
            }
            Trie::Node { pointer_block } => {
                let index: usize = {
                    assert!(depth < path.len(), "depth must be < {}", path.len());
                    path[depth].into()
                };
                let maybe_pointer: Option<Pointer> = {
                    assert!(index < RADIX, "key length must be < {}", RADIX);
                    pointer_block[index]
                };
                match maybe_pointer {
                    Some(pointer) => match store.get(txn, pointer.hash())? {
                        Some(next) => {
                            depth += 1;
                            current = next;
                        }
                        None => {
                            warn!(
                                "No trie value at key: {:?} (reading from key: {:?})",
                                pointer.hash(),
                                key
                            );
                            return Ok(ReadResult::NotFound);
                        }
                    },
                    None => {
                        return Ok(ReadResult::NotFound);
                    }
                }
            }
            Trie::Extension { affix, pointer } => {
                let sub_path = &path[depth..depth + affix.len()];
                if sub_path == affix.as_slice() {
                    match store.get(txn, pointer.hash())? {
                        Some(next) => {
                            depth += affix.len();
                            current = next;
                        }
                        None => {
                            warn!(
                                "No trie value at key: {:?} (reading from key: {:?})",
                                pointer.hash(),
                                key
                            );
                            return Ok(ReadResult::NotFound);
                        }
                    }
                } else {
                    return Ok(ReadResult::NotFound);
                }
            }
        }
    }
}

/// Same as [`read`], except that a [`TrieMerkleProof`] is generated and returned along with the key
/// and the value given the root and store.
pub fn read_with_proof<T, S, E>(
    _correlation_id: CorrelationId,
    txn: &T,
    store: &S,
    root: &Digest,
    key: &Key,
) -> Result<ReadResult<TrieMerkleProof>, E>
where
    T: Readable<Handle = S::Handle>,
    S: TrieStore,
    S::Error: From<T::Error>,
    E: From<S::Error> + From<bytesrepr::Error>,
{
    let mut proof_steps = VecDeque::new();
    let path: Vec<u8> = key.to_bytes()?;

    let mut depth: usize = 0;
    let mut current: Trie = match store.get(txn, root)? {
        Some(root) => root,
        None => return Ok(ReadResult::RootNotFound),
    };
    loop {
        match current {
            Trie::Leaf {
                key: leaf_key,
                value,
            } => {
                if *key != leaf_key {
                    return Ok(ReadResult::NotFound);
                }
                let key = leaf_key;
                return Ok(ReadResult::Found(TrieMerkleProof::new(
                    key,
                    value,
                    proof_steps,
                )));
            }
            Trie::Node { pointer_block } => {
                let hole_index: usize = {
                    assert!(depth < path.len(), "depth must be < {}", path.len());
                    path[depth].into()
                };
                let pointer: Pointer = {
                    assert!(hole_index < RADIX, "key length must be < {}", RADIX);
                    match pointer_block[hole_index] {
                        Some(pointer) => pointer,
                        None => return Ok(ReadResult::NotFound),
                    }
                };
                let indexed_pointers_with_hole = pointer_block
                    .as_indexed_pointers()
                    .filter(|(index, _)| *index as usize != hole_index)
                    .collect();
                let next = match store.get(txn, pointer.hash())? {
                    Some(next) => next,
                    None => {
                        warn!(
                            "No trie value at key: {:?} (reading from path: {:?})",
                            pointer.hash(),
                            path
                        );
                        return Ok(ReadResult::NotFound);
                    }
                };
                depth += 1;
                current = next;
                let hole_index: u8 = hole_index.try_into().expect(USIZE_EXCEEDS_U8);
                proof_steps.push_front(TrieMerkleProofStep::node(
                    hole_index,
                    indexed_pointers_with_hole,
                ));
            }
            Trie::Extension { affix, pointer } => {
                let sub_path = &path[depth..depth + affix.len()];
                if sub_path != affix.as_slice() {
                    return Ok(ReadResult::NotFound);
                };

                let next = match store.get(txn, pointer.hash())? {
                    Some(next) => next,
                    None => {
                        warn!(
                            "No trie value at key: {:?} (reading from path: {:?})",
                            pointer.hash(),
                            path
                        );
                        return Ok(ReadResult::NotFound);
                    }
                };
                depth += affix.len();
                current = next;
                proof_steps.push_front(TrieMerkleProofStep::extension(affix.into()));
            }
        }
    }
}

/// Given a root hash, find any trie keys that are descendant from it that are referenced but not
/// present in the database.
// TODO: We only need to check one trie key at a time
pub fn missing_trie_keys<T, S, E>(
    _correlation_id: CorrelationId,
    txn: &T,
    store: &S,
    mut trie_keys_to_visit: Vec<Digest>,
    known_complete: &HashSet<Digest>,
) -> Result<Vec<Digest>, E>
where
    T: Readable<Handle = S::Handle>,
    S: TrieStore,
    S::Error: From<T::Error>,
    E: From<S::Error> + From<bytesrepr::Error>,
{
    let mut missing_descendants = Vec::new();
    let mut visited = HashSet::new();
    while let Some(trie_key) = trie_keys_to_visit.pop() {
        if !visited.insert(trie_key) {
            continue;
        }

        if known_complete.contains(&trie_key) {
            // Skip because we know there are no missing descendants.
            continue;
        }

        let retrieved_trie_bytes = match store.get_raw(txn, &trie_key)? {
            Some(bytes) => bytes,
            None => {
                // No entry under this trie key.
                missing_descendants.push(trie_key);
                continue;
            }
        };

        // Optimization: Don't deserialize leaves as they have no descendants.
        if let Some(&Trie::LEAF_TAG) = retrieved_trie_bytes.first() {
            continue;
        }

        // Parse the trie, handling errors gracefully.
        let retrieved_trie = match bytesrepr::deserialize_from_slice(retrieved_trie_bytes) {
            Ok(retrieved_trie) => retrieved_trie,
            // Couldn't parse; treat as missing and continue.
            Err(err) => {
                error!(?err, "unable to parse trie");
                missing_descendants.push(trie_key);
                continue;
            }
        };

        match retrieved_trie {
            // Should be unreachable due to checking the first byte as a shortcut above.
            Trie::Leaf { .. } => {
                error!("did not expect to see a trie leaf in `missing_trie_keys` after shortcut");
            }
            // If we hit a pointer block, queue up all of the nodes it points to
            Trie::Node { pointer_block } => {
                for (_, pointer) in pointer_block.as_indexed_pointers() {
                    match pointer {
                        Pointer::LeafPointer(descendant_leaf_trie_key) => {
                            trie_keys_to_visit.push(descendant_leaf_trie_key)
                        }
                        Pointer::NodePointer(descendant_node_trie_key) => {
                            trie_keys_to_visit.push(descendant_node_trie_key)
                        }
                    }
                }
            }
            // If we hit an extension block, add its pointer to the queue
            Trie::Extension { pointer, .. } => trie_keys_to_visit.push(pointer.into_hash()),
        }
    }
    Ok(missing_descendants)
}

/// Returns a collection of all descendant trie keys.
pub fn descendant_trie_keys<T, S, E>(
    txn: &T,
    store: &S,
    mut trie_keys_to_visit: Vec<Digest>,
    known_complete: &HashSet<Digest>,
) -> Result<HashSet<Digest>, E>
where
    T: Readable<Handle = S::Handle>,
    S: TrieStore,
    S::Error: From<T::Error>,
    E: From<S::Error> + From<bytesrepr::Error>,
{
    let start = Instant::now();
    let mut visited = HashSet::new();

    while let Some(trie_key) = trie_keys_to_visit.pop() {
        if !visited.insert(trie_key) {
            continue;
        }

        if known_complete.contains(&trie_key) {
            // Skip because we know there are no missing descendants.
            continue;
        }

        let retrieved_trie_bytes = match store.get_raw(txn, &trie_key)? {
            Some(bytes) => bytes,
            None => {
                // No entry under this trie key.
                continue;
            }
        };

        // Optimization: Don't deserialize leaves as they have no descendants.
        if let Some(&Trie::LEAF_TAG) = retrieved_trie_bytes.first() {
            continue;
        }

        // Parse the trie, handling errors gracefully.
        let retrieved_trie = match bytesrepr::deserialize_from_slice(retrieved_trie_bytes) {
            Ok(retrieved_trie) => retrieved_trie,
            // Couldn't parse; treat as missing and continue.
            Err(err) => {
                error!(?err, "unable to parse trie");
                continue;
            }
        };

        match retrieved_trie {
            // Should be unreachable due to checking the first byte as a shortcut above.
            Trie::Leaf { .. } => {
                error!("did not expect to see a trie leaf in `missing_trie_keys` after shortcut");
            }
            // If we hit a pointer block, queue up all of the nodes it points to
            Trie::Node { pointer_block } => {
                for (_, pointer) in pointer_block.as_indexed_pointers() {
                    match pointer {
                        Pointer::LeafPointer(descendant_leaf_trie_key) => {
                            trie_keys_to_visit.push(descendant_leaf_trie_key)
                        }
                        Pointer::NodePointer(descendant_node_trie_key) => {
                            trie_keys_to_visit.push(descendant_node_trie_key)
                        }
                    }
                }
            }
            // If we hit an extension block, add its pointer to the queue
            Trie::Extension { pointer, .. } => trie_keys_to_visit.push(pointer.into_hash()),
        }
    }
    let elapsed = start.elapsed().as_millis();
    trace!(%elapsed, "descendant_trie_keys took ms");
    Ok(visited)
}

struct TrieScan {
    tip: Trie,
    parents: Parents,
}

impl TrieScan {
    fn new(tip: Trie, parents: Parents) -> Self {
        TrieScan { tip, parents }
    }
}

/// Returns a [`TrieScan`] from the given key at a given root in a given store.
/// A scan consists of the deepest trie variant found at that key, a.k.a. the
/// "tip", along the with the parents of that variant. Parents are ordered by
/// their depth from the root (shallow to deep).
fn scan<T, S, E>(
    _correlation_id: CorrelationId,
    txn: &T,
    store: &S,
    key_bytes: &[u8],
<<<<<<< HEAD
    root: &Trie,
) -> Result<TrieScan, E>
=======
    root: &Trie<K, V>,
) -> Result<Option<TrieScan<K, V>>, E>
>>>>>>> 6acadc7a
where
    T: Readable<Handle = S::Handle>,
    S: TrieStore,
    S::Error: From<T::Error>,
    E: From<S::Error> + From<bytesrepr::Error>,
{
    let path = key_bytes;

    let mut current = root.to_owned();
    let mut depth: usize = 0;
    let mut acc: Parents = Vec::new();

    loop {
        match current {
            leaf @ Trie::Leaf { .. } => {
                return Ok(Some(TrieScan::new(leaf, acc)));
            }
            Trie::Node { pointer_block } => {
                let index = {
                    assert!(depth < path.len(), "depth must be < {}", path.len());
                    path[depth]
                };
                let maybe_pointer: Option<Pointer> = {
                    let index: usize = index.into();
                    assert!(index < RADIX, "index must be < {}", RADIX);
                    pointer_block[index]
                };
                let pointer = match maybe_pointer {
                    Some(pointer) => pointer,
                    None => {
                        return Ok(Some(TrieScan::new(Trie::Node { pointer_block }, acc)));
                    }
                };
                match store.get(txn, pointer.hash())? {
                    Some(next) => {
                        current = next;
                        depth += 1;
                        acc.push((index, Trie::Node { pointer_block }))
                    }
                    None => {
                        warn!(
                            "No trie value at key: {:?} (reading from path: {:?})",
                            pointer.hash(),
                            path
                        );
                        return Ok(None);
                    }
                }
            }
            Trie::Extension { affix, pointer } => {
                let sub_path = &path[depth..depth + affix.len()];
                if sub_path != affix.as_slice() {
                    return Ok(Some(TrieScan::new(Trie::Extension { affix, pointer }, acc)));
                }
                match store.get(txn, pointer.hash())? {
                    Some(next) => {
                        let index = {
                            assert!(depth < path.len(), "depth must be < {}", path.len());
                            path[depth]
                        };
                        current = next;
                        depth += affix.len();
                        acc.push((index, Trie::Extension { affix, pointer }))
                    }
                    None => {
                        warn!(
                            "No trie value at key: {:?} (reading from path: {:?})",
                            pointer.hash(),
                            path
                        );
                        return Ok(None);
                    }
                }
            }
        }
    }
}

#[derive(Debug, PartialEq, Eq)]
pub enum DeleteResult {
    Deleted(Digest),
    DoesNotExist,
    RootNotFound,
}

#[allow(unused)]
fn delete<T, S, E>(
    correlation_id: CorrelationId,
    txn: &mut T,
    store: &S,
    root: &Digest,
    key_to_delete: &Key,
) -> Result<DeleteResult, E>
where
    T: Readable<Handle = S::Handle> + Writable<Handle = S::Handle>,
    S: TrieStore,
    S::Error: From<T::Error>,
    E: From<S::Error> + From<bytesrepr::Error>,
{
    let root_trie = match store.get(txn, root)? {
        None => return Ok(DeleteResult::RootNotFound),
        Some(root_trie) => root_trie,
    };

    let key_bytes = key_to_delete.to_bytes()?;
    let TrieScan { tip, mut parents } =
<<<<<<< HEAD
        scan::<_, _, E>(correlation_id, txn, store, &key_bytes, &root_trie)?;
=======
        match scan::<_, _, _, _, E>(correlation_id, txn, store, &key_bytes, &root_trie)? {
            Some(trie_scan) => trie_scan,
            None => return Ok(DeleteResult::DoesNotExist),
        };
>>>>>>> 6acadc7a

    // Check that tip is a leaf
    match tip {
        Trie::Leaf { key, .. } if key == *key_to_delete => {}
        _ => return Ok(DeleteResult::DoesNotExist),
    }

    let mut new_elements: Vec<(Digest, Trie)> = Vec::new();

    while let Some((idx, parent)) = parents.pop() {
        match (new_elements.last_mut(), parent) {
            (_, Trie::Leaf { .. }) => panic!("Should not find leaf"),
            (None, Trie::Extension { .. }) => panic!("Extension node should never end in leaf"),
            (Some((_, Trie::Leaf { .. })), _) => panic!("New elements should never contain a leaf"),
            // The parent is the node which pointed to the leaf we deleted, and that leaf had
            // multiple siblings.
            (None, Trie::Node { mut pointer_block }) if pointer_block.child_count() > 2 => {
                let trie_node: Trie = {
                    pointer_block[idx as usize] = None;
                    Trie::Node { pointer_block }
                };
                let trie_key = trie_node.trie_hash()?;
                new_elements.push((trie_key, trie_node))
            }
            // The parent is the node which pointed to the leaf we deleted, and that leaf had one or
            // zero siblings.
            (None, Trie::Node { mut pointer_block }) => {
                let (sibling_idx, sibling_pointer) = match pointer_block
                    .as_indexed_pointers()
                    .find(|(jdx, _)| idx != *jdx)
                {
                    // There are zero siblings.  Elsewhere we maintain the invariant that only the
                    // root node can contain a single leaf.  Therefore the parent is the root node.
                    // The resulting output is just the empty node and nothing else.
                    None => {
                        let trie_node = Trie::Node {
                            pointer_block: Box::new(PointerBlock::new()),
                        };
                        let trie_key = trie_node.trie_hash()?;
                        new_elements.push((trie_key, trie_node));
                        break;
                    }
                    Some((sibling_idx, pointer)) => (sibling_idx, pointer),
                };
                // There is one sibling.
                match (sibling_pointer, parents.pop()) {
                    (_, Some((_, Trie::Leaf { .. }))) => panic!("Should not have leaf in scan"),
                    // There is no grandparent.  Therefore the parent is the root node.  Output the
                    // root node with the index zeroed out.
                    (_, None) => {
                        pointer_block[idx as usize] = None;
                        let trie_node = Trie::Node { pointer_block };
                        let trie_key = trie_node.trie_hash()?;
                        new_elements.push((trie_key, trie_node));
                        break;
                    }
                    // The sibling is a leaf and the grandparent is a node.  Reseat the single leaf
                    // sibling into the grandparent.
                    (Pointer::LeafPointer(..), Some((idx, Trie::Node { mut pointer_block }))) => {
                        pointer_block[idx as usize] = Some(sibling_pointer);
                        let trie_node = Trie::Node { pointer_block };
                        let trie_key = trie_node.trie_hash()?;
                        new_elements.push((trie_key, trie_node))
                    }
                    // The sibling is a leaf and the grandparent is an extension.
                    (Pointer::LeafPointer(..), Some((_, Trie::Extension { .. }))) => {
                        match parents.pop() {
                            None => panic!("Root node cannot be an extension node"),
                            Some((_, Trie::Leaf { .. })) => panic!("Should not find leaf"),
                            Some((_, Trie::Extension { .. })) => {
                                panic!("Extension cannot extend to an extension")
                            }
                            // The great-grandparent is a node. Reseat the single leaf sibling into
                            // the position the grandparent was in.
                            Some((idx, Trie::Node { mut pointer_block })) => {
                                pointer_block[idx as usize] = Some(sibling_pointer);
                                let trie_node = Trie::Node { pointer_block };
                                let trie_key = trie_node.trie_hash()?;
                                new_elements.push((trie_key, trie_node))
                            }
                        }
                    }
                    // The single sibling is a node or an extension, and a grandparent exists.
                    // Therefore the parent is not the root
                    (Pointer::NodePointer(sibling_trie_key), Some((idx, grandparent))) => {
                        // Push the grandparent back onto the parents so it may be processed later.
                        parents.push((idx, grandparent));
                        // Elsewhere we maintain the invariant that all trie keys have corresponding
                        // trie values.
                        let sibling_trie = store
                            .get(txn, &sibling_trie_key)?
                            .expect("should have sibling");
                        match sibling_trie {
                            Trie::Leaf { .. } => {
                                panic!("Node pointer should not point to leaf")
                            }
                            // The single sibling is a node, and there exists a grandparent.
                            // Therefore the parent is not the root.  We output an extension to
                            // replace the parent, with a single byte corresponding to the sibling
                            // index.  In the next loop iteration, we will handle the case where
                            // this extension might need to be combined with a grandparent
                            // extension.
                            Trie::Node { .. } => {
                                let new_extension: Trie = Trie::Extension {
                                    affix: vec![sibling_idx].into(),
                                    pointer: sibling_pointer,
                                };
                                let trie_key = new_extension.trie_hash()?;
                                new_elements.push((trie_key, new_extension))
                            }
                            // The single sibling is a extension.  We output an extension to replace
                            // the parent, prepending the sibling index to the sibling's affix.  In
                            // the next loop iteration, we will handle the case where this extension
                            // might need to be combined with a grandparent extension.
                            Trie::Extension {
                                affix: extension_affix,
                                pointer,
                            } => {
                                let mut new_affix = vec![sibling_idx];
                                new_affix.extend(Vec::<u8>::from(extension_affix));
                                let new_extension: Trie = Trie::Extension {
                                    affix: new_affix.into(),
                                    pointer,
                                };
                                let trie_key = new_extension.trie_hash()?;
                                new_elements.push((trie_key, new_extension))
                            }
                        }
                    }
                }
            }
            // The parent is a pointer block, and we are propagating a node or extension upwards.
            // It is impossible to propagate a leaf upwards.  Reseat the thing we are propagating
            // into the parent.
            (Some((trie_key, _)), Trie::Node { mut pointer_block }) => {
                let trie_node: Trie = {
                    pointer_block[idx as usize] = Some(Pointer::NodePointer(*trie_key));
                    Trie::Node { pointer_block }
                };
                let trie_key = trie_node.trie_hash()?;
                new_elements.push((trie_key, trie_node))
            }
            // The parent is an extension, and we are outputting an extension.  Prepend the parent
            // affix to affix of the output extension, mutating the output in place.  This is the
            // only mutate-in-place.
            (
                Some((
                    trie_key,
                    Trie::Extension {
                        affix: child_affix,
                        pointer,
                    },
                )),
                Trie::Extension { affix, .. },
            ) => {
                let mut new_affix: Vec<u8> = affix.into();
                new_affix.extend_from_slice(child_affix.as_slice());
                *child_affix = new_affix.into();
                *trie_key = {
                    let new_extension: Trie = Trie::Extension {
                        affix: child_affix.to_owned(),
                        pointer: pointer.to_owned(),
                    };
                    new_extension.trie_hash()?
                }
            }
            // The parent is an extension and the new element is a pointer block.  The next element
            // we add will be an extension to the pointer block we are going to add.
            (Some((trie_key, Trie::Node { .. })), Trie::Extension { affix, .. }) => {
                let pointer = Pointer::NodePointer(*trie_key);
                let trie_extension = Trie::Extension { affix, pointer };
                let trie_key = trie_extension.trie_hash()?;
                new_elements.push((trie_key, trie_extension))
            }
        }
    }
    for (hash, element) in new_elements.iter() {
        store.put(txn, hash, element)?;
    }
    // The hash of the final trie in the new elements is the new root
    let new_root = new_elements
        .pop()
        .map(|(hash, _)| hash)
        .unwrap_or_else(|| root.to_owned());
    Ok(DeleteResult::Deleted(new_root))
}

#[allow(clippy::type_complexity)]
fn rehash(mut tip: Trie, parents: Parents) -> Result<Vec<(Digest, Trie)>, bytesrepr::Error> {
    let mut ret: Vec<(Digest, Trie)> = Vec::new();
    let mut tip_hash = tip.trie_hash()?;
    ret.push((tip_hash, tip.to_owned()));

    for (index, parent) in parents.into_iter().rev() {
        match parent {
            Trie::Leaf { .. } => {
                panic!("parents should not contain any leaves");
            }
            Trie::Node { mut pointer_block } => {
                tip = {
                    let pointer = match tip {
                        Trie::Leaf { .. } => Pointer::LeafPointer(tip_hash),
                        Trie::Node { .. } => Pointer::NodePointer(tip_hash),
                        Trie::Extension { .. } => Pointer::NodePointer(tip_hash),
                    };
                    pointer_block[index.into()] = Some(pointer);
                    Trie::Node { pointer_block }
                };
                tip_hash = tip.trie_hash()?;
                ret.push((tip_hash, tip.to_owned()))
            }
            Trie::Extension { affix, pointer } => {
                tip = {
                    let pointer = pointer.update(tip_hash);
                    Trie::Extension { affix, pointer }
                };
                tip_hash = tip.trie_hash()?;
                ret.push((tip_hash, tip.to_owned()))
            }
        }
    }
    Ok(ret)
}

fn common_prefix<A: Eq + Clone>(ls: &[A], rs: &[A]) -> Vec<A> {
    ls.iter()
        .zip(rs.iter())
        .take_while(|(l, r)| l == r)
        .map(|(l, _)| l.to_owned())
        .collect()
}

fn get_parents_path(parents: &[(u8, Trie)]) -> Vec<u8> {
    let mut ret = Vec::new();
    for (index, element) in parents.iter() {
        if let Trie::Extension { affix, .. } = element {
            ret.extend(affix);
        } else {
            ret.push(index.to_owned());
        }
    }
    ret
}

/// Takes a path to a leaf, that leaf's parent node, and the parents of that
/// node, and adds the node to the parents.
///
/// This function will panic if the the path to the leaf and the path to its
/// parent node do not share a common prefix.
fn add_node_to_parents(
    path_to_leaf: &[u8],
    new_parent_node: Trie,
    mut parents: Parents,
) -> Parents {
    // TODO: add is_node() method to Trie
    match new_parent_node {
        Trie::Node { .. } => (),
        _ => panic!("new_parent must be a node"),
    }
    // The current depth will be the length of the path to the new parent node.
    let depth: usize = {
        // Get the path to this node
        let path_to_node: Vec<u8> = get_parents_path(&parents);
        // Check that the path to the node is a prefix of the current path
        let current_path = common_prefix(path_to_leaf, &path_to_node);
        assert_eq!(current_path, path_to_node);
        // Get the length
        path_to_node.len()
    };
    // Index path by current depth;
    let index = {
        assert!(
            depth < path_to_leaf.len(),
            "depth must be < {}",
            path_to_leaf.len()
        );
        path_to_leaf[depth]
    };
    // Add node to parents, along with index to modify
    parents.push((index, new_parent_node));
    parents
}

/// Takes paths to a new leaf and an existing leaf that share a common prefix,
/// along with the parents of the existing leaf. Creates a new node (adding a
/// possible parent extension for it to parents) which contains the existing
/// leaf.  Returns the new node and parents, so that they can be used by
/// [`add_node_to_parents`].
#[allow(clippy::type_complexity)]
fn reparent_leaf(
    new_leaf_path: &[u8],
    existing_leaf_path: &[u8],
    parents: Parents,
) -> Result<(Trie, Parents), bytesrepr::Error> {
    let mut parents = parents;
    let (child_index, parent) = parents.pop().expect("parents should not be empty");
    let pointer_block = match parent {
        Trie::Node { pointer_block } => pointer_block,
        _ => panic!("A leaf should have a node for its parent"),
    };
    // Get the path that the new leaf and existing leaf share
    let shared_path = common_prefix(new_leaf_path, existing_leaf_path);
    // Assemble a new node to hold the existing leaf. The new leaf will
    // be added later during the add_parent_node and rehash phase.
    let new_node = {
        let index = existing_leaf_path[shared_path.len()];
        let existing_leaf_pointer =
            pointer_block[<usize>::from(child_index)].expect("parent has lost the existing leaf");
        Trie::node(&[(index, existing_leaf_pointer)])
    };
    // Re-add the parent node to parents
    parents.push((child_index, Trie::Node { pointer_block }));
    // Create an affix for a possible extension node
    let affix = {
        let parents_path = get_parents_path(&parents);
        &shared_path[parents_path.len()..]
    };
    // If the affix is non-empty, create an extension node and add it
    // to parents.
    if !affix.is_empty() {
        let new_node_hash = new_node.trie_hash()?;
        let new_extension = Trie::extension(affix.to_vec(), Pointer::NodePointer(new_node_hash));
        parents.push((child_index, new_extension));
    }
    Ok((new_node, parents))
}

struct SplitResult {
    new_node: Trie,
    parents: Parents,
    maybe_hashed_child_extension: Option<(Digest, Trie)>,
}

/// Takes a path to a new leaf, an existing extension that leaf collides with,
/// and the parents of that extension.  Creates a new node and possible parent
/// and child extensions.  The node pointer contained in the existing extension
/// is repositioned in the new node or the possible child extension.  The
/// possible parent extension is added to parents.  Returns the new node,
/// parents, and the the possible child extension (paired with its hash).
/// The new node and parents can be used by [`add_node_to_parents`], and the
/// new hashed child extension can be added to the list of new trie elements.
fn split_extension(
    new_leaf_path: &[u8],
    existing_extension: Trie,
    mut parents: Parents,
) -> Result<SplitResult, bytesrepr::Error> {
    // TODO: add is_extension() method to Trie
    let (affix, pointer) = match existing_extension {
        Trie::Extension { affix, pointer } => (affix, pointer),
        _ => panic!("existing_extension must be an extension"),
    };
    let parents_path = get_parents_path(&parents);
    // Get the path to the existing extension node
    let existing_extension_path: Vec<u8> =
        parents_path.iter().chain(affix.iter()).cloned().collect();
    // Get the path that the new leaf and existing leaf share
    let shared_path = common_prefix(new_leaf_path, &existing_extension_path);
    // Create an affix for a possible parent extension above the new
    // node.
    let parent_extension_affix = shared_path[parents_path.len()..].to_vec();
    // Create an affix for a possible child extension between the new
    // node and the node that the existing extension pointed to.
    let child_extension_affix = affix[parent_extension_affix.len() + 1..].to_vec();
    // Create a child extension (paired with its hash) if necessary
    let maybe_hashed_child_extension: Option<(Digest, Trie)> = if child_extension_affix.is_empty() {
        None
    } else {
        let child_extension = Trie::extension(child_extension_affix.to_vec(), pointer);
        let child_extension_hash = child_extension.trie_hash()?;
        Some((child_extension_hash, child_extension))
    };
    // Assemble a new node.
    let new_node: Trie = {
        let index = existing_extension_path[shared_path.len()];
        let pointer = maybe_hashed_child_extension
            .to_owned()
            .map_or(pointer, |(hash, _)| Pointer::NodePointer(hash));
        Trie::node(&[(index, pointer)])
    };
    // Create a parent extension if necessary
    if !parent_extension_affix.is_empty() {
        let new_node_hash = new_node.trie_hash()?;
        let parent_extension = Trie::extension(
            parent_extension_affix.to_vec(),
            Pointer::NodePointer(new_node_hash),
        );
        parents.push((parent_extension_affix[0], parent_extension));
    }
    Ok(SplitResult {
        new_node,
        parents,
        maybe_hashed_child_extension,
    })
}

#[derive(Debug, PartialEq, Eq)]
pub enum WriteResult {
    Written(Digest),
    AlreadyExists,
    RootNotFound,
}

pub fn write<T, S, E>(
    correlation_id: CorrelationId,
    txn: &mut T,
    store: &S,
    root: &Digest,
    key: &Key,
    value: &StoredValue,
) -> Result<WriteResult, E>
where
    T: Readable<Handle = S::Handle> + Writable<Handle = S::Handle>,
    S: TrieStore,
    S::Error: From<T::Error>,
    E: From<S::Error> + From<bytesrepr::Error>,
{
    match store.get(txn, root)? {
        None => Ok(WriteResult::RootNotFound),
        Some(current_root) => {
            let new_leaf = Trie::Leaf {
                key: key.to_owned(),
                value: value.to_owned(),
            };
            let path: Vec<u8> = key.to_bytes()?;
            let TrieScan { tip, parents } =
<<<<<<< HEAD
                scan::<T, S, E>(correlation_id, txn, store, &path, &current_root)?;
            let new_elements: Vec<(Digest, Trie)> = match tip {
=======
                match scan::<K, V, T, S, E>(correlation_id, txn, store, &path, &current_root)? {
                    Some(trie_scan) => trie_scan,
                    // If we are scanning the trie and it's not complete under the given root, then
                    // in the context of a write we must consider this root to "not exist".
                    // This can happen when a trie is being sync'd or is incomplete.
                    None => return Ok(WriteResult::RootNotFound),
                };
            let new_elements: Vec<(Digest, Trie<K, V>)> = match tip {
>>>>>>> 6acadc7a
                // If the "tip" is the same as the new leaf, then the leaf
                // is already in the Trie.
                Trie::Leaf { .. } if new_leaf == tip => Vec::new(),
                // If the "tip" is an existing leaf with the same key as the
                // new leaf, but the existing leaf and new leaf have different
                // values, then we are in the situation where we are "updating"
                // an existing leaf.
                Trie::Leaf {
                    key: ref leaf_key,
                    value: ref leaf_value,
                } if key == leaf_key && value != leaf_value => rehash(new_leaf, parents)?,
                // If the "tip" is an existing leaf with a different key than
                // the new leaf, then we are in a situation where the new leaf
                // shares some common prefix with the existing leaf.
                Trie::Leaf {
                    key: ref existing_leaf_key,
                    ..
                } if key != existing_leaf_key => {
                    let existing_leaf_path = existing_leaf_key.to_bytes()?;
                    let (new_node, parents) = reparent_leaf(&path, &existing_leaf_path, parents)?;
                    let parents = add_node_to_parents(&path, new_node, parents);
                    rehash(new_leaf, parents)?
                }
                // This case is unreachable, but the compiler can't figure
                // that out.
                Trie::Leaf { .. } => unreachable!(),
                // If the "tip" is an existing node, then we can add a pointer
                // to the new leaf to the node's pointer block.
                node @ Trie::Node { .. } => {
                    let parents = add_node_to_parents(&path, node, parents);
                    rehash(new_leaf, parents)?
                }
                // If the "tip" is an extension node, then we must modify or
                // replace it, adding a node where necessary.
                extension @ Trie::Extension { .. } => {
                    let SplitResult {
                        new_node,
                        parents,
                        maybe_hashed_child_extension,
                    } = split_extension(&path, extension, parents)?;
                    let parents = add_node_to_parents(&path, new_node, parents);
                    if let Some(hashed_extension) = maybe_hashed_child_extension {
                        let mut ret = vec![hashed_extension];
                        ret.extend(rehash(new_leaf, parents)?);
                        ret
                    } else {
                        rehash(new_leaf, parents)?
                    }
                }
            };
            if new_elements.is_empty() {
                return Ok(WriteResult::AlreadyExists);
            }
            let mut root_hash = root.to_owned();
            for (hash, element) in new_elements.iter() {
                store.put(txn, hash, element)?;
                root_hash = *hash;
            }
            Ok(WriteResult::Written(root_hash))
        }
    }
}

/// Puts a trie pointer block, extension node or leaf into the trie.
pub fn put_trie<K, V, T, S, E>(
    _correlation_id: CorrelationId,
    txn: &mut T,
    store: &S,
    trie_bytes: &[u8],
) -> Result<Digest, E>
where
    K: ToBytes + FromBytes + Clone + Eq + std::fmt::Debug,
    V: ToBytes + FromBytes + Clone + Eq,
    T: Readable<Handle = S::Handle> + Writable<Handle = S::Handle>,
    S: TrieStore,
    S::Error: From<T::Error>,
    E: From<S::Error> + From<bytesrepr::Error>,
{
    let trie_hash = Digest::hash_bytes_into_chunks_if_necessary(trie_bytes);
    store.put_raw(txn, &trie_hash, trie_bytes)?;
    Ok(trie_hash)
}

enum KeysIteratorState<S: TrieStore> {
    /// Iterate normally
    Ok,
    /// Return the error and stop iterating
    #[allow(dead_code)] // Return variant alone is used in testing.
    ReturnError(S::Error),
    /// Already failed, only return None
    Failed,
}

struct VisitedTrieNode {
    trie: Trie,
    maybe_index: Option<usize>,
    path: Vec<u8>,
}

pub struct KeysIterator<'a, 'b, T, S: TrieStore> {
    initial_descend: VecDeque<u8>,
    visited: Vec<VisitedTrieNode>,
    store: &'a S,
    txn: &'b T,
    state: KeysIteratorState<S>,
}

impl<'a, 'b, T, S> Iterator for KeysIterator<'a, 'b, T, S>
where
    T: Readable<Handle = S::Handle>,
    S: TrieStore,
    S::Error: From<T::Error> + From<bytesrepr::Error>,
{
    type Item = Result<Key, S::Error>;

    fn next(&mut self) -> Option<Self::Item> {
        match mem::replace(&mut self.state, KeysIteratorState::Ok) {
            KeysIteratorState::Ok => (),
            KeysIteratorState::ReturnError(e) => {
                self.state = KeysIteratorState::Failed;
                return Some(Err(e));
            }
            KeysIteratorState::Failed => {
                return None;
            }
        }
        while let Some(VisitedTrieNode {
            trie,
            maybe_index,
            mut path,
        }) = self.visited.pop()
        {
            let mut maybe_next_trie: Option<Trie> = None;

            match trie {
                Trie::Leaf { key, .. } => {
                    let key_bytes = match key.to_bytes() {
                        Ok(bytes) => bytes,
                        Err(e) => {
                            self.state = KeysIteratorState::Failed;
                            return Some(Err(e.into()));
                        }
                    };
                    debug_assert!(key_bytes.starts_with(&path));
                    // only return the leaf if it matches the initial descend path
                    path.extend(&self.initial_descend);
                    if key_bytes.starts_with(&path) {
                        return Some(Ok(key));
                    }
                }
                Trie::Node { ref pointer_block } => {
                    // if we are still initially descending (and initial_descend is not empty), take
                    // the first index we should descend to, otherwise take maybe_index from the
                    // visited stack
                    let mut index: usize = self
                        .initial_descend
                        .front()
                        .map(|i| *i as usize)
                        .or(maybe_index)
                        .unwrap_or_default();
                    while index < RADIX {
                        if let Some(ref pointer) = pointer_block[index] {
                            maybe_next_trie = match self.store.get(self.txn, pointer.hash()) {
                                Ok(trie) => trie,
                                Err(e) => {
                                    self.state = KeysIteratorState::Failed;
                                    return Some(Err(e));
                                }
                            };
                            debug_assert!(maybe_next_trie.is_some());
                            if self.initial_descend.pop_front().is_none() {
                                self.visited.push(VisitedTrieNode {
                                    trie,
                                    maybe_index: Some(index + 1),
                                    path: path.clone(),
                                });
                            }
                            path.push(index as u8);
                            break;
                        }
                        // only continue the loop if we are not initially descending;
                        // if we are descending and we land here, it means that there is no subtrie
                        // along the descend path and we will return no results
                        if !self.initial_descend.is_empty() {
                            break;
                        }
                        index += 1;
                    }
                }
                Trie::Extension { affix, pointer } => {
                    let descend_len = cmp::min(self.initial_descend.len(), affix.len());
                    let check_prefix = self
                        .initial_descend
                        .drain(..descend_len)
                        .collect::<Vec<_>>();
                    // if we are initially descending, we only want to continue if the affix
                    // matches the descend path
                    // if we are not, the check_prefix will be empty, so we will enter the if
                    // anyway
                    if affix.starts_with(&check_prefix) {
                        maybe_next_trie = match self.store.get(self.txn, pointer.hash()) {
                            Ok(trie) => trie,
                            Err(e) => {
                                self.state = KeysIteratorState::Failed;
                                return Some(Err(e));
                            }
                        };
                        debug_assert!({ matches!(&maybe_next_trie, Some(Trie::Node { .. })) });
                        path.extend(affix);
                    }
                }
            }

            if let Some(next_trie) = maybe_next_trie {
                self.visited.push(VisitedTrieNode {
                    trie: next_trie,
                    maybe_index: None,
                    path,
                });
            }
        }
        None
    }
}

/// Returns the iterator over the keys at a given root hash.
///
/// The root should be the apex of the trie.
#[cfg(test)]
pub fn keys<'a, 'b, T, S>(
    correlation_id: CorrelationId,
    txn: &'b T,
    store: &'a S,
    root: &Digest,
) -> KeysIterator<'a, 'b, T, S>
where
    T: Readable<Handle = S::Handle>,
    S: TrieStore,
    S::Error: From<T::Error>,
{
    keys_with_prefix(correlation_id, txn, store, root, &[])
}

/// Returns the iterator over the keys in the subtrie matching `prefix`.
///
/// The root should be the apex of the trie.
pub fn keys_with_prefix<'a, 'b, T, S>(
    _correlation_id: CorrelationId,
    txn: &'b T,
    store: &'a S,
    root: &Digest,
    prefix: &[u8],
) -> KeysIterator<'a, 'b, T, S>
where
    T: Readable<Handle = S::Handle>,
    S: TrieStore,
    S::Error: From<T::Error>,
{
    let (visited, init_state): (Vec<VisitedTrieNode>, _) = match store.get(txn, root) {
        Ok(None) => (vec![], KeysIteratorState::Ok),
        Err(e) => (vec![], KeysIteratorState::ReturnError(e)),
        Ok(Some(current_root)) => (
            vec![VisitedTrieNode {
                trie: current_root,
                maybe_index: None,
                path: vec![],
            }],
            KeysIteratorState::Ok,
        ),
    };

    KeysIterator {
        initial_descend: prefix.iter().cloned().collect(),
        visited,
        store,
        txn,
        state: init_state,
    }
}<|MERGE_RESOLUTION|>--- conflicted
+++ resolved
@@ -426,13 +426,8 @@
     txn: &T,
     store: &S,
     key_bytes: &[u8],
-<<<<<<< HEAD
     root: &Trie,
-) -> Result<TrieScan, E>
-=======
-    root: &Trie<K, V>,
-) -> Result<Option<TrieScan<K, V>>, E>
->>>>>>> 6acadc7a
+) -> Result<Option<TrieScan>, E>
 where
     T: Readable<Handle = S::Handle>,
     S: TrieStore,
@@ -539,14 +534,10 @@
 
     let key_bytes = key_to_delete.to_bytes()?;
     let TrieScan { tip, mut parents } =
-<<<<<<< HEAD
-        scan::<_, _, E>(correlation_id, txn, store, &key_bytes, &root_trie)?;
-=======
-        match scan::<_, _, _, _, E>(correlation_id, txn, store, &key_bytes, &root_trie)? {
+        match scan::<_, _, E>(correlation_id, txn, store, &key_bytes, &root_trie)? {
             Some(trie_scan) => trie_scan,
             None => return Ok(DeleteResult::DoesNotExist),
         };
->>>>>>> 6acadc7a
 
     // Check that tip is a leaf
     match tip {
@@ -972,19 +963,14 @@
             };
             let path: Vec<u8> = key.to_bytes()?;
             let TrieScan { tip, parents } =
-<<<<<<< HEAD
-                scan::<T, S, E>(correlation_id, txn, store, &path, &current_root)?;
-            let new_elements: Vec<(Digest, Trie)> = match tip {
-=======
-                match scan::<K, V, T, S, E>(correlation_id, txn, store, &path, &current_root)? {
+                match scan::<T, S, E>(correlation_id, txn, store, &path, &current_root)? {
                     Some(trie_scan) => trie_scan,
                     // If we are scanning the trie and it's not complete under the given root, then
                     // in the context of a write we must consider this root to "not exist".
                     // This can happen when a trie is being sync'd or is incomplete.
                     None => return Ok(WriteResult::RootNotFound),
                 };
-            let new_elements: Vec<(Digest, Trie<K, V>)> = match tip {
->>>>>>> 6acadc7a
+            let new_elements: Vec<(Digest, Trie)> = match tip {
                 // If the "tip" is the same as the new leaf, then the leaf
                 // is already in the Trie.
                 Trie::Leaf { .. } if new_leaf == tip => Vec::new(),
