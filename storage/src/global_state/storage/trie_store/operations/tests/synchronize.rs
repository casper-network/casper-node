--- conflicted
+++ resolved
@@ -7,7 +7,6 @@
     shared::CorrelationId,
     storage::{
         error,
-        error::in_memory,
         transaction_source::{Readable, Transaction, TransactionSource},
         trie::{Pointer, Trie},
         trie_store::{
@@ -17,13 +16,10 @@
     },
 };
 
-<<<<<<< HEAD
-fn copy_state<'a, R, S, E>(
-=======
 /// Given a root hash, find any trie keys that are descendant from it that are referenced but not
 /// present in the database.
 // TODO: We only need to check one trie key at a time
-fn missing_trie_keys<K, V, T, S, E>(
+fn missing_trie_keys<T, S, E>(
     _correlation_id: CorrelationId,
     txn: &T,
     store: &S,
@@ -31,10 +27,8 @@
     known_complete: &HashSet<Digest>,
 ) -> Result<Vec<Digest>, E>
 where
-    K: ToBytes + FromBytes + Eq + std::fmt::Debug,
-    V: ToBytes + FromBytes + std::fmt::Debug,
     T: Readable<Handle = S::Handle>,
-    S: TrieStore<K, V>,
+    S: TrieStore,
     S::Error: From<T::Error>,
     E: From<S::Error> + From<bytesrepr::Error>,
 {
@@ -60,7 +54,7 @@
         };
 
         // Optimization: Don't deserialize leaves as they have no descendants.
-        if let Some(&Trie::<K, V>::LEAF_TAG) = retrieved_trie_bytes.first() {
+        if let Some(&Trie::LEAF_TAG) = retrieved_trie_bytes.first() {
             continue;
         }
 
@@ -77,7 +71,7 @@
 
         match retrieved_trie {
             // Should be unreachable due to checking the first byte as a shortcut above.
-            Trie::<K, V>::Leaf { .. } => {
+            Trie::Leaf { .. } => {
                 tracing::error!(
                     "did not expect to see a trie leaf in `missing_trie_keys` after shortcut"
                 );
@@ -102,8 +96,7 @@
     Ok(missing_descendants)
 }
 
-fn copy_state<'a, K, V, R, S, E>(
->>>>>>> 1ca816fd
+fn copy_state<'a, R, S, E>(
     correlation_id: CorrelationId,
     source_environment: &'a R,
     source_store: &S,
@@ -120,11 +113,7 @@
     // Make sure no missing nodes in source
     {
         let txn: R::ReadTransaction = source_environment.create_read_txn()?;
-<<<<<<< HEAD
-        let missing_from_source = operations::missing_trie_keys::<_, _, E>(
-=======
-        let missing_from_source = missing_trie_keys::<_, _, _, _, E>(
->>>>>>> 1ca816fd
+        let missing_from_source = missing_trie_keys::<_, _, E>(
             correlation_id,
             &txn,
             source_store,
@@ -148,11 +137,7 @@
             target_store.put_raw(&mut target_txn, &trie_key, trie_bytes_to_insert.as_ref())?;
 
             // Now that we've added in `trie_to_insert`, queue up its children
-<<<<<<< HEAD
-            let new_keys = operations::missing_trie_keys::<_, _, E>(
-=======
-            let new_keys = missing_trie_keys::<_, _, _, _, E>(
->>>>>>> 1ca816fd
+            let new_keys = missing_trie_keys::<_, _, E>(
                 correlation_id,
                 &target_txn,
                 target_store,
@@ -169,11 +154,7 @@
     // After the copying process above there should be no missing entries in the target
     {
         let target_txn: R::ReadWriteTransaction = target_environment.create_read_write_txn()?;
-<<<<<<< HEAD
-        let missing_from_target = operations::missing_trie_keys::<_, _, E>(
-=======
-        let missing_from_target = missing_trie_keys::<_, _, _, _, E>(
->>>>>>> 1ca816fd
+        let missing_from_target = missing_trie_keys::<_, _, E>(
             correlation_id,
             &target_txn,
             target_store,
