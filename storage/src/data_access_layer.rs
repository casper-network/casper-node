--- conflicted
+++ resolved
@@ -30,11 +30,8 @@
 pub mod handle_fee;
 mod handle_refund;
 mod key_prefix;
-<<<<<<< HEAD
 pub mod message_topics;
-=======
 /// Mint provider.
->>>>>>> 6e9f8496
 pub mod mint;
 /// Prefixed values provider.
 pub mod prefixed_values;
