--- conflicted
+++ resolved
@@ -21,11 +21,8 @@
 mod genesis;
 pub mod handle_fee;
 mod handle_refund;
-<<<<<<< HEAD
 pub mod inactive_validators;
-=======
 mod key_prefix;
->>>>>>> 84c8668f
 pub mod mint;
 pub mod prefixed_values;
 mod protocol_upgrade;
