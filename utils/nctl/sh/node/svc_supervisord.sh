#!/usr/bin/env bash

#######################################
# Spins up a node using supervisord.
# Arguments:
#   Node ordinal identifier.
#   A trusted hash to streamline joining.
#######################################
function do_node_start()
{
    local NODE_ID=${1}
    local TRUSTED_HASH=${2}
    local PATH_TO_NODE_CONFIG
    local PROCESS_NAME

    if [ ! -e "$(get_path_net_supervisord_sock)" ]; then
        do_supervisord_start
    fi

    if [ -n "$TRUSTED_HASH" ]; then
        PATH_TO_NODE_CONFIG=$(get_path_to_net)/nodes/node-"$NODE_ID"/config/1_0_0/config.toml
        _update_node_config_on_start "$PATH_TO_NODE_CONFIG" "$TRUSTED_HASH"
    fi

    PROCESS_NAME=$(get_process_name_of_node_in_group "$NODE_ID")
    supervisorctl -c "$(get_path_net_supervisord_cfg)" start "$PROCESS_NAME"  > /dev/null 2>&1
}

#######################################
# Spins up all nodes using supervisord.
# Arguments:
#   Network ordinal identifier.
#   Count of nodes within network.
#   Count of bootstraps within network.
#######################################
function do_node_start_all()
{
    log "... starting genesis bootstraps"
    do_node_start_group "$NCTL_PROCESS_GROUP_1"
    sleep 1.0

    log "... starting genesis non-bootstraps"
    do_node_start_group "$NCTL_PROCESS_GROUP_2"
}

#######################################
# Spins up a node using supervisord.
# Arguments:
#   Network ordinal identifier.
#   Node ordinal identifier.
#######################################
function do_node_start_group()
{
    local GROUP_ID=${1}

    if [ ! -e "$(get_path_net_supervisord_sock)" ]; then
        do_supervisord_start
    fi

    supervisorctl -c "$(get_path_net_supervisord_cfg)" start "$GROUP_ID":*  > /dev/null 2>&1
}

#######################################
# Renders to stdout status of a node running under supervisord.
# Arguments:
#   Node ordinal identifier.
#######################################
function do_node_status()
{
    local NODE_ID=${1}
    local NODE_PROCESS_NAME
    
    if [ ! -e "$(get_path_net_supervisord_sock)" ]; then
        do_supervisord_start
    fi

    NODE_PROCESS_NAME=$(get_process_name_of_node_in_group "$NODE_ID")
    supervisorctl -c "$(get_path_net_supervisord_cfg)" status "$NODE_PROCESS_NAME" || true
}

#######################################
# Renders to stdout status of all nodes running under supervisord.
# Arguments:
#   Network ordinal identifier.
#######################################
function do_node_status_all()
{
    if [ -e "$(get_path_net_supervisord_sock)" ]; then
        supervisorctl -c "$(get_path_net_supervisord_cfg)" status all || true
    else
        log "supervisord is not running - have you started the network ?"
    fi
}

#######################################
# Stops a node running via supervisord.
# Arguments:
#   Network ordinal identifier.
#   Node ordinal identifier.
#######################################
function do_node_stop()
{
    local NODE_ID=${1}
    local NODE_PROCESS_NAME
    
    if [ -e "$(get_path_net_supervisord_sock)" ]; then
        NODE_PROCESS_NAME=$(get_process_name_of_node_in_group "$NODE_ID")
        supervisorctl -c "$(get_path_net_supervisord_cfg)" stop "$NODE_PROCESS_NAME"  > /dev/null 2>&1
    fi
}

#######################################
# Stops all nodes running via supervisord.
#######################################
function do_node_stop_all()
{
    if [ -e "$(get_path_net_supervisord_sock)" ]; then
        supervisorctl -c "$(get_path_net_supervisord_cfg)" stop all  > /dev/null 2>&1
    fi
}

#######################################
# Starts supervisord (if necessary).
# Arguments:
#   Network ordinal identifier.
#######################################
function do_supervisord_start()
{
    if [ ! -e "$(get_path_net_supervisord_sock)" ]; then
        supervisord -c "$(get_path_net_supervisord_cfg)"
        sleep 2.0
    fi
}

#######################################
# Kills supervisord (if necessary).
# Arguments:
#   Network ordinal identifier.
#######################################
<<<<<<< HEAD
function do_supervisord_kill()
{
    if [ -e "$(get_path_net_supervisord_sock)" ]; then
        supervisorctl -c "$(get_path_net_supervisord_cfg)" stop all &>/dev/null
        supervisorctl -c "$(get_path_net_supervisord_cfg)" shutdown &>/dev/null
    fi
}

#######################################
# Sets entry in node's config file.
# Arguments:
#   Node ordinal identifier.
#   A trused block hash from which to build chain state.
#######################################
=======
>>>>>>> d35ae61c
function _update_node_config_on_start()
{
    local FILEPATH=${1}
    local TRUSTED_HASH=${2}
    local SCRIPT
    
    log "trusted hash = $TRUSTED_HASH"

    SCRIPT=(
        "import toml;"
        "cfg=toml.load('$FILEPATH');"
        "cfg['node']['trusted_hash']='$TRUSTED_HASH';"
        "toml.dump(cfg, open('$FILEPATH', 'w'));"
    )
    python3 -c "${SCRIPT[*]}"
}<|MERGE_RESOLUTION|>--- conflicted
+++ resolved
@@ -137,23 +137,6 @@
 # Arguments:
 #   Network ordinal identifier.
 #######################################
-<<<<<<< HEAD
-function do_supervisord_kill()
-{
-    if [ -e "$(get_path_net_supervisord_sock)" ]; then
-        supervisorctl -c "$(get_path_net_supervisord_cfg)" stop all &>/dev/null
-        supervisorctl -c "$(get_path_net_supervisord_cfg)" shutdown &>/dev/null
-    fi
-}
-
-#######################################
-# Sets entry in node's config file.
-# Arguments:
-#   Node ordinal identifier.
-#   A trused block hash from which to build chain state.
-#######################################
-=======
->>>>>>> d35ae61c
 function _update_node_config_on_start()
 {
     local FILEPATH=${1}
