--- conflicted
+++ resolved
@@ -24,15 +24,6 @@
 
 log "net-$NET_ID: asset tear-down begins ... please wait"
 
-<<<<<<< HEAD
-log "... stopping nodes"
-source "$NCTL"/sh/node/stop.sh node=all
-
-if [ "$NCTL_DAEMON_TYPE" = "supervisord" ]; then
-    log "... stopping supervisord"
-    do_supervisord_kill
-fi
-=======
 # Stop network (if running).
 source "$NCTL"/sh/node/stop.sh node=all
 
@@ -45,7 +36,6 @@
 
 # Allow machine to chill.
 sleep 2.0
->>>>>>> d35ae61c
 
 log "... deleting files"
 rm -rf "$(get_path_to_net)"
