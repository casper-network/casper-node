--- conflicted
+++ resolved
@@ -1,8 +1,4 @@
-<<<<<<< HEAD
 mod admins;
-mod auction_utils;
-=======
->>>>>>> 98fc4b03
 mod balances;
 mod system_contract_registry;
 mod utils;
