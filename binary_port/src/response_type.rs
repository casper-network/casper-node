--- conflicted
+++ resolved
@@ -145,11 +145,7 @@
 
     #[cfg(test)]
     pub(crate) fn random(rng: &mut TestRng) -> Self {
-<<<<<<< HEAD
-        Self::try_from(rng.gen_range(0..=43)).unwrap()
-=======
         Self::try_from(rng.gen_range(0..44)).unwrap()
->>>>>>> 79714924
     }
 }
 
