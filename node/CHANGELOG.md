--- conflicted
+++ resolved
@@ -11,18 +11,14 @@
 
 
 
-<<<<<<< HEAD
-## Next Unreleased
+## Unreleased
 
 ### Changed
 * Rename `BlockValidator` component to `ProposedBlockValidator`, and corresponding config section `block_validator` to `proposed_block_validator`.
 
 
 
-## Unreleased
-=======
 ## 1.5.4
->>>>>>> e688fbc7
 
 ### Added
 * New environment variable `CL_EVENT_QUEUE_DUMP_THRESHOLD` to enable dumping of queue event counts to log when a certain threshold is exceeded.
