# Changelog

All notable changes to this project will be documented in this file.  The format is based on [Keep a Changelog].

[comment]: <> (Added:      new features)
[comment]: <> (Changed:    changes in existing functionality)
[comment]: <> (Deprecated: soon-to-be removed features)
[comment]: <> (Removed:    now removed features)
[comment]: <> (Fixed:      any bug fixes)
[comment]: <> (Security:   in case of vulnerabilities)



## [Unreleased]

### Changed
* Support building and testing using stable Rust.



## [1.3.0] - 2021-07-19

### Added
* Add support for providing historical auction information via the addition of an optional block ID in the `state_get_auction_info` JSON-RPC.
* Exclude inactive validators from proposing blocks.
* Add validation of the `[protocol]` configuration on startup, to ensure the contained values make sense.
* Add optional outgoing bandwidth limiter to the networking component, controllable via new `[network][max_outgoing_byte_rate_non_validators]` config option.
* Add optional incoming message limiter to the networking component, controllable via new `[network][max_incoming_message_rate_non_validators]` config option.
* Add optional in-memory deduplication of deploys, controllable via new `[storage]` config options `[enable_mem_deduplication]` and `[mem_pool_prune_interval]`.
* Add a new event stream to SSE server accessed via `<IP:Port>/events/deploys` which emits deploys in full as they are accepted.

### Changed
* Major rewrite of the network component, covering connection negotiation and management, periodic housekeeping and logging.
* Exchange and authenticate Validator public keys in network handshake between peers.
* Remove needless copying of outgoing network messages.
* Move finality signatures to separate event stream and change stream endpoints to `/events/main` and `/events/sigs`.
* Avoid truncating the state root hash when reporting node's status via JSON-RPC or REST servers.
* The JSON-RPC server waits until an incoming deploy has been sent to storage before responding to the client.
* Persist event stream event index across node restarts.
* Separate transfers from other deploys in the block proposer.
* Enable getting validators for future eras in `EffectBuilder::get_era_validators()`.
* Replace config option `[block_propser][deploy_delay]` (which specified a fixed delay before proposing a deploy) with a gossip-finished announcement.
* Improve logging around stalled consensus detection.
* Skip storage integrity checks if the node didn't previously crash.
<<<<<<< HEAD
* Update pinned version of Rust to `nightly-2021-06-17`
* Changed LMDB flags to reduce flushing and optimize IO performance in the Contract Runtime.
=======
* Update pinned version of Rust to `nightly-2021-06-17`.
>>>>>>> 8e1e3fd3
* Don't shut down by default anymore if stalled. To enable set config option `shutdown_on_standstill = true` in `[consensus.highway]`.
* Major rewrite of the contract runtime component.

### Removed
* Remove systemd notify support, including removal of `[network][systemd_support]` config option.

### Fixed
* Avoid redundant requests caused by the Highway synchronizer.
* Update "current era" metric also for initial era.
* Keep syncing until the node is in the current era, rather than allowing an acceptable drift.
* Update the list of peers with newly-learned ones in linear chain sync.
* Drain the joiner reactor queue on exit, to eliminate stale connections whose handshake has completed, but which live on the queue.
* Shut down SSE event streams gracefully.
* Limit the maximum number of clients connected to the event stream server via the `[event_stream_server][max_concurrent_subscribers]` config option.
* Avoid emitting duplicate events in the event stream.
* Change `BlockIdentifier` params in the Open-RPC schema to be optional.



## [1.2.0] - 2021-05-27

### Added
* Add configuration options for `[consensus][highway][round_success_meter]`.
* Add `[protocol][last_emergency_restart]` field to the chainspec for use by fast sync.
* Add an endpoint at `/rpc-schema` to the REST server which returns the OpenRPC-compatible schema of the JSON-RPC API.
* Have consensus component shut down the node on an absence of messages for the last era for a given period.
* Add a new `Step` event to the event stream which displays the contract runtime `Step` execution results.
* Add a configurable delay before proposing dependencies, to give deploys time to be gossiped before inclusion in a new block.
* Add instrumentation to the network component.
* Add fetchers for block headers.
* Add joiner test.

### Changed
* Change to Apache 2.0 license.
* Provide an efficient way of finding the block to which a given deploy belongs.
* On hard-reset upgrades, only remove stored blocks with old protocol versions, and remove all data associated with a removed block.
* Restrict expensive startup integrity checks to sessions following unclean shutdowns.
* Improve node joining process.
* Improve linear chain component, including cleanups and optimized handling of finality signatures.
* Make the syncing process, linear chain component and joiner reactor not depend on the Era Supervisor.
* Improve logging of banned peers.
* Change trigger for upgrade checks to timed interval rather than announcement of new block.
* Use the same JSON representation for a block in the event stream as for the JSON-RPC server.
* Avoid creating a new era when shutting down for an upgrade.
* Allow consensus to disconnect from faulty peers.
* Use own most recent round exponent instead of the median when initializing a new era.
* Request protocol state from peers only for the latest era.
* Add an instance ID to consensus pings, so that they are only handled in the era and the network they were meant for.
* Avoid requesting a consensus dependency that is already in the synchronizer queue.
* Change replay detection to not use execution results.
* Initialize consensus round success meter with current timestamp.
* Era Supervisor now accounts for the last emergency restart.
* Upgrade dependencies, in particular tokio.

### Removed
* Remove `impl Sub<Timestamp> for Timestamp` to help avoid panicking in non-obvious edge cases.
* Remove `impl Sub<TimeDiff> for Timestamp` from production code to help avoid panicking in non-obvious edge cases.
* Remove `[event_stream_server][broadcast_channel_size]` from config.toml, and make it a factor of the event stream buffer size.

### Fixed
* Have casper-node process exit with the exit code returned by the validator reactor.
* Restore cached block proposer state correctly.
* Runtime memory estimator now registered in the joiner reactor.
* Avoid potential arithmetic overflow in consensus component.
* Avoid potential index out of bounds error in consensus component.
* Avoid panic on dropping an event responder.
* Validate each block size in the block validator component.
* Prevent deploy replays.
* Ensure finality signatures received after storing a block are gossiped and stored.
* Ensure isolated bootstrap nodes attempt to reconnect properly.
* Ensure the reactor doesn't skip fatal errors before successfully exiting.
* Collect only verified signatures from bonded validators.
* Fix a race condition where new metrics were replaced before the networking component had shut down completely, resulting in a panic.
* Ensure an era is not activated twice.
* Avoid redundant requests caused by the Highway synchronizer.
* Reduce duplication in block validation requests made by the Highway synchronizer.
* Request latest consensus state only if consensus has stalled locally.



## [1.1.1] - 2021-04-19

### Changed
* Ensure consistent validation when adding deploys and transfers while proposing and validating blocks.



## [1.1.0] - 2021-04-13 [YANKED]

### Changed
* Ensure that global state queries will only be permitted to recurse to a fixed maximum depth.



## [1.0.1] - 2021-04-08

### Added
* Add `[deploys][max_deploy_size]` to chainspec to limit the size of valid deploys.
* Add `[network][maximum_net_message_size]` to chainspec to limit the size of peer-to-peer messages.

### Changed
* Check deploy size does not exceed maximum permitted as part of deploy validation.
* Include protocol version and maximum message size in network handshake of nodes.
* Change accounts.toml to only be included in v1.0.0 configurations.



## [1.0.0] - 2021-03-30

### Added
* Initial release of node for Casper mainnet.



[Keep a Changelog]: https://keepachangelog.com/en/1.0.0
[unreleased]: https://github.com/casper-network/casper-node/compare/v1.3.0...dev
[1.3.0]: https://github.com/casper-network/casper-node/compare/v1.2.0...v1.3.0
[1.2.0]: https://github.com/casper-network/casper-node/compare/v1.1.1...v1.2.0
[1.1.1]: https://github.com/casper-network/casper-node/compare/v1.0.1...v1.1.1
[1.1.0]: https://github.com/casper-network/casper-node/compare/v1.0.1...v1.1.1
[1.0.1]: https://github.com/casper-network/casper-node/compare/v1.0.0...v1.0.1
[1.0.0]: https://github.com/casper-network/casper-node/releases/tag/v1.0.0<|MERGE_RESOLUTION|>--- conflicted
+++ resolved
@@ -42,12 +42,8 @@
 * Replace config option `[block_propser][deploy_delay]` (which specified a fixed delay before proposing a deploy) with a gossip-finished announcement.
 * Improve logging around stalled consensus detection.
 * Skip storage integrity checks if the node didn't previously crash.
-<<<<<<< HEAD
 * Update pinned version of Rust to `nightly-2021-06-17`
 * Changed LMDB flags to reduce flushing and optimize IO performance in the Contract Runtime.
-=======
-* Update pinned version of Rust to `nightly-2021-06-17`.
->>>>>>> 8e1e3fd3
 * Don't shut down by default anymore if stalled. To enable set config option `shutdown_on_standstill = true` in `[consensus.highway]`.
 * Major rewrite of the contract runtime component.
 
