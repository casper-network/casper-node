# Changelog

All notable changes to this project will be documented in this file.  The format is based on [Keep a Changelog].

[comment]: <> (Added:      new features)
[comment]: <> (Changed:    changes in existing functionality)
[comment]: <> (Deprecated: soon-to-be removed features)
[comment]: <> (Removed:    now removed features)
[comment]: <> (Fixed:      any bug fixes)
[comment]: <> (Security:   in case of vulnerabilities)



<<<<<<< HEAD
## 1.5.2-alt

### Fixed
* Fix issue in `chain_get_block_transfers` JSON-RPC where blocks with no deploys could be reported as having `null` transfers rather than `[]`.
* Fix issue in `chain_get_block_transfers` JSON-RPC where blocks containing successful transfers could erroneously be reported as having none.
=======
## Unreleased

### Added

### Changed
* Changed the limit of the `core_config.simultaneous_peer_requests` chainspec parameter to 255.

### Removed
* Removed the `block_synchronizer.stall_limit` node config parameter since it is no longer needed.
>>>>>>> b6b0dea2



## 1.5.2

### Added
* Added the `cors_origin` config option under the `[rest_server]`, `[rpc_server]`, `[event_stream_server]` and `[speculative_exec_server]` sections to allow configuration of the CORS Origin.



## 1.5.1

### Added
* Added the `upgrade_timeout` config option under the `[node]` section.

### Changed
* `speculative_exec` server now routes deploys to `DeployAcceptor` for more comprehensive validation, including cryptographic verification of signatures.



## 1.5.0-rc.1

### Added
* Introduce fast-syncing to join the network, avoiding the need to execute every block to catch up.
* Add config sections for new components to support fast-sync: `[block_accumulator]`, `[block_synchronizer]`, `[deploy_buffer]` and `[upgrade_watcher]`.
* Add new Zug consensus protocol, disabled by default, along with a new `[consensus.zug]` config section.
* Add a `consensus_protocol` option to the chainspec to choose a consensus protocol, and a `minimum_block_time` setting for the minimum difference between a block's timestamp and its child's.
* Add a `vesting_schedule_period` option to the chainspec to define the period in which genesis validators' bids are released over time after they are unlocked.
* Add a `simultaneous_peer_requests` option to the chainspec to define the maximum number of simultaneous block-sync and sync-leap requests.
* Add following config options under `[node]` section to support fast-sync:
  * `sync_to_genesis` which if set to `true` will cause the node to retrieve all blocks, deploys and global state back to genesis.
  * `idle_tolerance` which defines the time after which the syncing process is considered stalled.
  * `max_attempts` which defines the maximum number of attempts to sync before exiting the node process after the syncing process is considered stalled.
  * `control_logic_default_delay` which defines the default delay for the control events that have no dedicated delay requirements.
  * `force_resync` which if set to `true` will cause the node to resync all of the blocks.
* Add following config options under `[network]` section:
  * `min_peers_for_initialization` which defines the minimum number of fully-connected peers to consider network component initialized.
  * `handshake_timeout` which defines connection handshake timeouts (they were hardcoded at 20 seconds previously).
  * `max_incoming_peer_connections` which defines the maximum number of incoming connections per unique peer allowed.
  * `max_in_flight_demands` which defines the maximum number of in-flight requests for data from a single peer.
  * `tarpit_version_threshold`, `tarpit_duration` and `tarpit_chance` to configure the tarpitting feature, designed to reduce the impact of old node versions making repeated, rapid reconnection attempts.
  * `blocklist_retain_duration` which defines how long peers remain blocked after they get blocklisted.
  * optional `[network.identity]` section to support loading existing network identity certificates signed by a certificate authority.
  * In addition to `consensus` and `deploy_requests`, the following values can now be controlled via the `[network.estimator_weights]` section in config: `gossip`, `finality_signatures`, `deploy_responses`, `block_requests`, `block_responses`, `trie_requests` and `trie_responses`.
* The network handshake now contains the hash of the chainspec used and will be successful only if they match.
* Checksums for execution results and deploy approvals are written to global state after each block execution.
* Add a new config option `[rpc_server.max_body_bytes]` to allow a configurable value for the maximum size of the body of a JSON-RPC request.
* Add `enable_server` option to all HTTP server configuration sections (`rpc_server`, `rest_server`, `event_stream_server`) which allow users to enable/disable each server independently (enabled by default).
* Add `enable_server`, `address`, `qps_limit` and `max_body_bytes` to new `speculative_exec_server` section to `config.toml` to configure speculative execution JSON-RPC server (disabled by default).
* Add new event to the main SSE server stream across all endpoints `<IP:PORT>/events/*` which emits a shutdown event when the node shuts down.
* Add following fields to the `/status` endpoint and the `info_get_status` JSON-RPC:
  * `reactor_state` indicating the node's current operating mode.
  * `last_progress` indicating the time the node last made progress.
  * `available_block_range` indicating the highest contiguous sequence of the block chain for which the node has complete data.
  * `block_sync` indicating the state of the block synchronizer component.
* Add new REST `/chainspec` and JSON-RPC `info_get_chainspec` endpoints that return the raw bytes of the `chainspec.toml`, `accounts.toml` and `global_state.toml` files as read at node startup.
* Add a new JSON-RPC endpoint `query_balance` which queries for balances under a given `PurseIdentifier`.
* Add new JSON-RPC endpoint `/speculative_exec` that accepts a deploy and a block hash and executes that deploy, returning the execution effects.
* Add `strict_argument_checking` to the chainspec to enable strict args checking when executing a contract; i.e. that all non-optional args are provided and of the correct `CLType`.
* A diagnostics port can now be enabled via the `[diagnostics_port]` config section. See the `README.md` for details.
* Add `SIGUSR2` signal handling to dump the queue in JSON format (see "Changed" section for `SIGUSR1`).
* Add `validate_and_store_timeout` config option under `[gossip]` section to control the time the gossiper waits for another component to validate and store an item received via gossip.
* Add metrics:
  * `block_accumulator_block_acceptors`, `block_accumulator_known_child_blocks` to report status of the block accumulator component
  * `(forward|historical)_block_sync_duration_seconds` to report the progress of block synchronization
  * `deploy_buffer_total_deploys`, `deploy_buffer_held_deploys`, `deploy_buffer_dead_deploys` to report status of the deploy buffer component
  * `(lowest|highest)_available_block_height` to report the low/high values of the complete block range (the highest contiguous chain of blocks for which the node has complete data)
  * `sync_leap_duration_seconds`, `sync_leap_fetched_from_peer_total`, `sync_leap_rejected_by_peer_total`, `sync_leap_cant_fetch_total` to report progress of the sync leaper component
  * `execution_queue_size` to report the number of blocks enqueued pending execution
  * `accumulated_(outgoing|incoming)_limiter_delay` to report how much time was spent throttling other peers.
* Add `testing` feature to casper-node crate to support test-only functionality (random constructors) on blocks and deploys.
* Connections to unresponsive nodes will be terminated, based on a watchdog feature.

### Changed
* The `starting_state_root_hash` field from the REST and JSON-RPC status endpoints now represents the state root hash of the lowest block in the available block range.
* Detection of a crash no longer triggers DB integrity checks to run on node start; the checks can be triggered manually instead.
* Nodes no longer connect to nodes that do not speak the same protocol version by default.
* Incoming connections from peers are rejected if they are exceeding the default incoming connections per peer limit of 3.
* Chain automatically creates a switch block immediately after genesis or an upgrade, known as "immediate switch blocks".
* Requests for data from a peer are now de-prioritized over networking messages necessary for consensus and chain advancement.
* Replace network message format with a more efficient encoding while keeping the initial handshake intact.
* Flush outgoing messages immediately, trading bandwidth for latency and hence optimizing feedback loops of various components in the system.
* Move `finality_threshold_fraction` from the `[highway]` to the `[core]` section in the chainspec.
* Move `max_execution_delay` config option from `[consensus.highway]` to `[consensus]` section.
* Add CORS behavior to allow any route on the JSON-RPC, REST and SSE servers.
* The JSON-RPC server now returns more useful responses in many error cases.
* Add a new parameter to `info_get_deploys` JSON-RPC, `finalized_approvals` - controlling whether the approvals returned with the deploy should be the ones originally received by the node, or overridden by the approvals that were finalized along with the deploy.
* Support using block height as the `state_identifier` parameter of JSON-RPC `query_global_state` requests.
* Add new `block_hash` and `block_height` optional fields to JSON-RPC `info_get_deploy` response which will be present when execution results aren't available.
* JSON-RPC responses which fail to provide requested data will now also include an indication of that node's available block range, i.e. the block heights for which it holds all global state.  See [#2789](https://github.com/casper-network/casper-node/pull/2789) for an example of the new error response.
* Add a `lock_status` field to the JSON representation of the `ContractPackage` values.
* `Key::SystemContractRegistry` is now readable and can be queried via the `query_global_state` JSON-RPC.
* Unify log messages for blocked nodes and provide more detailed reasons for blocking peers.
* Rename `current_era` metric to `consensus_current_era`.

### Deprecated
* `null` should no longer be used as a value for `params` in JSON-RPC requests.  Prefer an empty Array or Object.
* Deprecate the `chain_height` metric in favor of `highest_available_block_height`.

### Removed
* Remove legacy synchronization from genesis in favor of fast-sync.
* Remove config options no longer required due to fast-sync: `[linear_chain_sync]`, `[block_proposer]` and `[consensus.highway.standstill_timeout]`.
* Remove chainspec setting `[protocol.last_emergency_restart]` as fast sync will use the global state directly for recognizing such restarts instead.
* Remove a temporary chainspec setting `[core.max_stored_value_size]` which was used to limit the size of individual values stored in global state.
* Remove config section `[deploy_acceptor]` which only has one option `verify_accounts`, meaning deploys received from clients always undergo account balance checks to assess suitability for execution or not.
* Remove storage integrity check.
* Remove `SIGUSR1`/`SIGUSR2` queue dumps in favor of the diagnostics port.
* Remove `casper-mainnet` feature flag.

### Fixed
* Limiters for incoming requests and outgoing bandwidth will no longer inadvertently delay some validator traffic when maxed out due to joining nodes.
* Dropped connections no longer cause the outstanding messages metric to become incorrect.
* JSON-RPC server is now mostly compliant with the standard. Specifically, correct error values are now returned in responses in many failure cases.

### Security
* Bump `openssl` crate to version 0.10.48, if compiling with vendored OpenSSL to address latest RUSTSEC advisories.



## 1.4.15-alt

### Changed
* Update dependencies (in particular `casper-types` to v2.0.0 due to additional `Key` variant).  Note that publishing `1.4.15-alt` is only to rectify the issue where `casper-types` was published as v1.6.0 despite having a breaking change.  It is expected to only be consumed as a crate; there will be no upgrade of Casper Mainnet, Testnet, etc to protocol version `1.4.15-alt`.



## 1.4.15

### Changed
* Modified JSON-RPCs `chain_get_era_info_by_switch_block` and `chain_get_era_summary` to use either `Key::EraInfo` or `Key::EraSummary` as appropriate in order to provide useful responses.



## 1.4.14

### Added
* Node executes new prune process after executing each block, whereby entries under `Key::EraInfo` are removed in batches of size defined by the new chainspec option `[core.prune_batch_size]`.
* After executing a switch block, information about that era is stored to global state under a new static key `Key::EraSummary`.
* Add a new JSON-RPC endpoint `chain_get_era_summary` to retrieve the information stored under `Key::EraSummary`.

### Changed
* Rather than storing an ever-increasing collection of era information after executing a switch block under `Key::EraInfo`, the node now stores only the information relevant to that era under `Key::EraSummary`.
* Update `openssl` and `openssl-sys` to latest versions.

### Removed
* Remove asymmetric key functionality (move to `casper-types` crate behind feature `std`).
* Remove time types (move to `casper-types` with some functionality behind feature `std`).

### Fixed
* Fix issue in BlockValidator inhibiting the use of fallback peers to fetch missing deploys.



## 1.4.13

### Changed
* Update `casper-execution-engine`.



## 1.4.8

### Changed
* Update `casper-execution-engine`.



## 1.4.7

### Changed
* Update `casper-execution-engine` and three `openssl` crates to latest versions.



## 1.4.6

### Changed
* Update dependencies to make use of scratch global state in the contract runtime.



## 1.4.8

### Changed
* Update `casper-execution-engine`.



## 1.4.7

### Changed
* Update `casper-execution-engine` and three `openssl` crates to latest versions.



## 1.4.6

### Changed
* Update dependencies to make use of scratch global state in the contract runtime.



## 1.4.5

### Added
* Add a temporary chainspec setting `max_stored_value_size` to limit the size of individual values stored in global state.
* Add a chainspec setting `minimum_delegation_amount` to limit the minimal amount of motes that can be delegated by a first time delegator.
* Add a chainspec setting `block_max_approval_count` to limit the maximum number of approvals across all deploys in a single block.
* Add a `finalized_approvals` field to the GetDeploy RPC, which if `true` causes the response to include finalized approvals substituted for the originally-received ones.

### Fixed
* Include deploy approvals in block payloads upon which consensus operates.
* Fixes a bug where historical auction data was unavailable via `get-auction-info` RPC.



## 1.4.4 - 2021-12-29

### Added
* Add `contract_runtime_latest_commit_step` gauge metric indicating the execution duration of the latest `commit_step` call.

### Changed
* No longer checksum-hex encode various types.



## 1.4.3 - 2021-12-06

### Added
* Add new event to the main SSE server stream accessed via `<IP:Port>/events/main` which emits hashes of expired deploys.

### Changed
* `enable_manual_sync` configuration parameter defaults to `true`.
* Default behavior of LMDB changed to use [`NO_READAHEAD`](https://docs.rs/lmdb/0.8.0/lmdb/struct.EnvironmentFlags.html#associatedconstant.NO_READAHEAD).



## [1.4.2] - 2021-11-11

### Changed
* There are now less false warnings/errors regarding dropped responders or closed channels during a shutdown, where they are expected and harmless.
* Execution transforms are ordered by insertion order.

### Removed
* The config option `consensus.highway.unit_hashes_folder` has been removed.

### Fixed
* The block proposer component now retains pending deploys and transfers across a restart.



## [1.4.0] - 2021-10-04

### Added
* Add `enable_manual_sync` boolean option to `[contract_runtime]` in the config.toml which enables manual LMDB sync.
* Add `contract_runtime_execute_block` histogram tracking execution time of a whole block.
* Long-running events now log their event type.
* Individual weights for traffic throttling can now be set through the configuration value `network.estimator_weights`.
* Add `consensus.highway.max_request_batch_size` configuration parameter. Defaults to 20.
* New histogram metrics `deploy_acceptor_accepted_deploy` and `deploy_acceptor_rejected_deploy` that track how long the initial verification took.
* Add gzip content negotiation (using accept-encoding header) to rpc endpoints.
* Add `state_get_trie` JSON-RPC endpoint.
* Add `info_get_validator_changes` JSON-RPC endpoint and REST endpoint `validator-changes` that return the status changes of active validators.

### Changed
* The following Highway timers are now separate, configurable, and optional (if the entry is not in the config, the timer is never called):
  * `standstill_timeout` causes the node to restart if no progress is made.
  * `request_state_interval` makes the node periodically request the latest state from a peer.
  * `log_synchronizer_interval` periodically logs the number of entries in the synchronizer queues.
* Add support for providing node uptime via the addition of an `uptime` parameter in the response to the `/status` endpoint and the `info_get_status` JSON-RPC.
* Support building and testing using stable Rust.
* Log chattiness in `debug` or lower levels has been reduced and performance at `info` or higher slightly improved.
* The following parameters in the `[gossip]` section of the config has been renamed:
  * `[finished_entry_duration_secs]` => `[finished_entry_duration]`
  * `[gossip_request_timeout_secs]` => `[gossip_request_timeout]`
  * `[get_remainder_timeout_secs]` => `[get_remainder_timeout]`
* The following parameters in config now follow the humantime convention ('30sec', '120min', etc.):
  * `[network][gossip_interval]`
  * `[gossip][finished_entry_duration]`
  * `[gossip][gossip_request_timeout]`
  * `[gossip][get_remainder_timeout]`
  * `[fetcher][get_from_peer_timeout]`

### Removed
* The unofficial support for nix-related derivations and support tooling has been removed.
* Experimental, nix-based kubernetes testing support has been removed.
* Experimental support for libp2p has been removed.
* The `isolation_reconnect_delay` configuration, which has been ignored since 1.3, has been removed.
* The libp2p-exclusive metrics of `read_futures_in_flight`, `read_futures_total`, `write_futures_in_flight`, `write_futures_total` have been removed.

### Fixed
* Resolve an issue where `Deploys` with payment amounts exceeding the block gas limit would not be rejected.
* Resolve issue of duplicated config option `max_associated_keys`.



## [1.3.2] - 2021-08-02

### Fixed
* Resolve an issue in the `state_get_dictionary_item` JSON-RPC when a `ContractHash` is used.
* Corrected network state engine to hold in blocked state for full 10 minutes when encountering out of order race condition.



## [1.3.1] - 2021-07-26

### Fixed
* Parametrized sync_timeout and increased value to stop possible post upgrade restart loop.



## [1.3.0] - 2021-07-19

### Added
* Add support for providing historical auction information via the addition of an optional block ID in the `state_get_auction_info` JSON-RPC.
* Exclude inactive validators from proposing blocks.
* Add validation of the `[protocol]` configuration on startup, to ensure the contained values make sense.
* Add optional outgoing bandwidth limiter to the networking component, controllable via new `[network][max_outgoing_byte_rate_non_validators]` config option.
* Add optional incoming message limiter to the networking component, controllable via new `[network][max_incoming_message_rate_non_validators]` config option.
* Add optional in-memory deduplication of deploys, controllable via new `[storage]` config options `[enable_mem_deduplication]` and `[mem_pool_prune_interval]`.
* Add a new event stream to SSE server accessed via `<IP:Port>/events/deploys` which emits deploys in full as they are accepted.
* Events now log their ancestors, so detailed tracing of events is possible.

### Changed
* Major rewrite of the network component, covering connection negotiation and management, periodic housekeeping and logging.
* Exchange and authenticate Validator public keys in network handshake between peers.
* Remove needless copying of outgoing network messages.
* Move finality signatures to separate event stream and change stream endpoints to `/events/main` and `/events/sigs`.
* Avoid truncating the state root hash when reporting node's status via JSON-RPC or REST servers.
* The JSON-RPC server waits until an incoming deploy has been sent to storage before responding to the client.
* Persist event stream event index across node restarts.
* Separate transfers from other deploys in the block proposer.
* Enable getting validators for future eras in `EffectBuilder::get_era_validators()`.
* Improve logging around stalled consensus detection.
* Skip storage integrity checks if the node didn't previously crash.
* Update pinned version of Rust to `nightly-2021-06-17`.
* Changed LMDB flags to reduce flushing and optimize IO performance in the Contract Runtime.
* Don't shut down by default anymore if stalled. To enable set config option `shutdown_on_standstill = true` in `[consensus.highway]`.
* Major rewrite of the contract runtime component.
* Ports used for local testing are now determined in a manner that hopefully leads to less accidental conflicts.
* At log level `DEBUG`, single events are no longer logged (use `TRACE` instead).
* More node modules are now `pub(crate)`.

### Removed
* Remove systemd notify support, including removal of `[network][systemd_support]` config option.
* Removed dead code revealed by making modules `pub(crate)`.
* The networking layer no longer gives preferences to validators from the previous era.

### Fixed
* Avoid redundant requests caused by the Highway synchronizer.
* Update "current era" metric also for initial era.
* Keep syncing until the node is in the current era, rather than allowing an acceptable drift.
* Update the list of peers with newly-learned ones in linear chain sync.
* Drain the joiner reactor queue on exit, to eliminate stale connections whose handshake has completed, but which live on the queue.
* Shut down SSE event streams gracefully.
* Limit the maximum number of clients connected to the event stream server via the `[event_stream_server][max_concurrent_subscribers]` config option.
* Avoid emitting duplicate events in the event stream.
* Change `BlockIdentifier` params in the Open-RPC schema to be optional.
* Asymmetric connections are now swept regularly again.



## [1.2.0] - 2021-05-27

### Added
* Add configuration options for `[consensus][highway][round_success_meter]`.
* Add `[protocol][last_emergency_restart]` field to the chainspec for use by fast sync.
* Add an endpoint at `/rpc-schema` to the REST server which returns the OpenRPC-compatible schema of the JSON-RPC API.
* Have consensus component shut down the node on an absence of messages for the last era for a given period.
* Add a new `Step` event to the event stream which displays the contract runtime `Step` execution results.
* Add a configurable delay before proposing dependencies, to give deploys time to be gossiped before inclusion in a new block.
* Add instrumentation to the network component.
* Add fetchers for block headers.
* Add joiner test.

### Changed
* Change to Apache 2.0 license.
* Provide an efficient way of finding the block to which a given deploy belongs.
* On hard-reset upgrades, only remove stored blocks with old protocol versions, and remove all data associated with a removed block.
* Restrict expensive startup integrity checks to sessions following unclean shutdowns.
* Improve node joining process.
* Improve linear chain component, including cleanups and optimized handling of finality signatures.
* Make the syncing process, linear chain component and joiner reactor not depend on the Era Supervisor.
* Improve logging of banned peers.
* Change trigger for upgrade checks to timed interval rather than announcement of new block.
* Use the same JSON representation for a block in the event stream as for the JSON-RPC server.
* Avoid creating a new era when shutting down for an upgrade.
* Allow consensus to disconnect from faulty peers.
* Use own most recent round exponent instead of the median when initializing a new era.
* Request protocol state from peers only for the latest era.
* Add an instance ID to consensus pings, so that they are only handled in the era and the network they were meant for.
* Avoid requesting a consensus dependency that is already in the synchronizer queue.
* Change replay detection to not use execution results.
* Initialize consensus round success meter with current timestamp.
* Era Supervisor now accounts for the last emergency restart.
* Upgrade dependencies, in particular tokio.
* Use `minimum_block_time` and `maximum_round_length` in Highway, instead of `minimum_round_exponent` and `maximum_round_exponent`. The minimum round length doesn't have to be a power of two in milliseconds anymore.

### Removed
* Remove `impl Sub<Timestamp> for Timestamp` to help avoid panicking in non-obvious edge cases.
* Remove `impl Sub<TimeDiff> for Timestamp` from production code to help avoid panicking in non-obvious edge cases.
* Remove `[event_stream_server][broadcast_channel_size]` from config.toml, and make it a factor of the event stream buffer size.

### Fixed
* Have casper-node process exit with the exit code returned by the validator reactor.
* Restore cached block proposer state correctly.
* Runtime memory estimator now registered in the joiner reactor.
* Avoid potential arithmetic overflow in consensus component.
* Avoid potential index out of bounds error in consensus component.
* Avoid panic on dropping an event responder.
* Validate each block size in the block validator component.
* Prevent deploy replays.
* Ensure finality signatures received after storing a block are gossiped and stored.
* Ensure isolated bootstrap nodes attempt to reconnect properly.
* Ensure the reactor doesn't skip fatal errors before successfully exiting.
* Collect only verified signatures from bonded validators.
* Fix a race condition where new metrics were replaced before the networking component had shut down completely, resulting in a panic.
* Ensure an era is not activated twice.
* Avoid redundant requests caused by the Highway synchronizer.
* Reduce duplication in block validation requests made by the Highway synchronizer.
* Request latest consensus state only if consensus has stalled locally.



## [1.1.1] - 2021-04-19

### Changed
* Ensure consistent validation when adding deploys and transfers while proposing and validating blocks.



## [1.1.0] - 2021-04-13 [YANKED]

### Changed
* Ensure that global state queries will only be permitted to recurse to a fixed maximum depth.



## [1.0.1] - 2021-04-08

### Added
* Add `[deploys][max_deploy_size]` to chainspec to limit the size of valid deploys.
* Add `[network][maximum_net_message_size]` to chainspec to limit the size of peer-to-peer messages.

### Changed
* Check deploy size does not exceed maximum permitted as part of deploy validation.
* Include protocol version and maximum message size in network handshake of nodes.
* Change accounts.toml to only be included in v1.0.0 configurations.



## [1.0.0] - 2021-03-30

### Added
* Initial release of node for Casper mainnet.



[Keep a Changelog]: https://keepachangelog.com/en/1.0.0
[unreleased]: https://github.com/casper-network/casper-node/compare/37d561634adf73dab40fffa7f1f1ee47e80bf8a1...dev
[1.4.2]: https://github.com/casper-network/casper-node/compare/v1.4.0...37d561634adf73dab40fffa7f1f1ee47e80bf8a1
[1.4.0]: https://github.com/casper-network/casper-node/compare/v1.3.0...v1.4.0
[1.3.0]: https://github.com/casper-network/casper-node/compare/v1.2.0...v1.3.0
[1.2.0]: https://github.com/casper-network/casper-node/compare/v1.1.1...v1.2.0
[1.1.1]: https://github.com/casper-network/casper-node/compare/v1.0.1...v1.1.1
[1.1.0]: https://github.com/casper-network/casper-node/compare/v1.0.1...v1.1.1
[1.0.1]: https://github.com/casper-network/casper-node/compare/v1.0.0...v1.0.1
[1.0.0]: https://github.com/casper-network/casper-node/releases/tag/v1.0.0<|MERGE_RESOLUTION|>--- conflicted
+++ resolved
@@ -11,24 +11,19 @@
 
 
 
-<<<<<<< HEAD
-## 1.5.2-alt
+## Unreleased
+
+### Added
+
+### Changed
+* Changed the limit of the `core_config.simultaneous_peer_requests` chainspec parameter to 255.
 
 ### Fixed
 * Fix issue in `chain_get_block_transfers` JSON-RPC where blocks with no deploys could be reported as having `null` transfers rather than `[]`.
 * Fix issue in `chain_get_block_transfers` JSON-RPC where blocks containing successful transfers could erroneously be reported as having none.
-=======
-## Unreleased
-
-### Added
-
-### Changed
-* Changed the limit of the `core_config.simultaneous_peer_requests` chainspec parameter to 255.
 
 ### Removed
 * Removed the `block_synchronizer.stall_limit` node config parameter since it is no longer needed.
->>>>>>> b6b0dea2
-
 
 
 ## 1.5.2
