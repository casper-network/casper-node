--- conflicted
+++ resolved
@@ -28,18 +28,12 @@
 * Add run-mode field to the `/status` endpoint and the `info_get_status` JSON-RPC.
 * Add new REST `/chainspec` and JSON-RPC `info_get_chainspec` endpoints that return the raw bytes of the `chainspec.toml`, `accounts.toml` and `global_state.toml` files as read at node startup.
 * Add a new parameter to `info_get_deploys` JSON-RPC, `finalized_approvals` - controlling whether the approvals returned with the deploy should be the ones originally received by the node, or overridden by the approvals that were finalized along with the deploy.
-<<<<<<< HEAD
-* Make consensus settings non-optional. A value 0 disables them.
-* Add a `[consensus.simple_consensus]` section to `config.toml` for the simple consensus protocol.
-* Add a `consensus_protocol` setting to the chainspec to choose a consensus protocol, and a `minimum_block_time` setting for the minimum difference between a block's timestamp and its child's.
-* Move `finality_threshold_fraction` from the `highway` to the `core` section in the chainspec.
-* Move `max_execution_delay` from the `highway` to the `consensus` section in the `config.toml`.
-=======
 * Add metrics `accumulated_outgoing_limiter_delay` and `accumulated_incoming_limiter_delay` to report how much time was spent throttling other peers.
 * Add a new identifier `PurseIdentifier` which is a new parameter to identify URefs for balance related queries.
 * Extend `GlobalStateIdentifier` to include `BlockHeight`.
 * Add a new RPC endpoint `query_balance` which queries for balances underneath a URef identified by a given `PurseIdentifier`.
->>>>>>> 1b305c64
+* Add a `[consensus.simple_consensus]` section to `config.toml` for the simple consensus protocol.
+* Add a `consensus_protocol` setting to the chainspec to choose a consensus protocol, and a `minimum_block_time` setting for the minimum difference between a block's timestamp and its child's.
 
 ### Changed
 * Detection of a crash no longer triggers DB integrity checks to run on node start; the checks can be triggered manually instead.
@@ -55,7 +49,9 @@
 * Switch blocks immediately after genesis or an upgrade are now signed.
 * Added CORS behavior to allow any route on the JSON-RPC, REST and SSE servers.
 * Storage operations are now executed in parallel, the degree of parallelism can be controlled through the `storage.max_sync_tasks` setting.
-* The network message format has been replaced with a more efficient encoding while keeping the initial handshake intact.
+* Make consensus settings non-optional. A value 0 disables them.
+* Move `finality_threshold_fraction` from the `highway` to the `core` section in the chainspec.
+* Move `max_execution_delay` from the `highway` to the `consensus` section in the `config.toml`.
 
 ### Deprecated
 * Deprecate the `starting_state_root_hash` field from the REST and JSON-RPC status endpoints.
