# Changelog

All notable changes to this project will be documented in this file.  The format is based on [Keep a Changelog].

[comment]: <> (Added:      new features)
[comment]: <> (Changed:    changes in existing functionality)
[comment]: <> (Deprecated: soon-to-be removed features)
[comment]: <> (Removed:    now removed features)
[comment]: <> (Fixed:      any bug fixes)
[comment]: <> (Security:   in case of vulnerabilities)


## [Unreleased]

### Added
* Introduce fast-syncing to join the network, avoiding the need to execute every block to catch up.
* Add `max_parallel_deploy_fetches` and `max_parallel_trie_fetches` config options to the `[node]` section to control how many requests are made in parallel while syncing.
* Add `retry_interval` to `[node]` config section to control the delay between retry attempts while syncing.
* Add `sync_to_genesis` to `[node]` config section, along with syncing to genesis capabilities.
* Add new event to the main SSE server stream across all endpoints `<IP:PORT>/events/*` which emits a shutdown event when the node shuts down.
* Add `SIGUSR2` signal handling to dump the queue in JSON format (see "Changed" section for `SIGUSR1`).
* A diagnostic port can now be enabled via the `[diagnostics_port]` section in the configuration file. See the `README.md` for details.
* Add capabilities for known nodes to slow down the reconnection process of outdated legacy nodes still out on the internet.
* Add `strict_argument_checking` to the chainspec to enable strict args checking when executing a contract; i.e. that all non-optional args are provided and of the correct `CLType`.
* Add `verifiable_chunked_hash_activation` to the chainspec to specify the first era in which the new Merkle tree-based hashing scheme is used.
* In addition to `consensus` and `deploy_requests`, the following values can now be controlled via the `[network.estimator_weights]` section in config: `gossip`, `finality_signatures`, `deploy_responses`, `block_requests`, `block_responses`, `trie_requests` and `trie_responses`.
* Nodes will now also gossip deploys onwards while joining.
* Add run-mode field to the `/status` endpoint and the `info_get_status` JSON-RPC.
* Add new REST `/chainspec` and JSON-RPC `info_get_chainspec` endpoints that return the raw bytes of the `chainspec.toml`, `accounts.toml` and `global_state.toml` files as read at node startup.
* Add a new parameter to `info_get_deploys` JSON-RPC, `finalized_approvals` - controlling whether the approvals returned with the deploy should be the ones originally received by the node, or overridden by the approvals that were finalized along with the deploy.
* Add metrics `accumulated_outgoing_limiter_delay` and `accumulated_incoming_limiter_delay` to report how much time was spent throttling other peers.
* Add a configuration option `max_in_flight_demands` that controls the maximum number of in-flight requests for data.
* Add a new identifier `PurseIdentifier` which is a new parameter to identify URefs for balance related queries.
* Extend `GlobalStateIdentifier` to include `BlockHeight`.
* Add a new RPC endpoint `query_balance` which queries for balances underneath a URef identified by a given `PurseIdentifier`.
* Add a `[consensus.simple_consensus]` section to `config.toml` for the simple consensus protocol.
* Add a `consensus_protocol` setting to the chainspec to choose a consensus protocol, and a `minimum_block_time` setting for the minimum difference between a block's timestamp and its child's.

### Changed
* Detection of a crash no longer triggers DB integrity checks to run on node start; the checks can be triggered manually instead.
* `SIGUSR1`/`SIGUSR2` queue dumps have been removed in favor of the diagnostics port.
* Incoming connections from peers are rejected if they are exceeding the default incoming connections per peer limit of 3.
* Nodes no longer connect to nodes that do not speak the same protocol version by default.
* Chain automatically creates a switch block immediately after genesis or an upgrade.
* Connection handshake timeouts can now be configured via the `handshake_timeout` variable (they were hardcoded at 20 seconds before).
* `Key::SystemContractRegistry` is now readable and can be queried via the RPC.
* Requests for data from a peer are now de-prioritized over networking messages necessary for consensus and chain advancement.
* JSON-RPC responses which fail to provide requested data will now also include an indication of that node's available block range, i.e. the block heights for which it holds all global state. For nodes running with `[node.sync_to_genesis]` set to true, the range will be the full blockchain, otherwise the range will start at a block near the tip of the chain when the node started running.  See [#2789](https://github.com/casper-network/casper-node/pull/2789) for an example of the new error response.
* OpenSSL has been bumped to version 1.1.1.n, if compiling with vendored OpenSSL to address [CVE-2022-0778](https://www.openssl.org/news/secadv/20220315.txt).
* Switch blocks immediately after genesis or an upgrade are now signed.
* Added CORS behavior to allow any route on the JSON-RPC, REST and SSE servers.
* Storage operations are now executed in parallel, the degree of parallelism can be controlled through the `storage.max_sync_tasks` setting.
<<<<<<< HEAD
* Make consensus settings non-optional. A value 0 disables them.
* Move `finality_threshold_fraction` from the `highway` to the `core` section in the chainspec.
* Move `max_execution_delay` from the `highway` to the `consensus` section in the `config.toml`.
=======
* The network message format has been replaced with a more efficient encoding while keeping the initial handshake intact.
* The node flushes outgoing messages immediately, trading bandwidth for latecy. This change is made to optimize feedback loops of various components in the system.
>>>>>>> 6293f431

### Deprecated
* Deprecate the `starting_state_root_hash` field from the REST and JSON-RPC status endpoints.

### Removed
* Legacy synchronization from genesis in favor of fast sync has been removed.
* The `casper-mainnet` feature flag has been removed.
* Integrity check has been removed.
* Remove `verify_accounts` option from `config.toml`, meaning deploys received from clients always undergo account balance checks to assess suitability for execution or not.
* Remove a temporary chainspec setting `max_stored_value_size` to limit the size of individual values stored in global state.
* Remove asymmetric key functionality (move to `casper-types` crate behind feature "std").
* Remove time types (move to `casper-types` with some functionality behind feature "std").

### Fixed
* Limiters for incoming requests and outgoing bandwidth will no longer inadvertently delay some validator traffic when maxed out due to joining nodes.
* Dropped connections no longer cause the outstanding messages metric to become incorrect.

### Security
* OpenSSL has been bumped to version 1.1.1.n, if compiling with vendored OpenSSL to address [CVE-2022-0778](https://www.openssl.org/news/secadv/20220315.txt).



## 1.4.5

### Added
* Add a temporary chainspec setting `max_stored_value_size` to limit the size of individual values stored in global state.
* Add a chainspec setting `minimum_delegation_amount` to limit the minimal amount of motes that can be delegated by a first time delegator.
* Add a chainspec setting `block_max_approval_count` to limit the maximum number of approvals across all deploys in a single block.
* Add a `finalized_approvals` field to the GetDeploy RPC, which if `true` causes the response to include finalized approvals substituted for the originally-received ones.

### Fixed
* Include deploy approvals in block payloads upon which consensus operates.
* Fixes a bug where historical auction data was unavailable via `get-auction-info` RPC.



## 1.4.4 - 2021-12-29

### Added
* Add `contract_runtime_latest_commit_step` gauge metric indicating the execution duration of the latest `commit_step` call.

### Changed
* No longer checksum-hex encode various types.



## 1.4.3 - 2021-12-06

### Added
* Add new event to the main SSE server stream accessed via `<IP:Port>/events/main` which emits hashes of expired deploys.

### Changed
* `enable_manual_sync` configuration parameter defaults to `true`.
* Default behavior of LMDB changed to use [`NO_READAHEAD`](https://docs.rs/lmdb/0.8.0/lmdb/struct.EnvironmentFlags.html#associatedconstant.NO_READAHEAD).



## [1.4.2] - 2021-11-11

### Changed
* There are now less false warnings/errors regarding dropped responders or closed channels during a shutdown, where they are expected and harmless.
* Execution transforms are ordered by insertion order.

### Removed
* The config option `consensus.highway.unit_hashes_folder` has been removed.

### Fixed
* The block proposer component now retains pending deploys and transfers across a restart.



## [1.4.0] - 2021-10-04

### Added
* Add `enable_manual_sync` boolean option to `[contract_runtime]` in the config.toml which enables manual LMDB sync.
* Add `contract_runtime_execute_block` histogram tracking execution time of a whole block.
* Long-running events now log their event type.
* Individual weights for traffic throttling can now be set through the configuration value `network.estimator_weights`.
* Add `consensus.highway.max_request_batch_size` configuration parameter. Defaults to 20.
* New histogram metrics `deploy_acceptor_accepted_deploy` and `deploy_acceptor_rejected_deploy` that track how long the initial verification took.
* Add gzip content negotiation (using accept-encoding header) to rpc endpoints.
* Add `state_get_trie` JSON-RPC endpoint.
* Add `info_get_validator_changes` JSON-RPC endpoint and REST endpoint `validator-changes` that return the status changes of active validators.

### Changed
* The following Highway timers are now separate, configurable, and optional (if the entry is not in the config, the timer is never called):
  * `standstill_timeout` causes the node to restart if no progress is made.
  * `request_state_interval` makes the node periodically request the latest state from a peer.
  * `log_synchronizer_interval` periodically logs the number of entries in the synchronizer queues.
* Add support for providing node uptime via the addition of an `uptime` parameter in the response to the `/status` endpoint and the `info_get_status` JSON-RPC.
* Support building and testing using stable Rust.
* Log chattiness in `debug` or lower levels has been reduced and performance at `info` or higher slightly improved.
* The following parameters in the `[gossip]` section of the config has been renamed:
  * `[finished_entry_duration_secs]` => `[finished_entry_duration]`
  * `[gossip_request_timeout_secs]` => `[gossip_request_timeout]`
  * `[get_remainder_timeout_secs]` => `[get_remainder_timeout]`
* The following parameters in config now follow the humantime convention ('30sec', '120min', etc.):
  * `[network][gossip_interval]`
  * `[gossip][finished_entry_duration]`
  * `[gossip][gossip_request_timeout]`
  * `[gossip][get_remainder_timeout]`
  * `[fetcher][get_from_peer_timeout]`

### Removed
* The unofficial support for nix-related derivations and support tooling has been removed.
* Experimental, nix-based kubernetes testing support has been removed.
* Experimental support for libp2p has been removed.
* The `isolation_reconnect_delay` configuration, which has been ignored since 1.3, has been removed.
* The libp2p-exclusive metrics of `read_futures_in_flight`, `read_futures_total`, `write_futures_in_flight`, `write_futures_total` have been removed.

### Fixed
* Resolve an issue where `Deploys` with payment amounts exceeding the block gas limit would not be rejected.
* Resolve issue of duplicated config option `max_associated_keys`.



## [1.3.2] - 2021-08-02

### Fixed
* Resolve an issue in the `state_get_dictionary_item` JSON-RPC when a `ContractHash` is used.
* Corrected network state engine to hold in blocked state for full 10 minutes when encountering out of order race condition.



## [1.3.1] - 2021-07-26

### Fixed
* Parametrized sync_timeout and increased value to stop possible post upgrade restart loop.



## [1.3.0] - 2021-07-19

### Added
* Add support for providing historical auction information via the addition of an optional block ID in the `state_get_auction_info` JSON-RPC.
* Exclude inactive validators from proposing blocks.
* Add validation of the `[protocol]` configuration on startup, to ensure the contained values make sense.
* Add optional outgoing bandwidth limiter to the networking component, controllable via new `[network][max_outgoing_byte_rate_non_validators]` config option.
* Add optional incoming message limiter to the networking component, controllable via new `[network][max_incoming_message_rate_non_validators]` config option.
* Add optional in-memory deduplication of deploys, controllable via new `[storage]` config options `[enable_mem_deduplication]` and `[mem_pool_prune_interval]`.
* Add a new event stream to SSE server accessed via `<IP:Port>/events/deploys` which emits deploys in full as they are accepted.
* Events now log their ancestors, so detailed tracing of events is possible.

### Changed
* Major rewrite of the network component, covering connection negotiation and management, periodic housekeeping and logging.
* Exchange and authenticate Validator public keys in network handshake between peers.
* Remove needless copying of outgoing network messages.
* Move finality signatures to separate event stream and change stream endpoints to `/events/main` and `/events/sigs`.
* Avoid truncating the state root hash when reporting node's status via JSON-RPC or REST servers.
* The JSON-RPC server waits until an incoming deploy has been sent to storage before responding to the client.
* Persist event stream event index across node restarts.
* Separate transfers from other deploys in the block proposer.
* Enable getting validators for future eras in `EffectBuilder::get_era_validators()`.
* Improve logging around stalled consensus detection.
* Skip storage integrity checks if the node didn't previously crash.
* Update pinned version of Rust to `nightly-2021-06-17`.
* Changed LMDB flags to reduce flushing and optimize IO performance in the Contract Runtime.
* Don't shut down by default anymore if stalled. To enable set config option `shutdown_on_standstill = true` in `[consensus.highway]`.
* Major rewrite of the contract runtime component.
* Ports used for local testing are now determined in a manner that hopefully leads to less accidental conflicts.
* At log level `DEBUG`, single events are no longer logged (use `TRACE` instead).
* More node modules are now `pub(crate)`.

### Removed
* Remove systemd notify support, including removal of `[network][systemd_support]` config option.
* Removed dead code revealed by making modules `pub(crate)`.
* The networking layer no longer gives preferences to validators from the previous era.

### Fixed
* Avoid redundant requests caused by the Highway synchronizer.
* Update "current era" metric also for initial era.
* Keep syncing until the node is in the current era, rather than allowing an acceptable drift.
* Update the list of peers with newly-learned ones in linear chain sync.
* Drain the joiner reactor queue on exit, to eliminate stale connections whose handshake has completed, but which live on the queue.
* Shut down SSE event streams gracefully.
* Limit the maximum number of clients connected to the event stream server via the `[event_stream_server][max_concurrent_subscribers]` config option.
* Avoid emitting duplicate events in the event stream.
* Change `BlockIdentifier` params in the Open-RPC schema to be optional.
* Asymmetric connections are now swept regularly again.



## [1.2.0] - 2021-05-27

### Added
* Add configuration options for `[consensus][highway][round_success_meter]`.
* Add `[protocol][last_emergency_restart]` field to the chainspec for use by fast sync.
* Add an endpoint at `/rpc-schema` to the REST server which returns the OpenRPC-compatible schema of the JSON-RPC API.
* Have consensus component shut down the node on an absence of messages for the last era for a given period.
* Add a new `Step` event to the event stream which displays the contract runtime `Step` execution results.
* Add a configurable delay before proposing dependencies, to give deploys time to be gossiped before inclusion in a new block.
* Add instrumentation to the network component.
* Add fetchers for block headers.
* Add joiner test.

### Changed
* Change to Apache 2.0 license.
* Provide an efficient way of finding the block to which a given deploy belongs.
* On hard-reset upgrades, only remove stored blocks with old protocol versions, and remove all data associated with a removed block.
* Restrict expensive startup integrity checks to sessions following unclean shutdowns.
* Improve node joining process.
* Improve linear chain component, including cleanups and optimized handling of finality signatures.
* Make the syncing process, linear chain component and joiner reactor not depend on the Era Supervisor.
* Improve logging of banned peers.
* Change trigger for upgrade checks to timed interval rather than announcement of new block.
* Use the same JSON representation for a block in the event stream as for the JSON-RPC server.
* Avoid creating a new era when shutting down for an upgrade.
* Allow consensus to disconnect from faulty peers.
* Use own most recent round exponent instead of the median when initializing a new era.
* Request protocol state from peers only for the latest era.
* Add an instance ID to consensus pings, so that they are only handled in the era and the network they were meant for.
* Avoid requesting a consensus dependency that is already in the synchronizer queue.
* Change replay detection to not use execution results.
* Initialize consensus round success meter with current timestamp.
* Era Supervisor now accounts for the last emergency restart.
* Upgrade dependencies, in particular tokio.

### Removed
* Remove `impl Sub<Timestamp> for Timestamp` to help avoid panicking in non-obvious edge cases.
* Remove `impl Sub<TimeDiff> for Timestamp` from production code to help avoid panicking in non-obvious edge cases.
* Remove `[event_stream_server][broadcast_channel_size]` from config.toml, and make it a factor of the event stream buffer size.

### Fixed
* Have casper-node process exit with the exit code returned by the validator reactor.
* Restore cached block proposer state correctly.
* Runtime memory estimator now registered in the joiner reactor.
* Avoid potential arithmetic overflow in consensus component.
* Avoid potential index out of bounds error in consensus component.
* Avoid panic on dropping an event responder.
* Validate each block size in the block validator component.
* Prevent deploy replays.
* Ensure finality signatures received after storing a block are gossiped and stored.
* Ensure isolated bootstrap nodes attempt to reconnect properly.
* Ensure the reactor doesn't skip fatal errors before successfully exiting.
* Collect only verified signatures from bonded validators.
* Fix a race condition where new metrics were replaced before the networking component had shut down completely, resulting in a panic.
* Ensure an era is not activated twice.
* Avoid redundant requests caused by the Highway synchronizer.
* Reduce duplication in block validation requests made by the Highway synchronizer.
* Request latest consensus state only if consensus has stalled locally.



## [1.1.1] - 2021-04-19

### Changed
* Ensure consistent validation when adding deploys and transfers while proposing and validating blocks.



## [1.1.0] - 2021-04-13 [YANKED]

### Changed
* Ensure that global state queries will only be permitted to recurse to a fixed maximum depth.



## [1.0.1] - 2021-04-08

### Added
* Add `[deploys][max_deploy_size]` to chainspec to limit the size of valid deploys.
* Add `[network][maximum_net_message_size]` to chainspec to limit the size of peer-to-peer messages.

### Changed
* Check deploy size does not exceed maximum permitted as part of deploy validation.
* Include protocol version and maximum message size in network handshake of nodes.
* Change accounts.toml to only be included in v1.0.0 configurations.



## [1.0.0] - 2021-03-30

### Added
* Initial release of node for Casper mainnet.



[Keep a Changelog]: https://keepachangelog.com/en/1.0.0
[unreleased]: https://github.com/casper-network/casper-node/compare/37d561634adf73dab40fffa7f1f1ee47e80bf8a1...dev
[1.4.2]: https://github.com/casper-network/casper-node/compare/v1.4.0...37d561634adf73dab40fffa7f1f1ee47e80bf8a1
[1.4.0]: https://github.com/casper-network/casper-node/compare/v1.3.0...v1.4.0
[1.3.0]: https://github.com/casper-network/casper-node/compare/v1.2.0...v1.3.0
[1.2.0]: https://github.com/casper-network/casper-node/compare/v1.1.1...v1.2.0
[1.1.1]: https://github.com/casper-network/casper-node/compare/v1.0.1...v1.1.1
[1.1.0]: https://github.com/casper-network/casper-node/compare/v1.0.1...v1.1.1
[1.0.1]: https://github.com/casper-network/casper-node/compare/v1.0.0...v1.0.1
[1.0.0]: https://github.com/casper-network/casper-node/releases/tag/v1.0.0<|MERGE_RESOLUTION|>--- conflicted
+++ resolved
@@ -50,14 +50,10 @@
 * Switch blocks immediately after genesis or an upgrade are now signed.
 * Added CORS behavior to allow any route on the JSON-RPC, REST and SSE servers.
 * Storage operations are now executed in parallel, the degree of parallelism can be controlled through the `storage.max_sync_tasks` setting.
-<<<<<<< HEAD
 * Make consensus settings non-optional. A value 0 disables them.
 * Move `finality_threshold_fraction` from the `highway` to the `core` section in the chainspec.
 * Move `max_execution_delay` from the `highway` to the `consensus` section in the `config.toml`.
-=======
-* The network message format has been replaced with a more efficient encoding while keeping the initial handshake intact.
 * The node flushes outgoing messages immediately, trading bandwidth for latecy. This change is made to optimize feedback loops of various components in the system.
->>>>>>> 6293f431
 
 ### Deprecated
 * Deprecate the `starting_state_root_hash` field from the REST and JSON-RPC status endpoints.
