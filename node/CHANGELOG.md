# Changelog

All notable changes to this project will be documented in this file.  The format is based on [Keep a Changelog].

[comment]: <> (Added:      new features)
[comment]: <> (Changed:    changes in existing functionality)
[comment]: <> (Deprecated: soon-to-be removed features)
[comment]: <> (Removed:    now removed features)
[comment]: <> (Fixed:      any bug fixes)
[comment]: <> (Security:   in case of vulnerabilities)



## [Unreleased]

### Added
* Introduce fast-syncing to join the network, avoiding the need to execute every block to catch up.
* Add `max_parallel_deploy_fetches` and `max_parallel_trie_fetches` config options to the `[node]` section to control how many requests are made in parallel while syncing.
* Add `retry_interval` to `[node]` config section to control the delay between retry attempts while syncing.
* Add `sync_to_genesis` to `[node]` config section, which if set to `true` will cause the node to retrieve all blocks, deploys and global state back to genesis while running in participating mode.
* Add new event to the main SSE server stream across all endpoints `<IP:PORT>/events/*` which emits a shutdown event when the node shuts down.
* Add `SIGUSR2` signal handling to dump the queue in JSON format (see "Changed" section for `SIGUSR1`).
* A diagnostic port can now be enabled via the `[diagnostics_port]` section in the configuration file. See the `README.md` for details.
* Add capabilities for known nodes to slow down the reconnection process of outdated legacy nodes still out on the internet.
* Add `strict_argument_checking` to the chainspec to enable strict args checking when executing a contract; i.e. that all non-optional args are provided and of the correct `CLType`.
* Add `verifiable_chunked_hash_activation` to the chainspec to specify the first era in which the new Merkle tree-based hashing scheme is used.
* In addition to `consensus` and `deploy_requests`, the following values can now be controlled via the `[network.estimator_weights]` section in config: `gossip`, `finality_signatures`, `deploy_responses`, `block_requests`, `block_responses`, `trie_requests` and `trie_responses`.
* Nodes will now also gossip deploys onwards while joining.
* Add `node_state` field to the `/status` endpoint and the `info_get_status` JSON-RPC, giving an indication of the node's operating mode (joining or participating) and the progress of any ongoing chain-sync task.
* Add new REST `/chainspec` and JSON-RPC `info_get_chainspec` endpoints that return the raw bytes of the `chainspec.toml`, `accounts.toml` and `global_state.toml` files as read at node startup.
* Add a new parameter to `info_get_deploys` JSON-RPC, `finalized_approvals` - controlling whether the approvals returned with the deploy should be the ones originally received by the node, or overridden by the approvals that were finalized along with the deploy.
* Add metrics `accumulated_outgoing_limiter_delay` and `accumulated_incoming_limiter_delay` to report how much time was spent throttling other peers.
* Add a configuration option `max_in_flight_demands` that controls the maximum number of in-flight requests for data.
* Add a new identifier `PurseIdentifier` which is a new parameter to identify URefs for balance related queries.
* Extend `GlobalStateIdentifier` to include `BlockHeight`.
* Add a new RPC endpoint `query_balance` which queries for balances underneath a URef identified by a given `PurseIdentifier`.
* Add new `block_hash` and `block_height` optional fields to `info_get_deploy` RPC query which will be present when execution results aren't available.
* Add a new config option `[rpc_server.max_body_bytes]` to allow a configurable value for the maximum size of the body of a JSON-RPC request.
* Add new JSON RPC endpoint `/speculative_exec` that accepts a deploy and a block hash and executes that deploy, returning the execution effects.
* Add `enable_server` option to all HTTP server configuration sections (`rpc_server`, `rest_server`, `event_stream_server`) which allow users to enable/disable each server independently (enabled by default).
* Add `enable_server`, `address`, `qps_limit` and `max_body_bytes` to new `speculative_exec_server` section to `config.toml` to configure speculative execution JSON-RPC server (disabled by default).
* Add `testing` feature to casper-node crate to support test-only functionality (random constructors) on blocks and deploys.
<<<<<<< HEAD
* Add a `[consensus.zug]` section to `config.toml` for the Zug protocol.
* Add a `consensus_protocol` setting to the chainspec to choose a consensus protocol, and a `minimum_block_time` setting for the minimum difference between a block's timestamp and its child's.
=======
* The network handshake now contains the hash of the chainspec used and will be successful only if they match.
>>>>>>> d2f0aa1d

### Changed
* Detection of a crash no longer triggers DB integrity checks to run on node start; the checks can be triggered manually instead.
* `SIGUSR1`/`SIGUSR2` queue dumps have been removed in favor of the diagnostics port.
* Incoming connections from peers are rejected if they are exceeding the default incoming connections per peer limit of 3.
* Nodes no longer connect to nodes that do not speak the same protocol version by default.
* Chain automatically creates a switch block immediately after genesis or an upgrade.
* Connection handshake timeouts can now be configured via the `handshake_timeout` variable (they were hardcoded at 20 seconds before).
* `Key::SystemContractRegistry` is now readable and can be queried via the RPC.
* Requests for data from a peer are now de-prioritized over networking messages necessary for consensus and chain advancement.
* JSON-RPC responses which fail to provide requested data will now also include an indication of that node's available block range, i.e. the block heights for which it holds all global state. For nodes running with `[node.sync_to_genesis]` set to true, the range will be the full blockchain, otherwise the range will start at a block near the tip of the chain when the node started running.  See [#2789](https://github.com/casper-network/casper-node/pull/2789) for an example of the new error response.
* OpenSSL has been bumped to version 1.1.1.n, if compiling with vendored OpenSSL to address [CVE-2022-0778](https://www.openssl.org/news/secadv/20220315.txt).
* Switch blocks immediately after genesis or an upgrade are now signed.
* Added CORS behavior to allow any route on the JSON-RPC, REST and SSE servers.
* The network message format has been replaced with a more efficient encoding while keeping the initial handshake intact.
* The node flushes outgoing messages immediately, trading bandwidth for latency. This change is made to optimize feedback loops of various components in the system.
* The JSON-RPC server now returns more useful responses in many error cases.
* Make consensus settings non-optional. A value 0 disables them.
* Move `finality_threshold_fraction` from the `highway` to the `core` section in the chainspec.
* Move `max_execution_delay` from the `highway` to the `consensus` section in the `config.toml`.

### Deprecated
* Deprecate the `starting_state_root_hash` field from the REST and JSON-RPC status endpoints.
* `null` should no longer be used as a value for `params` in JSON-RPC requests.  Prefer an empty Array or Object.

### Removed
* Legacy synchronization from genesis in favor of fast sync has been removed.
* The `casper-mainnet` feature flag has been removed.
* Integrity check has been removed.
* Remove `verify_accounts` option from `config.toml`, meaning deploys received from clients always undergo account balance checks to assess suitability for execution or not.
* Remove a temporary chainspec setting `max_stored_value_size` to limit the size of individual values stored in global state.
* Remove asymmetric key functionality (move to `casper-types` crate behind feature "std").
* Remove time types (move to `casper-types` with some functionality behind feature "std").
* Remove `reject_incompatible_versions` option from `config.toml`, meaning now all versions different than the current one are rejected through the `chainspec_hash` check in the network handshake.

### Fixed
* Limiters for incoming requests and outgoing bandwidth will no longer inadvertently delay some validator traffic when maxed out due to joining nodes.
* Dropped connections no longer cause the outstanding messages metric to become incorrect.
* JSON-RPC server is now mostly compliant with the standard. Specifically, correct error values are now returned in responses in many failure cases.

### Security
* OpenSSL has been bumped to version 1.1.1.n, if compiling with vendored OpenSSL to address [CVE-2022-0778](https://www.openssl.org/news/secadv/20220315.txt).



## 1.4.6

### Changed
* Update dependencies to make use of scratch global state in the contract runtime.



## 1.4.5

### Added
* Add a temporary chainspec setting `max_stored_value_size` to limit the size of individual values stored in global state.
* Add a chainspec setting `minimum_delegation_amount` to limit the minimal amount of motes that can be delegated by a first time delegator.
* Add a chainspec setting `block_max_approval_count` to limit the maximum number of approvals across all deploys in a single block.
* Add a `finalized_approvals` field to the GetDeploy RPC, which if `true` causes the response to include finalized approvals substituted for the originally-received ones.

### Fixed
* Include deploy approvals in block payloads upon which consensus operates.
* Fixes a bug where historical auction data was unavailable via `get-auction-info` RPC.



## 1.4.4 - 2021-12-29

### Added
* Add `contract_runtime_latest_commit_step` gauge metric indicating the execution duration of the latest `commit_step` call.

### Changed
* No longer checksum-hex encode various types.



## 1.4.3 - 2021-12-06

### Added
* Add new event to the main SSE server stream accessed via `<IP:Port>/events/main` which emits hashes of expired deploys.

### Changed
* `enable_manual_sync` configuration parameter defaults to `true`.
* Default behavior of LMDB changed to use [`NO_READAHEAD`](https://docs.rs/lmdb/0.8.0/lmdb/struct.EnvironmentFlags.html#associatedconstant.NO_READAHEAD).



## [1.4.2] - 2021-11-11

### Changed
* There are now less false warnings/errors regarding dropped responders or closed channels during a shutdown, where they are expected and harmless.
* Execution transforms are ordered by insertion order.

### Removed
* The config option `consensus.highway.unit_hashes_folder` has been removed.

### Fixed
* The block proposer component now retains pending deploys and transfers across a restart.



## [1.4.0] - 2021-10-04

### Added
* Add `enable_manual_sync` boolean option to `[contract_runtime]` in the config.toml which enables manual LMDB sync.
* Add `contract_runtime_execute_block` histogram tracking execution time of a whole block.
* Long-running events now log their event type.
* Individual weights for traffic throttling can now be set through the configuration value `network.estimator_weights`.
* Add `consensus.highway.max_request_batch_size` configuration parameter. Defaults to 20.
* New histogram metrics `deploy_acceptor_accepted_deploy` and `deploy_acceptor_rejected_deploy` that track how long the initial verification took.
* Add gzip content negotiation (using accept-encoding header) to rpc endpoints.
* Add `state_get_trie` JSON-RPC endpoint.
* Add `info_get_validator_changes` JSON-RPC endpoint and REST endpoint `validator-changes` that return the status changes of active validators.

### Changed
* The following Highway timers are now separate, configurable, and optional (if the entry is not in the config, the timer is never called):
  * `standstill_timeout` causes the node to restart if no progress is made.
  * `request_state_interval` makes the node periodically request the latest state from a peer.
  * `log_synchronizer_interval` periodically logs the number of entries in the synchronizer queues.
* Add support for providing node uptime via the addition of an `uptime` parameter in the response to the `/status` endpoint and the `info_get_status` JSON-RPC.
* Support building and testing using stable Rust.
* Log chattiness in `debug` or lower levels has been reduced and performance at `info` or higher slightly improved.
* The following parameters in the `[gossip]` section of the config has been renamed:
  * `[finished_entry_duration_secs]` => `[finished_entry_duration]`
  * `[gossip_request_timeout_secs]` => `[gossip_request_timeout]`
  * `[get_remainder_timeout_secs]` => `[get_remainder_timeout]`
* The following parameters in config now follow the humantime convention ('30sec', '120min', etc.):
  * `[network][gossip_interval]`
  * `[gossip][finished_entry_duration]`
  * `[gossip][gossip_request_timeout]`
  * `[gossip][get_remainder_timeout]`
  * `[fetcher][get_from_peer_timeout]`

### Removed
* The unofficial support for nix-related derivations and support tooling has been removed.
* Experimental, nix-based kubernetes testing support has been removed.
* Experimental support for libp2p has been removed.
* The `isolation_reconnect_delay` configuration, which has been ignored since 1.3, has been removed.
* The libp2p-exclusive metrics of `read_futures_in_flight`, `read_futures_total`, `write_futures_in_flight`, `write_futures_total` have been removed.

### Fixed
* Resolve an issue where `Deploys` with payment amounts exceeding the block gas limit would not be rejected.
* Resolve issue of duplicated config option `max_associated_keys`.



## [1.3.2] - 2021-08-02

### Fixed
* Resolve an issue in the `state_get_dictionary_item` JSON-RPC when a `ContractHash` is used.
* Corrected network state engine to hold in blocked state for full 10 minutes when encountering out of order race condition.



## [1.3.1] - 2021-07-26

### Fixed
* Parametrized sync_timeout and increased value to stop possible post upgrade restart loop.



## [1.3.0] - 2021-07-19

### Added
* Add support for providing historical auction information via the addition of an optional block ID in the `state_get_auction_info` JSON-RPC.
* Exclude inactive validators from proposing blocks.
* Add validation of the `[protocol]` configuration on startup, to ensure the contained values make sense.
* Add optional outgoing bandwidth limiter to the networking component, controllable via new `[network][max_outgoing_byte_rate_non_validators]` config option.
* Add optional incoming message limiter to the networking component, controllable via new `[network][max_incoming_message_rate_non_validators]` config option.
* Add optional in-memory deduplication of deploys, controllable via new `[storage]` config options `[enable_mem_deduplication]` and `[mem_pool_prune_interval]`.
* Add a new event stream to SSE server accessed via `<IP:Port>/events/deploys` which emits deploys in full as they are accepted.
* Events now log their ancestors, so detailed tracing of events is possible.

### Changed
* Major rewrite of the network component, covering connection negotiation and management, periodic housekeeping and logging.
* Exchange and authenticate Validator public keys in network handshake between peers.
* Remove needless copying of outgoing network messages.
* Move finality signatures to separate event stream and change stream endpoints to `/events/main` and `/events/sigs`.
* Avoid truncating the state root hash when reporting node's status via JSON-RPC or REST servers.
* The JSON-RPC server waits until an incoming deploy has been sent to storage before responding to the client.
* Persist event stream event index across node restarts.
* Separate transfers from other deploys in the block proposer.
* Enable getting validators for future eras in `EffectBuilder::get_era_validators()`.
* Improve logging around stalled consensus detection.
* Skip storage integrity checks if the node didn't previously crash.
* Update pinned version of Rust to `nightly-2021-06-17`.
* Changed LMDB flags to reduce flushing and optimize IO performance in the Contract Runtime.
* Don't shut down by default anymore if stalled. To enable set config option `shutdown_on_standstill = true` in `[consensus.highway]`.
* Major rewrite of the contract runtime component.
* Ports used for local testing are now determined in a manner that hopefully leads to less accidental conflicts.
* At log level `DEBUG`, single events are no longer logged (use `TRACE` instead).
* More node modules are now `pub(crate)`.

### Removed
* Remove systemd notify support, including removal of `[network][systemd_support]` config option.
* Removed dead code revealed by making modules `pub(crate)`.
* The networking layer no longer gives preferences to validators from the previous era.

### Fixed
* Avoid redundant requests caused by the Highway synchronizer.
* Update "current era" metric also for initial era.
* Keep syncing until the node is in the current era, rather than allowing an acceptable drift.
* Update the list of peers with newly-learned ones in linear chain sync.
* Drain the joiner reactor queue on exit, to eliminate stale connections whose handshake has completed, but which live on the queue.
* Shut down SSE event streams gracefully.
* Limit the maximum number of clients connected to the event stream server via the `[event_stream_server][max_concurrent_subscribers]` config option.
* Avoid emitting duplicate events in the event stream.
* Change `BlockIdentifier` params in the Open-RPC schema to be optional.
* Asymmetric connections are now swept regularly again.



## [1.2.0] - 2021-05-27

### Added
* Add configuration options for `[consensus][highway][round_success_meter]`.
* Add `[protocol][last_emergency_restart]` field to the chainspec for use by fast sync.
* Add an endpoint at `/rpc-schema` to the REST server which returns the OpenRPC-compatible schema of the JSON-RPC API.
* Have consensus component shut down the node on an absence of messages for the last era for a given period.
* Add a new `Step` event to the event stream which displays the contract runtime `Step` execution results.
* Add a configurable delay before proposing dependencies, to give deploys time to be gossiped before inclusion in a new block.
* Add instrumentation to the network component.
* Add fetchers for block headers.
* Add joiner test.

### Changed
* Change to Apache 2.0 license.
* Provide an efficient way of finding the block to which a given deploy belongs.
* On hard-reset upgrades, only remove stored blocks with old protocol versions, and remove all data associated with a removed block.
* Restrict expensive startup integrity checks to sessions following unclean shutdowns.
* Improve node joining process.
* Improve linear chain component, including cleanups and optimized handling of finality signatures.
* Make the syncing process, linear chain component and joiner reactor not depend on the Era Supervisor.
* Improve logging of banned peers.
* Change trigger for upgrade checks to timed interval rather than announcement of new block.
* Use the same JSON representation for a block in the event stream as for the JSON-RPC server.
* Avoid creating a new era when shutting down for an upgrade.
* Allow consensus to disconnect from faulty peers.
* Use own most recent round exponent instead of the median when initializing a new era.
* Request protocol state from peers only for the latest era.
* Add an instance ID to consensus pings, so that they are only handled in the era and the network they were meant for.
* Avoid requesting a consensus dependency that is already in the synchronizer queue.
* Change replay detection to not use execution results.
* Initialize consensus round success meter with current timestamp.
* Era Supervisor now accounts for the last emergency restart.
* Upgrade dependencies, in particular tokio.

### Removed
* Remove `impl Sub<Timestamp> for Timestamp` to help avoid panicking in non-obvious edge cases.
* Remove `impl Sub<TimeDiff> for Timestamp` from production code to help avoid panicking in non-obvious edge cases.
* Remove `[event_stream_server][broadcast_channel_size]` from config.toml, and make it a factor of the event stream buffer size.

### Fixed
* Have casper-node process exit with the exit code returned by the validator reactor.
* Restore cached block proposer state correctly.
* Runtime memory estimator now registered in the joiner reactor.
* Avoid potential arithmetic overflow in consensus component.
* Avoid potential index out of bounds error in consensus component.
* Avoid panic on dropping an event responder.
* Validate each block size in the block validator component.
* Prevent deploy replays.
* Ensure finality signatures received after storing a block are gossiped and stored.
* Ensure isolated bootstrap nodes attempt to reconnect properly.
* Ensure the reactor doesn't skip fatal errors before successfully exiting.
* Collect only verified signatures from bonded validators.
* Fix a race condition where new metrics were replaced before the networking component had shut down completely, resulting in a panic.
* Ensure an era is not activated twice.
* Avoid redundant requests caused by the Highway synchronizer.
* Reduce duplication in block validation requests made by the Highway synchronizer.
* Request latest consensus state only if consensus has stalled locally.



## [1.1.1] - 2021-04-19

### Changed
* Ensure consistent validation when adding deploys and transfers while proposing and validating blocks.



## [1.1.0] - 2021-04-13 [YANKED]

### Changed
* Ensure that global state queries will only be permitted to recurse to a fixed maximum depth.



## [1.0.1] - 2021-04-08

### Added
* Add `[deploys][max_deploy_size]` to chainspec to limit the size of valid deploys.
* Add `[network][maximum_net_message_size]` to chainspec to limit the size of peer-to-peer messages.

### Changed
* Check deploy size does not exceed maximum permitted as part of deploy validation.
* Include protocol version and maximum message size in network handshake of nodes.
* Change accounts.toml to only be included in v1.0.0 configurations.



## [1.0.0] - 2021-03-30

### Added
* Initial release of node for Casper mainnet.



[Keep a Changelog]: https://keepachangelog.com/en/1.0.0
[unreleased]: https://github.com/casper-network/casper-node/compare/37d561634adf73dab40fffa7f1f1ee47e80bf8a1...dev
[1.4.2]: https://github.com/casper-network/casper-node/compare/v1.4.0...37d561634adf73dab40fffa7f1f1ee47e80bf8a1
[1.4.0]: https://github.com/casper-network/casper-node/compare/v1.3.0...v1.4.0
[1.3.0]: https://github.com/casper-network/casper-node/compare/v1.2.0...v1.3.0
[1.2.0]: https://github.com/casper-network/casper-node/compare/v1.1.1...v1.2.0
[1.1.1]: https://github.com/casper-network/casper-node/compare/v1.0.1...v1.1.1
[1.1.0]: https://github.com/casper-network/casper-node/compare/v1.0.1...v1.1.1
[1.0.1]: https://github.com/casper-network/casper-node/compare/v1.0.0...v1.0.1
[1.0.0]: https://github.com/casper-network/casper-node/releases/tag/v1.0.0<|MERGE_RESOLUTION|>--- conflicted
+++ resolved
@@ -40,12 +40,9 @@
 * Add `enable_server` option to all HTTP server configuration sections (`rpc_server`, `rest_server`, `event_stream_server`) which allow users to enable/disable each server independently (enabled by default).
 * Add `enable_server`, `address`, `qps_limit` and `max_body_bytes` to new `speculative_exec_server` section to `config.toml` to configure speculative execution JSON-RPC server (disabled by default).
 * Add `testing` feature to casper-node crate to support test-only functionality (random constructors) on blocks and deploys.
-<<<<<<< HEAD
+* The network handshake now contains the hash of the chainspec used and will be successful only if they match.
 * Add a `[consensus.zug]` section to `config.toml` for the Zug protocol.
 * Add a `consensus_protocol` setting to the chainspec to choose a consensus protocol, and a `minimum_block_time` setting for the minimum difference between a block's timestamp and its child's.
-=======
-* The network handshake now contains the hash of the chainspec used and will be successful only if they match.
->>>>>>> d2f0aa1d
 
 ### Changed
 * Detection of a crash no longer triggers DB integrity checks to run on node start; the checks can be triggered manually instead.
