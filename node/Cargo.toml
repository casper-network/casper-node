--- conflicted
+++ resolved
@@ -102,11 +102,8 @@
 vergen = "3"
 
 [dev-dependencies]
-<<<<<<< HEAD
+assert-json-diff = "2.0.1"
 bytesrepr = { version = "1.0.0", path = "../bytesrepr" }
-=======
-assert-json-diff = "2.0.1"
->>>>>>> e628e0a1
 fake_instant = "0.4.0"
 pnet = "0.28.0"
 pretty_assertions = "0.7.2"
