--- conflicted
+++ resolved
@@ -120,13 +120,9 @@
         GetBidsResult, QueryRequest, QueryResult,
     },
     shared::execution_journal::ExecutionJournal,
-<<<<<<< HEAD
-=======
-    storage::trie::TrieRaw,
->>>>>>> af9fa99c
 };
 use casper_hashing::Digest;
-use casper_storage::global_state::storage::trie::{TrieOrChunk, TrieOrChunkId};
+use casper_storage::global_state::storage::trie::TrieRaw;
 use casper_types::{
     account::Account, bytesrepr::Bytes, system::auction::EraValidators, Contract, ContractPackage,
     EraId, ExecutionEffect, ExecutionResult, Key, PublicKey, TimeDiff, Timestamp, Transfer, URef,
