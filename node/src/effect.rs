//! Effects subsystem.
//!
//! Effects describe things that the creator of the effect intends to happen, producing a value upon
//! completion. They are, in fact, futures.
//!
//! A pinned, boxed future returning an event is called an effect and typed as an `Effect<Ev>`,
//! where `Ev` is the event's type. Generally, `Ev` is an Event enum defined at the top level of
//! each component in the `crate::components` module.
//!
//! ## Using effects
//!
//! To create an effect, an `EffectBuilder` will be passed in from the relevant reactor. For
//! example, given an effect builder `effect_builder`, we can create a `set_timeout` future and turn
//! it into an effect:
//!
//! ```ignore
//! use std::time::Duration;
//! use casper_node::effect::EffectExt;
//!
//! enum Event {
//!     ThreeSecondsElapsed(Duration)
//! }
//!
//! effect_builder
//!     .set_timeout(Duration::from_secs(3))
//!     .event(Event::ThreeSecondsElapsed);
//! ```
//!
//! This example will produce an effect that, after three seconds, creates an
//! `Event::ThreeSecondsElapsed`. Note that effects do nothing on their own, they need to be passed
//! to a [`reactor`](../reactor/index.html) to be executed.
//!
//! ## Arbitrary effects
//!
//! While it is technically possible to turn any future into an effect, it is advisable to only use
//! the effects explicitly listed in this module through traits to create them. Post-processing on
//! effects to turn them into events should also be kept brief.
//!
//! ## Announcements and effects
//!
//! Some effects can be further classified into either announcements or requests, although these
//! properties are not reflected in the type system.
//!
//! **Announcements** are effects emitted by components that are essentially "fire-and-forget"; the
//! component will never expect an answer for these and does not rely on them being handled. It is
//! also conceivable that they are being cloned and dispatched to multiple components by the
//! reactor.
//!
//! A good example is the arrival of a new deploy passed in by a client. Depending on the setup it
//! may be stored, buffered or, in certain testing setups, just discarded. None of this is a concern
//! of the component that talks to the client and deserializes the incoming deploy though, which
//! considers the deploy no longer its concern after it has returned an announcement effect.
//!
//! **Requests** are complex effects that are used when a component needs something from
//! outside of itself (typically to be provided by another component); a request requires an
//! eventual response.
//!
//! A request **must** have a `Responder` field, which a handler of a request **must** call at
//! some point. Failing to do so will result in a resource leak.

pub(crate) mod announcements;
pub(crate) mod diagnostics_port;
pub(crate) mod incoming;
pub(crate) mod requests;

use std::{
    any::type_name,
    borrow::Cow,
    collections::{BTreeMap, HashMap, HashSet},
    fmt::{self, Debug, Display, Formatter},
    future::Future,
    sync::Arc,
    time::{Duration, Instant},
};

use datasize::DataSize;
use futures::{channel::oneshot, future::BoxFuture, FutureExt};
use once_cell::sync::Lazy;
use serde::{Deserialize, Serialize};
use smallvec::{smallvec, SmallVec};
use tokio::{sync::Semaphore, time};
use tracing::{debug, error, warn};

use casper_execution_engine::{
    core::engine_state::{
        self, era_validators::GetEraValidatorsError, genesis::GenesisSuccess, BalanceRequest,
        BalanceResult, GetBidsRequest, GetBidsResult, QueryRequest, QueryResult, UpgradeConfig,
        UpgradeSuccess,
    },
    shared::execution_journal::ExecutionJournal,
    storage::trie::{TrieOrChunk, TrieOrChunkId},
};
use casper_hashing::Digest;
use casper_types::{
    account::Account, system::auction::EraValidators, Contract, ContractPackage, EraId,
    ExecutionEffect, ExecutionResult, Key, ProtocolVersion, PublicKey, Transfer, URef, U512,
};

use crate::{
    components::{
        block_validator::ValidatingBlock,
        chainspec_loader::{CurrentRunInfo, NextUpgrade},
        consensus::{BlockContext, ClContext, EraDump, ValidatorChange},
        contract_runtime::{
            BlockAndExecutionEffects, BlockExecutionError, EraValidatorsRequest, ExecutionPreState,
        },
        deploy_acceptor,
        fetcher::FetchResult,
        small_network::FromIncoming,
    },
    reactor::{EventQueueHandle, QueueKind},
    types::{
        Block, BlockHash, BlockHeader, BlockHeaderWithMetadata, BlockPayload, BlockSignatures,
        BlockWithMetadata, Chainspec, ChainspecInfo, ChainspecRawBytes, Deploy, DeployHash,
        DeployHeader, DeployMetadata, FinalitySignature, FinalizedBlock, Item, NodeId, TimeDiff,
        Timestamp,
    },
    utils::{SharedFlag, Source},
};
use announcements::{
    BlockProposerAnnouncement, BlocklistAnnouncement, ChainspecLoaderAnnouncement,
    ConsensusAnnouncement, ContractRuntimeAnnouncement, ControlAnnouncement,
    DeployAcceptorAnnouncement, GossiperAnnouncement, LinearChainAnnouncement,
    RpcServerAnnouncement,
};
use casper_types::bytesrepr::Bytes;
use requests::{
    BlockPayloadRequest, BlockProposerRequest, BlockValidationRequest, ChainspecLoaderRequest,
    ConsensusRequest, ContractRuntimeRequest, FetcherRequest, MetricsRequest, NetworkInfoRequest,
    NetworkRequest, StorageRequest,
};

use self::{
    announcements::QueueDumpFormat,
    diagnostics_port::DumpConsensusStateRequest,
    requests::{BeginGossipRequest, StateStoreRequest},
};

/// A resource that will never be available, thus trying to acquire it will wait forever.
static UNOBTAINABLE: Lazy<Semaphore> = Lazy::new(|| Semaphore::new(0));

/// A pinned, boxed future that produces one or more events.
pub(crate) type Effect<Ev> = BoxFuture<'static, Multiple<Ev>>;

/// Multiple effects in a container.
pub(crate) type Effects<Ev> = Multiple<Effect<Ev>>;

/// A small collection of rarely more than two items.
///
/// Stored in a `SmallVec` to avoid allocations in case there are less than three items grouped. The
/// size of two items is chosen because one item is the most common use case, and large items are
/// typically boxed. In the latter case two pointers and one enum variant discriminator is almost
/// the same size as an empty vec, which is two pointers.
pub(crate) type Multiple<T> = SmallVec<[T; 2]>;

/// A responder satisfying a request.
#[must_use]
#[derive(DataSize)]
pub(crate) struct Responder<T> {
    /// Sender through which the response ultimately should be sent.
    sender: Option<oneshot::Sender<T>>,
    /// Reactor flag indicating shutdown.
    is_shutting_down: SharedFlag,
}

impl<T: 'static + Send> Responder<T> {
    /// Creates a new `Responder`.
    #[inline]
    fn new(sender: oneshot::Sender<T>, is_shutting_down: SharedFlag) -> Self {
        Responder {
            sender: Some(sender),
            is_shutting_down,
        }
    }

    /// Helper method for tests.
    ///
    /// Allows creating a responder manually, without observing the shutdown flag. This function
    /// should not be used, unless you are writing alternative infrastructure, e.g. for tests.
    #[cfg(test)]
    #[inline]
    pub(crate) fn without_shutdown(sender: oneshot::Sender<T>) -> Self {
        Responder::new(sender, SharedFlag::global_shared())
    }
}

impl<T> Responder<T>
where
    T: Debug,
{
    /// Send `data` to the origin of the request.
    pub(crate) async fn respond(mut self, data: T) {
        if let Some(sender) = self.sender.take() {
            if let Err(data) = sender.send(data) {
                // If we cannot send a response down the channel, it means the original requestor is
                // no longer interested in our response. This typically happens during shutdowns, or
                // in cases where an originating external request has been cancelled.

                debug!(
                    ?data,
                    "ignored failure to send response to request down oneshot channel"
                );
            }
        } else {
            error!(
                ?data,
                "tried to send a value down a responder channel, but it was already used"
            );
        }
    }
}

impl<T> Debug for Responder<T> {
    fn fmt(&self, formatter: &mut Formatter<'_>) -> fmt::Result {
        write!(formatter, "Responder<{}>", type_name::<T>(),)
    }
}

impl<T> Display for Responder<T> {
    fn fmt(&self, formatter: &mut Formatter<'_>) -> fmt::Result {
        write!(formatter, "responder({})", type_name::<T>(),)
    }
}

impl<T> Drop for Responder<T> {
    fn drop(&mut self) {
        if self.sender.is_some() {
            if self.is_shutting_down.is_set() {
                debug!(
                    responder=?self,
                    "ignored dropping of responder during shutdown"
                );
            } else {
                // This is usually a very serious error, as another component will now be stuck.
                //
                // See the code `make_request` for more details.
                error!(
                    responder=?self,
                    "dropped without being responded to outside of shutdown"
                );
            }
        }
    }
}

impl<T> Serialize for Responder<T> {
    fn serialize<S>(&self, serializer: S) -> Result<S::Ok, S::Error>
    where
        S: serde::Serializer,
    {
        serializer.serialize_str(&format!("{:?}", self))
    }
}

/// Effect extension for futures, used to convert futures into actual effects.
pub(crate) trait EffectExt: Future + Send {
    /// Finalizes a future into an effect that returns a single event.
    ///
    /// The function `f` is used to translate the returned value from an effect into an event.
    fn event<U, F>(self, f: F) -> Effects<U>
    where
        F: FnOnce(Self::Output) -> U + 'static + Send,
        U: 'static,
        Self: Sized;

    /// Finalizes a future into an effect that returns an iterator of events.
    ///
    /// The function `f` is used to translate the returned value from an effect into an iterator of
    /// events.
    fn events<U, F, I>(self, f: F) -> Effects<U>
    where
        F: FnOnce(Self::Output) -> I + 'static + Send,
        U: 'static,
        I: Iterator<Item = U>,
        Self: Sized;

    /// Finalizes a future into an effect that runs but drops the result.
    fn ignore<Ev>(self) -> Effects<Ev>;
}

/// Effect extension for futures, used to convert futures returning a `Result` into two different
/// effects.
pub(crate) trait EffectResultExt {
    /// The type the future will return if `Ok`.
    type Value;
    /// The type the future will return if `Err`.
    type Error;

    /// Finalizes a future returning a `Result` into two different effects.
    ///
    /// The function `f_ok` is used to translate the returned value from an effect into an event,
    /// while the function `f_err` does the same for a potential error.
    fn result<U, F, G>(self, f_ok: F, f_err: G) -> Effects<U>
    where
        F: FnOnce(Self::Value) -> U + 'static + Send,
        G: FnOnce(Self::Error) -> U + 'static + Send,
        U: 'static;
}

/// Effect extension for futures, used to convert futures returning an `Option` into two different
/// effects.
pub(crate) trait EffectOptionExt {
    /// The type the future will return if `Some`.
    type Value;

    /// Finalizes a future returning an `Option` into two different effects.
    ///
    /// The function `f_some` is used to translate the returned value from an effect into an event,
    /// while the function `f_none` does the same for a returned `None`.
    fn map_or_else<U, F, G>(self, f_some: F, f_none: G) -> Effects<U>
    where
        F: FnOnce(Self::Value) -> U + 'static + Send,
        G: FnOnce() -> U + 'static + Send,
        U: 'static;

    /// Finalizes a future returning an `Option` into two different effects.
    ///
    /// The function `f` is used to translate the returned value from an effect into an event,
    /// In the case of `None`, empty vector of effects is returned.
    fn map_some<U, F>(self, f: F) -> Effects<U>
    where
        F: FnOnce(Self::Value) -> U + 'static + Send,
        U: 'static;
}

impl<T: ?Sized> EffectExt for T
where
    T: Future + Send + 'static + Sized,
{
    fn event<U, F>(self, f: F) -> Effects<U>
    where
        F: FnOnce(Self::Output) -> U + 'static + Send,
        U: 'static,
    {
        smallvec![self.map(f).map(|item| smallvec![item]).boxed()]
    }

    fn events<U, F, I>(self, f: F) -> Effects<U>
    where
        F: FnOnce(Self::Output) -> I + 'static + Send,
        U: 'static,
        I: Iterator<Item = U>,
    {
        smallvec![self.map(f).map(|iter| iter.collect()).boxed()]
    }

    fn ignore<Ev>(self) -> Effects<Ev> {
        smallvec![self.map(|_| Multiple::new()).boxed()]
    }
}

impl<T, V, E> EffectResultExt for T
where
    T: Future<Output = Result<V, E>> + Send + 'static + Sized,
    T: ?Sized,
{
    type Value = V;
    type Error = E;

    fn result<U, F, G>(self, f_ok: F, f_err: G) -> Effects<U>
    where
        F: FnOnce(V) -> U + 'static + Send,
        G: FnOnce(E) -> U + 'static + Send,
        U: 'static,
    {
        smallvec![self
            .map(|result| result.map_or_else(f_err, f_ok))
            .map(|item| smallvec![item])
            .boxed()]
    }
}

impl<T, V> EffectOptionExt for T
where
    T: Future<Output = Option<V>> + Send + 'static + Sized,
    T: ?Sized,
{
    type Value = V;

    fn map_or_else<U, F, G>(self, f_some: F, f_none: G) -> Effects<U>
    where
        F: FnOnce(V) -> U + 'static + Send,
        G: FnOnce() -> U + 'static + Send,
        U: 'static,
    {
        smallvec![self
            .map(|option| option.map_or_else(f_none, f_some))
            .map(|item| smallvec![item])
            .boxed()]
    }

    /// Finalizes a future returning an `Option`.
    ///
    /// The function `f` is used to translate the returned value from an effect into an event,
    /// In the case of `None`, empty vector is returned.
    fn map_some<U, F>(self, f: F) -> Effects<U>
    where
        F: FnOnce(Self::Value) -> U + 'static + Send,
        U: 'static,
    {
        smallvec![self
            .map(|option| option
                .map(|el| smallvec![f(el)])
                .unwrap_or_else(|| smallvec![]))
            .boxed()]
    }
}

/// A builder for [`Effect`](type.Effect.html)s.
///
/// Provides methods allowing the creation of effects which need to be scheduled
/// on the reactor's event queue, without giving direct access to this queue.
#[derive(Debug)]
pub(crate) struct EffectBuilder<REv: 'static> {
    /// A handle to the referenced event queue.
    event_queue: EventQueueHandle<REv>,
}

// Implement `Clone` and `Copy` manually, as `derive` will make it depend on `REv` otherwise.
impl<REv> Clone for EffectBuilder<REv> {
    fn clone(&self) -> Self {
        EffectBuilder {
            event_queue: self.event_queue,
        }
    }
}

impl<REv> Copy for EffectBuilder<REv> {}

impl<REv> EffectBuilder<REv> {
    /// Creates a new effect builder.
    pub(crate) fn new(event_queue: EventQueueHandle<REv>) -> Self {
        EffectBuilder { event_queue }
    }

    /// Extract the event queue handle out of the effect builder.
    #[cfg(test)]
    pub(crate) fn into_inner(self) -> EventQueueHandle<REv> {
        self.event_queue
    }

    /// Performs a request.
    ///
    /// Given a request `Q`, that when completed will yield a result of `T`, produces a future that
    /// will
    ///
    /// 1. create an event to send the request to the respective component (thus `Q: Into<REv>`),
    /// 2. wait for a response and return it.
    ///
    /// This function is usually only used internally by effects implemented on the effects builder,
    /// but IO components may also make use of it.
    ///
    /// # Cancellation safety
    ///
    /// This future is cancellation safe: If it is dropped without being polled, it merely indicates
    /// the original requestor is not longer interested in the result, which will be discarded.
    pub(crate) async fn make_request<T, Q, F>(self, f: F, queue_kind: QueueKind) -> T
    where
        T: Send + 'static,
        Q: Into<REv>,
        F: FnOnce(Responder<T>) -> Q,
    {
        // Prepare a channel.
        let (sender, receiver) = oneshot::channel();

        // Create response function.
        let responder = Responder::new(sender, self.event_queue.shutdown_flag());

        // Now inject the request event into the event loop.
        let request_event = f(responder).into();
        self.event_queue.schedule(request_event, queue_kind).await;

        match receiver.await {
            Ok(value) => value,
            Err(err) => {
                // The channel should usually not be closed except during shutdowns, as it indicates
                // a panic or disappearance of the remote that is supposed to process the request.
                //
                // If it does happen, we pretend nothing happened instead of crashing.
                if self.event_queue.shutdown_flag().is_set() {
                    debug!(%err, ?queue_kind, channel=?type_name::<T>(), "ignoring closed channel due to shutdown")
                } else {
                    error!(%err, ?queue_kind, channel=?type_name::<T>(), "request for channel closed, this may be a bug? \
                           check if a component is stuck from now on");
                }

                // We cannot produce any value to satisfy the request, so we just abandon this task
                // by waiting on a resource we can never acquire.
                let _ = UNOBTAINABLE.acquire().await;
                panic!("should never obtain unobtainable semaphore");
            }
        }
    }

    /// Run and end effect immediately.
    ///
    /// Can be used to trigger events from effects when combined with `.event`. Do not use this to
    /// "do nothing", as it will still cause a task to be spawned.
    #[inline(always)]
    #[allow(clippy::manual_async_fn)]
    pub(crate) fn immediately(self) -> impl Future<Output = ()> + Send {
        // Note: This function is implemented manually without `async` sugar because the `Send`
        // inference seems to not work in all cases otherwise.
        async {}
    }

    /// Reports a fatal error.  Normally called via the `crate::fatal!()` macro.
    ///
    /// Usually causes the node to cease operations quickly and exit/crash.
    //
    // Note: This function is implemented manually without `async` sugar because the `Send`
    // inference seems to not work in all cases otherwise.
    pub(crate) async fn fatal(self, file: &'static str, line: u32, msg: String)
    where
        REv: From<ControlAnnouncement>,
    {
        self.event_queue
            .schedule(
                ControlAnnouncement::FatalError { file, line, msg },
                QueueKind::Control,
            )
            .await
    }

    /// Sets a timeout.
    pub(crate) async fn set_timeout(self, timeout: Duration) -> Duration {
        let then = Instant::now();
        time::sleep(timeout).await;
        Instant::now() - then
    }

    /// Retrieve a snapshot of the nodes current metrics formatted as string.
    ///
    /// If an error occurred producing the metrics, `None` is returned.
    pub(crate) async fn get_metrics(self) -> Option<String>
    where
        REv: From<MetricsRequest>,
    {
        self.make_request(
            |responder| MetricsRequest::RenderNodeMetricsText { responder },
            QueueKind::Api,
        )
        .await
    }

    /// Sends a network message.
    ///
    /// The message is queued in "fire-and-forget" fashion, there is no guarantee that the peer
    /// will receive it.
    pub(crate) async fn send_message<P>(self, dest: NodeId, payload: P)
    where
        REv: From<NetworkRequest<P>>,
    {
        self.make_request(
            |responder| NetworkRequest::SendMessage {
                dest: Box::new(dest),
                payload: Box::new(payload),
                responder,
            },
            QueueKind::Network,
        )
        .await
    }

    /// Broadcasts a network message.
    ///
    /// Broadcasts a network message to all peers connected at the time the message is sent.
    pub(crate) async fn broadcast_message<P>(self, payload: P)
    where
        REv: From<NetworkRequest<P>>,
    {
        self.make_request(
            |responder| NetworkRequest::Broadcast {
                payload: Box::new(payload),
                responder,
            },
            QueueKind::Network,
        )
        .await
    }

    /// Gossips a network message.
    ///
    /// A low-level "gossip" function, selects `count` randomly chosen nodes on the network,
    /// excluding the indicated ones, and sends each a copy of the message.
    ///
    /// Returns the IDs of the chosen nodes.
    pub(crate) async fn gossip_message<P>(
        self,
        payload: P,
        count: usize,
        exclude: HashSet<NodeId>,
    ) -> HashSet<NodeId>
    where
        REv: From<NetworkRequest<P>>,
        P: Send,
    {
        self.make_request(
            |responder| NetworkRequest::Gossip {
                payload: Box::new(payload),
                count,
                exclude,
                responder,
            },
            QueueKind::Network,
        )
        .await
    }

    /// Gets a map of the current network peers to their socket addresses.
    pub(crate) async fn network_peers(self) -> BTreeMap<NodeId, String>
    where
        REv: From<NetworkInfoRequest>,
    {
        self.make_request(
            |responder| NetworkInfoRequest::GetPeers { responder },
            QueueKind::Api,
        )
        .await
    }

    /// Gets the current network peers in random order.
    pub async fn get_fully_connected_peers(self) -> Vec<NodeId>
    where
        REv: From<NetworkInfoRequest>,
    {
        self.make_request(
            |responder| NetworkInfoRequest::GetFullyConnectedPeers { responder },
            QueueKind::Regular,
        )
        .await
    }

    /// Announces which deploys have expired.
    pub(crate) async fn announce_expired_deploys(self, hashes: Vec<DeployHash>)
    where
        REv: From<BlockProposerAnnouncement>,
    {
        self.event_queue
            .schedule(
                BlockProposerAnnouncement::DeploysExpired(hashes),
                QueueKind::Regular,
            )
            .await;
    }

    /// Announces an incoming network message.
    pub(crate) async fn announce_incoming<P>(self, sender: NodeId, payload: P)
    where
        REv: FromIncoming<P>,
    {
        self.event_queue
            .schedule(
                <REv as FromIncoming<P>>::from_incoming(sender, payload),
                QueueKind::NetworkIncoming,
            )
            .await
    }

    /// Announces that a gossiper has received a new item, where the item's ID is the complete item.
    pub(crate) async fn announce_complete_item_received_via_gossip<T: Item>(self, item: T::Id)
    where
        REv: From<GossiperAnnouncement<T>>,
    {
        assert!(
            T::ID_IS_COMPLETE_ITEM,
            "{} must be an item where the ID _is_ the complete item",
            item
        );
        self.event_queue
            .schedule(
                GossiperAnnouncement::NewCompleteItem(item),
                QueueKind::Regular,
            )
            .await;
    }

    /// Announces that the HTTP API server has received a deploy.
    pub(crate) async fn announce_deploy_received(
        self,
        deploy: Box<Deploy>,
        responder: Option<Responder<Result<(), deploy_acceptor::Error>>>,
    ) where
        REv: From<RpcServerAnnouncement>,
    {
        self.event_queue
            .schedule(
                RpcServerAnnouncement::DeployReceived { deploy, responder },
                QueueKind::Api,
            )
            .await;
    }

    /// Announces that a deploy not previously stored has now been accepted and stored.
    pub(crate) fn announce_new_deploy_accepted(
        self,
        deploy: Box<Deploy>,
        source: Source,
    ) -> impl Future<Output = ()>
    where
        REv: From<DeployAcceptorAnnouncement>,
    {
        self.event_queue.schedule(
            DeployAcceptorAnnouncement::AcceptedNewDeploy { deploy, source },
            QueueKind::Regular,
        )
    }

    /// Announces that we have finished gossiping the indicated item.
    pub(crate) async fn announce_finished_gossiping<T>(self, item_id: T::Id)
    where
        REv: From<GossiperAnnouncement<T>>,
        T: Item,
    {
        self.event_queue
            .schedule(
                GossiperAnnouncement::FinishedGossiping(item_id),
                QueueKind::Regular,
            )
            .await;
    }

    /// Announces that an invalid deploy has been received.
    pub(crate) fn announce_invalid_deploy(
        self,
        deploy: Box<Deploy>,
        source: Source,
    ) -> impl Future<Output = ()>
    where
        REv: From<DeployAcceptorAnnouncement>,
    {
        self.event_queue.schedule(
            DeployAcceptorAnnouncement::InvalidDeploy { deploy, source },
            QueueKind::Regular,
        )
    }

    /// Announces upgrade activation point read.
    pub(crate) async fn announce_upgrade_activation_point_read(self, next_upgrade: NextUpgrade)
    where
        REv: From<ChainspecLoaderAnnouncement>,
    {
        self.event_queue
            .schedule(
                ChainspecLoaderAnnouncement::UpgradeActivationPointRead(next_upgrade),
                QueueKind::Regular,
            )
            .await
    }

    /// Announces a committed Step success.
    pub(crate) async fn announce_commit_step_success(
        self,
        era_id: EraId,
        execution_journal: ExecutionJournal,
    ) where
        REv: From<ContractRuntimeAnnouncement>,
    {
        self.event_queue
            .schedule(
                ContractRuntimeAnnouncement::CommitStepSuccess {
                    era_id,
                    execution_effect: ExecutionEffect::from(&execution_journal),
                },
                QueueKind::Regular,
            )
            .await
    }

    /// Announces a new block has been created.
    pub(crate) async fn announce_new_linear_chain_block(
        self,
        block: Box<Block>,
        execution_results: Vec<(DeployHash, DeployHeader, ExecutionResult)>,
    ) where
        REv: From<ContractRuntimeAnnouncement>,
    {
        self.event_queue
            .schedule(
                ContractRuntimeAnnouncement::LinearChainBlock {
                    block,
                    execution_results,
                },
                QueueKind::Regular,
            )
            .await
    }

    /// Announces validators for upcoming era.
    pub(crate) async fn announce_upcoming_era_validators(
        self,
        era_that_is_ending: EraId,
        upcoming_era_validators: BTreeMap<EraId, BTreeMap<PublicKey, U512>>,
    ) where
        REv: From<ContractRuntimeAnnouncement>,
    {
        self.event_queue
            .schedule(
                ContractRuntimeAnnouncement::UpcomingEraValidators {
                    era_that_is_ending,
                    upcoming_era_validators,
                },
                QueueKind::Regular,
            )
            .await
    }

    /// Begins gossiping an item.
    pub(crate) async fn begin_gossip<T>(self, item_id: T::Id, source: Source)
    where
        T: Item,
        REv: From<BeginGossipRequest<T>>,
    {
        self.make_request(
            |responder| BeginGossipRequest {
                item_id,
                source,
                responder,
            },
            QueueKind::Regular,
        )
        .await
    }

    /// Puts the given block into the linear block store.
    pub(crate) async fn put_block_to_storage(self, block: Box<Block>) -> bool
    where
        REv: From<StorageRequest>,
    {
        self.make_request(
            |responder| StorageRequest::PutBlock { block, responder },
            QueueKind::Regular,
        )
        .await
    }

    /// Gets the requested block from the linear block store.
    pub(crate) async fn get_block_from_storage(self, block_hash: BlockHash) -> Option<Block>
    where
        REv: From<StorageRequest>,
    {
        self.make_request(
            |responder| StorageRequest::GetBlock {
                block_hash,
                responder,
            },
            QueueKind::Regular,
        )
        .await
    }

    /// Gets the requested block header from the linear block store.
    pub(crate) async fn get_block_header_from_storage(
        self,
        block_hash: BlockHash,
    ) -> Option<BlockHeader>
    where
        REv: From<StorageRequest>,
    {
        self.make_request(
            |responder| StorageRequest::GetBlockHeader {
                block_hash,
                responder,
            },
            QueueKind::Regular,
        )
        .await
    }

    /// Checks if a block header exists in storage
    pub(crate) async fn block_header_exists(self, block_height: u64) -> bool
    where
        REv: From<StorageRequest>,
    {
        self.make_request(
            |responder| StorageRequest::CheckBlockHeaderExistence {
                block_height,
                responder,
            },
            QueueKind::Regular,
        )
        .await
    }

    /// Gets the requested signatures for a given block hash.
    pub(crate) async fn get_signatures_from_storage(
        self,
        block_hash: BlockHash,
    ) -> Option<BlockSignatures>
    where
        REv: From<StorageRequest>,
    {
        self.make_request(
            |responder| StorageRequest::GetBlockSignatures {
                block_hash,
                responder,
            },
            QueueKind::Regular,
        )
        .await
    }

    /// Puts a block header to storage.
    pub(crate) async fn put_block_header_to_storage(self, block_header: Box<BlockHeader>) -> bool
    where
        REv: From<StorageRequest>,
    {
        self.make_request(
            |responder| StorageRequest::PutBlockHeader {
                block_header,
                responder,
            },
            QueueKind::Regular,
        )
        .await
    }

    /// Puts the requested finality signatures into storage.
    pub(crate) async fn put_signatures_to_storage(self, signatures: BlockSignatures) -> bool
    where
        REv: From<StorageRequest>,
    {
        self.make_request(
            |responder| StorageRequest::PutBlockSignatures {
                signatures,
                responder,
            },
            QueueKind::Regular,
        )
        .await
    }

    /// Gets the requested block's transfers from storage.
    pub(crate) async fn get_block_transfers_from_storage(
        self,
        block_hash: BlockHash,
    ) -> Option<Vec<Transfer>>
    where
        REv: From<StorageRequest>,
    {
        self.make_request(
            |responder| StorageRequest::GetBlockTransfers {
                block_hash,
                responder,
            },
            QueueKind::Regular,
        )
        .await
    }

    /// Requests the header of the block containing the given deploy.
    pub(crate) async fn get_block_header_for_deploy_from_storage(
        self,
        deploy_hash: DeployHash,
    ) -> Option<BlockHeader>
    where
        REv: From<StorageRequest>,
    {
        self.make_request(
            |responder| StorageRequest::GetBlockHeaderForDeploy {
                deploy_hash,
                responder,
            },
            QueueKind::Regular,
        )
        .await
    }

    /// Requests the highest block.
    pub(crate) async fn get_highest_block_from_storage(self) -> Option<Block>
    where
        REv: From<StorageRequest>,
    {
        self.make_request(
            |responder| StorageRequest::GetHighestBlock { responder },
            QueueKind::Regular,
        )
        .await
    }

    /// Requests the highest block header.
    pub(crate) async fn get_highest_block_header_from_storage(self) -> Option<BlockHeader>
    where
        REv: From<StorageRequest>,
    {
        self.make_request(
            |responder| StorageRequest::GetHighestBlockHeader { responder },
            QueueKind::Regular,
        )
        .await
    }

    /// Requests the header of the switch block at the given era ID.
    pub(crate) async fn get_switch_block_header_at_era_id_from_storage(
        self,
        era_id: EraId,
    ) -> Option<BlockHeader>
    where
        REv: From<StorageRequest>,
    {
        self.make_request(
            |responder| StorageRequest::GetSwitchBlockHeaderAtEraId { era_id, responder },
            QueueKind::Regular,
        )
        .await
    }

    /// Requests the key block header for the given era ID, ie. the header of the switch block at
    /// the era before (if one exists).
    pub(crate) async fn get_key_block_header_for_era_id_from_storage(
        self,
        era_id: EraId,
    ) -> Option<BlockHeader>
    where
        REv: From<StorageRequest>,
    {
        let era_before = era_id.checked_sub(1)?;
        self.get_switch_block_header_at_era_id_from_storage(era_before)
            .await
    }

    /// Get a trie or chunk by its ID.
    pub(crate) async fn get_trie(
        self,
        trie_or_chunk_id: TrieOrChunkId,
    ) -> Result<Option<TrieOrChunk>, engine_state::Error>
    where
        REv: From<ContractRuntimeRequest>,
    {
        self.make_request(
            |responder| ContractRuntimeRequest::GetTrie {
                trie_or_chunk_id,
                responder,
            },
            QueueKind::Regular,
        )
        .await
    }

    /// Get a trie by its hash key.
    pub(crate) async fn get_trie_full(
        self,
        trie_key: Digest,
    ) -> Result<Option<Bytes>, engine_state::Error>
    where
        REv: From<ContractRuntimeRequest>,
    {
        self.make_request(
            |responder| ContractRuntimeRequest::GetTrieFull {
                trie_key,
                responder,
            },
            QueueKind::Regular,
        )
        .await
    }

    /// Puts a trie into the trie store and asynchronously returns any missing descendant trie keys.
    pub(crate) async fn put_trie_and_find_missing_descendant_trie_keys(
        self,
        trie_bytes: Bytes,
    ) -> Result<Vec<Digest>, engine_state::Error>
    where
        REv: From<ContractRuntimeRequest>,
    {
        self.make_request(
            |responder| ContractRuntimeRequest::PutTrie {
                trie_bytes,
                responder,
            },
            QueueKind::Regular,
        )
        .await
    }

    /// Asynchronously returns any missing descendant trie keys given an ancestor.
    pub(crate) async fn find_missing_descendant_trie_keys(
        self,
        trie_key: Digest,
    ) -> Result<Vec<Digest>, engine_state::Error>
    where
        REv: From<ContractRuntimeRequest>,
    {
        self.make_request(
            |responder| ContractRuntimeRequest::FindMissingDescendantTrieKeys {
                trie_key,
                responder,
            },
            QueueKind::Regular,
        )
        .await
    }

    /// Puts the given deploy into the deploy store.
    pub(crate) async fn put_deploy_to_storage(self, deploy: Box<Deploy>) -> bool
    where
        REv: From<StorageRequest>,
    {
        self.make_request(
            |responder| StorageRequest::PutDeploy { deploy, responder },
            QueueKind::Regular,
        )
        .await
    }

    /// Gets the requested deploys from the deploy store.
    pub(crate) async fn get_deploys_from_storage(
        self,
        deploy_hashes: Vec<DeployHash>,
    ) -> Vec<Option<Deploy>>
    where
        REv: From<StorageRequest>,
    {
        self.make_request(
            |responder| StorageRequest::GetDeploys {
                deploy_hashes,
                responder,
            },
            QueueKind::Regular,
        )
        .await
    }

    /// Stores the given execution results for the deploys in the given block in the linear block
    /// store.
    pub(crate) async fn put_execution_results_to_storage(
        self,
        block_hash: BlockHash,
        execution_results: HashMap<DeployHash, ExecutionResult>,
    ) where
        REv: From<StorageRequest>,
    {
        self.make_request(
            |responder| StorageRequest::PutExecutionResults {
                block_hash: Box::new(block_hash),
                execution_results,
                responder,
            },
            QueueKind::Regular,
        )
        .await
    }

    /// Gets the requested deploys from the deploy store.
    pub(crate) async fn get_deploy_and_metadata_from_storage(
        self,
        deploy_hash: DeployHash,
    ) -> Option<(Deploy, DeployMetadata)>
    where
        REv: From<StorageRequest>,
    {
        self.make_request(
            |responder| StorageRequest::GetDeployAndMetadata {
                deploy_hash,
                responder,
            },
            QueueKind::Regular,
        )
        .await
    }

    /// Gets the requested block and its finality signatures.
    pub(crate) async fn get_block_at_height_with_metadata_from_storage(
        self,
        block_height: u64,
    ) -> Option<BlockWithMetadata>
    where
        REv: From<StorageRequest>,
    {
        self.make_request(
            |responder| StorageRequest::GetBlockAndMetadataByHeight {
                block_height,
                responder,
            },
            QueueKind::Regular,
        )
        .await
    }

    /// Gets a block and sufficient finality signatures from storage.
    pub(crate) async fn get_block_and_sufficient_finality_signatures_by_height_from_storage(
        self,
        block_height: u64,
    ) -> Option<BlockWithMetadata>
    where
        REv: From<StorageRequest>,
    {
        self.make_request(
            |responder| StorageRequest::GetBlockAndSufficientFinalitySignaturesByHeight {
                block_height,
                responder,
            },
            QueueKind::Regular,
        )
        .await
    }

    /// Gets the requested block and its associated metadata.
    pub(crate) async fn get_block_header_and_sufficient_finality_signatures_by_height_from_storage(
        self,
        block_height: u64,
    ) -> Option<BlockHeaderWithMetadata>
    where
        REv: From<StorageRequest>,
    {
        self.make_request(
            |responder| StorageRequest::GetBlockHeaderAndSufficientFinalitySignaturesByHeight {
                block_height,
                responder,
            },
            QueueKind::Regular,
        )
        .await
    }

    /// Gets the requested block by hash with its associated metadata.
    pub(crate) async fn get_block_with_metadata_from_storage(
        self,
        block_hash: BlockHash,
    ) -> Option<BlockWithMetadata>
    where
        REv: From<StorageRequest>,
    {
        self.make_request(
            |responder| StorageRequest::GetBlockAndMetadataByHash {
                block_hash,
                responder,
            },
            QueueKind::Regular,
        )
        .await
    }

    /// Gets the highest block with its associated metadata.
    pub(crate) async fn get_highest_block_with_metadata_from_storage(
        self,
    ) -> Option<BlockWithMetadata>
    where
        REv: From<StorageRequest>,
    {
        self.make_request(
            |responder| StorageRequest::GetHighestBlockWithMetadata { responder },
            QueueKind::Regular,
        )
        .await
    }

    /// Fetches an item from a fetcher.
    pub(crate) async fn fetch<T>(self, id: T::Id, peer: NodeId) -> FetchResult<T>
    where
        REv: From<FetcherRequest<T>>,
        T: Item + 'static,
    {
        self.make_request(
            |responder| FetcherRequest {
                id,
                peer,
                responder,
            },
            QueueKind::Regular,
        )
        .await
    }

    /// Passes the timestamp of a future block for which deploys are to be proposed.
    pub(crate) async fn request_block_payload(
        self,
        context: BlockContext<ClContext>,
        next_finalized: u64,
        accusations: Vec<PublicKey>,
        random_bit: bool,
    ) -> Arc<BlockPayload>
    where
        REv: From<BlockProposerRequest>,
    {
        self.make_request(
            |responder| {
                BlockProposerRequest::RequestBlockPayload(BlockPayloadRequest {
                    context,
                    next_finalized,
                    accusations,
                    random_bit,
                    responder,
                })
            },
            QueueKind::Regular,
        )
        .await
    }

    /// Executes a finalized block.
    pub(crate) async fn execute_finalized_block(
        self,
        protocol_version: ProtocolVersion,
        execution_pre_state: ExecutionPreState,
        finalized_block: FinalizedBlock,
        deploys: Vec<Deploy>,
        transfers: Vec<Deploy>,
    ) -> Result<BlockAndExecutionEffects, BlockExecutionError>
    where
        REv: From<ContractRuntimeRequest>,
    {
        self.make_request(
            |responder| ContractRuntimeRequest::ExecuteBlock {
                protocol_version,
                execution_pre_state,
                finalized_block,
                deploys,
                transfers,
                responder,
            },
            QueueKind::Regular,
        )
        .await
    }

    /// Enqueues a finalized proto-block execution.
    ///
    /// # Arguments
    ///
    /// * `finalized_block` - a finalized proto-block to add to the execution queue.
    /// * `deploys` - a vector of deploys and transactions that match the hashes in the finalized
    ///   block, in that order.
    pub(crate) async fn enqueue_block_for_execution(
        self,
        finalized_block: FinalizedBlock,
        deploys: Vec<Deploy>,
        transfers: Vec<Deploy>,
    ) where
        REv: From<ContractRuntimeRequest>,
    {
        self.event_queue
            .schedule(
                ContractRuntimeRequest::EnqueueBlockForExecution {
                    finalized_block,
                    deploys,
                    transfers,
                },
                QueueKind::Regular,
            )
            .await
    }

    /// Checks whether the deploys included in the block exist on the network and the block is
    /// valid.
    pub(crate) async fn validate_block<T>(self, sender: NodeId, block: T) -> bool
    where
        REv: From<BlockValidationRequest>,
        T: Into<ValidatingBlock>,
    {
        self.make_request(
            |responder| BlockValidationRequest {
                block: block.into(),
                sender,
                responder,
            },
            QueueKind::Regular,
        )
        .await
    }

    /// Announces that a block has been finalized.
    pub(crate) async fn announce_finalized_block(self, finalized_block: FinalizedBlock)
    where
        REv: From<ConsensusAnnouncement>,
    {
        self.event_queue
            .schedule(
                ConsensusAnnouncement::Finalized(Box::new(finalized_block)),
                QueueKind::Regular,
            )
            .await
    }

    /// Announces that a finality signature has been created.
    pub(crate) async fn announce_created_finality_signature(
        self,
        finality_signature: FinalitySignature,
    ) where
        REv: From<ConsensusAnnouncement>,
    {
        self.event_queue
            .schedule(
                ConsensusAnnouncement::CreatedFinalitySignature(Box::new(finality_signature)),
                QueueKind::Regular,
            )
            .await
    }

    /// An equivocation has been detected.
    pub(crate) async fn announce_fault_event(
        self,
        era_id: EraId,
        public_key: PublicKey,
        timestamp: Timestamp,
    ) where
        REv: From<ConsensusAnnouncement>,
    {
        self.event_queue
            .schedule(
                ConsensusAnnouncement::Fault {
                    era_id,
                    public_key: Box::new(public_key),
                    timestamp,
                },
                QueueKind::Regular,
            )
            .await
    }

    /// Announce the intent to disconnect from a specific peer, which consensus thinks is faulty.
    pub(crate) async fn announce_disconnect_from_peer(self, peer: NodeId)
    where
        REv: From<BlocklistAnnouncement>,
    {
        self.event_queue
            .schedule(
                BlocklistAnnouncement::OffenseCommitted(Box::new(peer)),
                QueueKind::Regular,
            )
            .await
    }

    /// The linear chain has stored a newly-created block.
    pub(crate) async fn announce_block_added(self, block: Box<Block>)
    where
        REv: From<LinearChainAnnouncement>,
    {
        self.event_queue
            .schedule(
                LinearChainAnnouncement::BlockAdded(block),
                QueueKind::Regular,
            )
            .await
    }

    /// The linear chain has stored a new finality signature.
    pub(crate) async fn announce_finality_signature(self, fs: Box<FinalitySignature>)
    where
        REv: From<LinearChainAnnouncement>,
    {
        self.event_queue
            .schedule(
                LinearChainAnnouncement::NewFinalitySignature(fs),
                QueueKind::Regular,
            )
            .await
    }

    /// Runs the genesis process on the contract runtime.
    pub(crate) async fn commit_genesis(
        self,
        chainspec: Arc<Chainspec>,
        chainspec_raw_bytes: Arc<ChainspecRawBytes>,
    ) -> Result<GenesisSuccess, engine_state::Error>
    where
        REv: From<ContractRuntimeRequest>,
    {
        self.make_request(
            |responder| ContractRuntimeRequest::CommitGenesis {
                chainspec,
                chainspec_raw_bytes,
                responder,
            },
            QueueKind::Regular,
        )
        .await
    }

    /// Runs the upgrade process on the contract runtime.
    pub(crate) async fn upgrade_contract_runtime(
        self,
        upgrade_config: Box<UpgradeConfig>,
    ) -> Result<UpgradeSuccess, engine_state::Error>
    where
        REv: From<ContractRuntimeRequest>,
    {
        self.make_request(
            |responder| ContractRuntimeRequest::Upgrade {
                upgrade_config,
                responder,
            },
            QueueKind::Regular,
        )
        .await
    }

    /// Gets the requested chainspec info from the chainspec loader.
    pub(crate) async fn get_chainspec_info(self) -> ChainspecInfo
    where
        REv: From<ChainspecLoaderRequest> + Send,
    {
        self.make_request(ChainspecLoaderRequest::GetChainspecInfo, QueueKind::Regular)
            .await
    }

    /// Gets the information about the current run of the node software.
    pub(crate) async fn get_current_run_info(self) -> CurrentRunInfo
    where
        REv: From<ChainspecLoaderRequest>,
    {
        self.make_request(
            ChainspecLoaderRequest::GetCurrentRunInfo,
            QueueKind::Regular,
        )
        .await
    }

    /// Retrieves finalized blocks with timestamps no older than the maximum deploy TTL.
    ///
    /// These blocks contain all deploy and transfer hashes that are known to be finalized but
    /// may not have expired yet.
    pub(crate) async fn get_finalized_blocks(self, ttl: TimeDiff) -> Vec<Block>
    where
        REv: From<StorageRequest>,
    {
        self.make_request(
            move |responder| StorageRequest::GetFinalizedBlocks { ttl, responder },
            QueueKind::Regular,
        )
        .await
    }

    /// Loads potentially previously stored state from storage.
    ///
    /// Key must be a unique key across the the application, as all keys share a common namespace.
    ///
    /// If an error occurs during state loading or no data is found, returns `None`.
    pub(crate) async fn load_state<T>(self, key: Cow<'static, [u8]>) -> Option<T>
    where
        REv: From<StateStoreRequest>,
        for<'de> T: Deserialize<'de>,
    {
        // Due to object safety issues, we cannot ship the actual values around, but only the
        // serialized bytes. Hence we retrieve raw bytes from storage and then deserialize here.
        self.make_request(
            move |responder| StateStoreRequest::Load { key, responder },
            QueueKind::Regular,
        )
        .await
        .map(|data| bincode::deserialize(&data))
        .transpose()
        .unwrap_or_else(|err| {
            let type_name = type_name::<T>();
            error!(%type_name, %err, "could not deserialize state from storage");
            None
        })
    }

    /// Save state to storage.
    ///
    /// Key must be a unique key across the the application, as all keys share a common namespace.
    ///
    /// Returns whether or not storing the state was successful. A component that requires state to
    /// be successfully stored should check the return value and act accordingly.
    pub(crate) async fn save_state<T>(self, key: Cow<'static, [u8]>, value: T) -> bool
    where
        REv: From<StateStoreRequest>,
        T: Serialize,
    {
        match bincode::serialize(&value) {
            Ok(data) => {
                self.make_request(
                    move |responder| StateStoreRequest::Save {
                        key,
                        data,
                        responder,
                    },
                    QueueKind::Regular,
                )
                .await;
                true
            }
            Err(err) => {
                let type_name = type_name::<T>();
                warn!(%type_name, %err, "error serializing state");
                false
            }
        }
    }

    /// Requests a query be executed on the Contract Runtime component.
    pub(crate) async fn query_global_state(
        self,
        query_request: QueryRequest,
    ) -> Result<QueryResult, engine_state::Error>
    where
        REv: From<ContractRuntimeRequest>,
    {
        self.make_request(
            |responder| ContractRuntimeRequest::Query {
                query_request,
                responder,
            },
            QueueKind::Regular,
        )
        .await
    }

    /// Retrieves an `Account` from global state if present.
    pub(crate) async fn get_account_from_global_state(
        self,
        prestate_hash: Digest,
        account_key: Key,
    ) -> Option<Account>
    where
        REv: From<ContractRuntimeRequest>,
    {
        let query_request = QueryRequest::new(prestate_hash, account_key, vec![]);
        match self.query_global_state(query_request).await {
            Ok(QueryResult::Success { value, .. }) => value.as_account().cloned(),
            Ok(_) | Err(_) => None,
        }
    }

    /// Retrieves the balance of a purse, returns `None` if no purse is present.
    pub(crate) async fn check_purse_balance(
        self,
        prestate_hash: Digest,
        main_purse: URef,
    ) -> Option<U512>
    where
        REv: From<ContractRuntimeRequest>,
    {
        let balance_request = BalanceRequest::new(prestate_hash, main_purse);
        match self.get_balance(balance_request).await {
            Ok(balance_result) => {
                if let Some(motes) = balance_result.motes() {
                    return Some(*motes);
                }
                None
            }
            Err(_) => None,
        }
    }

    /// Retrieves an `Contract` from global state if present.
    pub(crate) async fn get_contract_for_validation(
        self,
        prestate_hash: Digest,
        query_key: Key,
        path: Vec<String>,
    ) -> Option<Contract>
    where
        REv: From<ContractRuntimeRequest>,
    {
        let query_request = QueryRequest::new(prestate_hash, query_key, path);
        match self.query_global_state(query_request).await {
            Ok(QueryResult::Success { value, .. }) => value.as_contract().cloned(),
            Ok(_) | Err(_) => None,
        }
    }

    /// Retrieves an `ContractPackage` from global state if present.
    pub(crate) async fn get_contract_package_for_validation(
        self,
        prestate_hash: Digest,
        query_key: Key,
        path: Vec<String>,
    ) -> Option<ContractPackage>
    where
        REv: From<ContractRuntimeRequest>,
    {
        let query_request = QueryRequest::new(prestate_hash, query_key, path);
        match self.query_global_state(query_request).await {
            Ok(QueryResult::Success { value, .. }) => value.as_contract_package().cloned(),
            Ok(_) | Err(_) => None,
        }
    }

    /// Requests a query be executed on the Contract Runtime component.
    pub(crate) async fn get_balance(
        self,
        balance_request: BalanceRequest,
    ) -> Result<BalanceResult, engine_state::Error>
    where
        REv: From<ContractRuntimeRequest>,
    {
        self.make_request(
            |responder| ContractRuntimeRequest::GetBalance {
                balance_request,
                responder,
            },
            QueueKind::Regular,
        )
        .await
    }

    /// Returns a map of validators weights for all eras as known from `root_hash`.
    ///
    /// This operation is read only.
    pub(crate) async fn get_era_validators_from_contract_runtime(
        self,
        request: EraValidatorsRequest,
    ) -> Result<EraValidators, GetEraValidatorsError>
    where
        REv: From<ContractRuntimeRequest>,
    {
        self.make_request(
            |responder| ContractRuntimeRequest::GetEraValidators { request, responder },
            QueueKind::Regular,
        )
        .await
    }

    /// Requests a query be executed on the Contract Runtime component.
    pub(crate) async fn get_bids(
        self,
        get_bids_request: GetBidsRequest,
    ) -> Result<GetBidsResult, engine_state::Error>
    where
        REv: From<ContractRuntimeRequest>,
    {
        self.make_request(
            |responder| ContractRuntimeRequest::GetBids {
                get_bids_request,
                responder,
            },
            QueueKind::Regular,
        )
        .await
    }

    /// Gets the correct era validators set for the given era.
    /// Takes emergency restarts into account based on the information from the chainspec loader.
    pub(crate) async fn get_era_validators(self, era_id: EraId) -> Option<BTreeMap<PublicKey, U512>>
    where
        REv: From<StorageRequest> + From<ChainspecLoaderRequest>,
    {
        let CurrentRunInfo {
            last_emergency_restart,
            ..
        } = self.get_current_run_info().await;
        let cutoff_era_id = last_emergency_restart.unwrap_or_else(|| EraId::new(0));
        if era_id < cutoff_era_id {
            // we don't support getting the validators from before the last emergency restart
            return None;
        }
        self.get_key_block_header_for_era_id_from_storage(era_id)
            .await
            .and_then(BlockHeader::maybe_take_next_era_validator_weights)
    }

    /// Checks whether the given validator is bonded in the given era.
    pub(crate) async fn is_bonded_validator(
        self,
        validator: PublicKey,
        era_id: EraId,
        latest_state_root_hash: Option<Digest>,
        protocol_version: ProtocolVersion,
    ) -> Result<bool, GetEraValidatorsError>
    where
        REv: From<ContractRuntimeRequest> + From<StorageRequest> + From<ChainspecLoaderRequest>,
    {
        // try just reading the era validators first
        let maybe_era_validators = self.get_era_validators(era_id).await;
        let maybe_is_currently_bonded =
            maybe_era_validators.map(|validators| validators.contains_key(&validator));

        match maybe_is_currently_bonded {
            // if we know whether the validator is bonded, just return that
            Some(is_bonded) => Ok(is_bonded),
            // if not, try checking future eras with the latest state root hash
            None => match latest_state_root_hash {
                // no root hash later than initial -> we just assume the validator is not bonded
                None => Ok(false),
                // otherwise, check with contract runtime
                Some(state_root_hash) => self
                    .make_request(
                        |responder| ContractRuntimeRequest::IsBonded {
                            state_root_hash,
                            era_id,
                            protocol_version,
                            public_key: validator,
                            responder,
                        },
                        QueueKind::Regular,
                    )
                    .await
                    .or_else(|error| {
                        // Promote this error to a non-error case.
                        // It's not an error that we can't find the era that was requested.
                        if error.is_era_validators_missing() {
                            Ok(false)
                        } else {
                            Err(error)
                        }
                    }),
            },
        }
    }

    /// Get our public key from consensus, and if we're a validator, the next round length.
    pub(crate) async fn consensus_status(self) -> Option<(PublicKey, Option<TimeDiff>)>
    where
        REv: From<ConsensusRequest>,
    {
        self.make_request(ConsensusRequest::Status, QueueKind::Regular)
            .await
    }

    /// Returns a list of validator status changes, by public key.
    pub(crate) async fn get_consensus_validator_changes(
        self,
    ) -> BTreeMap<PublicKey, Vec<(EraId, ValidatorChange)>>
    where
        REv: From<ConsensusRequest>,
    {
        self.make_request(ConsensusRequest::ValidatorChanges, QueueKind::Regular)
            .await
    }

    /// Dump consensus state for a specific era, using the supplied function to serialize the
    /// output.
    pub(crate) async fn diagnostics_port_dump_consensus_state(
        self,
        era_id: Option<EraId>,
        serialize: fn(&EraDump<'_>) -> Result<Vec<u8>, Cow<'static, str>>,
    ) -> Result<Vec<u8>, Cow<'static, str>>
    where
        REv: From<DumpConsensusStateRequest>,
    {
        self.make_request(
            |responder| DumpConsensusStateRequest {
                era_id,
                serialize,
                responder,
            },
            QueueKind::Control,
        )
        .await
    }

<<<<<<< HEAD
    /// Get the bytes for the chainspec file and genesis_accounts
    /// and global_state bytes if the files are present.
    pub(crate) async fn get_chainspec_raw_bytes(self) -> Arc<ChainspecRawBytes>
    where
        REv: From<ChainspecLoaderRequest> + Send,
    {
        self.make_request(
            ChainspecLoaderRequest::GetChainspecRawBytes,
            QueueKind::Regular,
=======
    /// Dump the event queue contents to the diagnostics port, using the given serializer.
    pub(crate) async fn diagnostics_port_dump_queue(self, dump_format: QueueDumpFormat)
    where
        REv: From<ControlAnnouncement>,
    {
        self.make_request(
            |responder| ControlAnnouncement::QueueDumpRequest {
                dump_format,
                finished: responder,
            },
            QueueKind::Control,
>>>>>>> 305fb6ef
        )
        .await
    }
}

/// Construct a fatal error effect.
///
/// This macro is a convenient wrapper around `EffectBuilder::fatal` that inserts the `file!()` and
/// `line!()` number automatically.
#[macro_export]
macro_rules! fatal {
    ($effect_builder:expr, $($arg:tt)*) => {
        $effect_builder.fatal(file!(), line!(), format!($($arg)*))
    };
}<|MERGE_RESOLUTION|>--- conflicted
+++ resolved
@@ -1831,7 +1831,21 @@
         .await
     }
 
-<<<<<<< HEAD
+    /// Dump the event queue contents to the diagnostics port, using the given serializer.
+    pub(crate) async fn diagnostics_port_dump_queue(self, dump_format: QueueDumpFormat)
+    where
+        REv: From<ControlAnnouncement>,
+    {
+        self.make_request(
+            |responder| ControlAnnouncement::QueueDumpRequest {
+                dump_format,
+                finished: responder,
+            },
+            QueueKind::Control,
+        )
+        .await
+    }
+
     /// Get the bytes for the chainspec file and genesis_accounts
     /// and global_state bytes if the files are present.
     pub(crate) async fn get_chainspec_raw_bytes(self) -> Arc<ChainspecRawBytes>
@@ -1841,19 +1855,6 @@
         self.make_request(
             ChainspecLoaderRequest::GetChainspecRawBytes,
             QueueKind::Regular,
-=======
-    /// Dump the event queue contents to the diagnostics port, using the given serializer.
-    pub(crate) async fn diagnostics_port_dump_queue(self, dump_format: QueueDumpFormat)
-    where
-        REv: From<ControlAnnouncement>,
-    {
-        self.make_request(
-            |responder| ControlAnnouncement::QueueDumpRequest {
-                dump_format,
-                finished: responder,
-            },
-            QueueKind::Control,
->>>>>>> 305fb6ef
         )
         .await
     }
