//! Effects subsystem.
//!
//! Effects describe things that the creator of the effect intends to happen, producing a value upon
//! completion. They are, in fact, futures.
//!
//! A pinned, boxed future returning an event is called an effect and typed as an `Effect<Ev>`,
//! where `Ev` is the event's type. Generally, `Ev` is an Event enum defined at the top level of
//! each component in the `crate::components` module.
//!
//! ## Using effects
//!
//! To create an effect, an `EffectBuilder` will be passed in from the relevant reactor. For
//! example, given an effect builder `effect_builder`, we can create a `set_timeout` future and turn
//! it into an effect:
//!
//! ```ignore
//! use std::time::Duration;
//! use casper_node::effect::EffectExt;
//!
//! enum Event {
//!     ThreeSecondsElapsed(Duration)
//! }
//!
//! effect_builder
//!     .set_timeout(Duration::from_secs(3))
//!     .event(Event::ThreeSecondsElapsed);
//! ```
//!
//! This example will produce an effect that, after three seconds, creates an
//! `Event::ThreeSecondsElapsed`. Note that effects do nothing on their own, they need to be passed
//! to a [`reactor`](../reactor/index.html) to be executed.
//!
//! ## Arbitrary effects
//!
//! While it is technically possible to turn any future into an effect, it is advisable to only use
//! the effects explicitly listed in this module through traits to create them. Post-processing on
//! effects to turn them into events should also be kept brief.
//!
//! ## Announcements and effects
//!
//! Some effects can be further classified into either announcements or requests, although these
//! properties are not reflected in the type system.
//!
//! **Announcements** are effects emitted by components that are essentially "fire-and-forget"; the
//! component will never expect an answer for these and does not rely on them being handled. It is
//! also conceivable that they are being cloned and dispatched to multiple components by the
//! reactor.
//!
//! A good example is the arrival of a new deploy passed in by a client. Depending on the setup it
//! may be stored, buffered or, in certain testing setups, just discarded. None of this is a concern
//! of the component that talks to the client and deserializes the incoming deploy though, which
//! considers the deploy no longer its concern after it has returned an announcement effect.
//!
//! **Requests** are complex effects that are used when a component needs something from
//! outside of itself (typically to be provided by another component); a request requires an
//! eventual response.
//!
//! A request **must** have a `Responder` field, which a handler of a request **must** call at
//! some point. Failing to do so will result in a resource leak.

pub(crate) mod announcements;
pub(crate) mod requests;

use std::{
    any::type_name,
    borrow::Cow,
    collections::{BTreeMap, HashMap, HashSet},
    fmt::{self, Debug, Display, Formatter},
    future::Future,
    sync::Arc,
    time::{Duration, Instant},
};

use datasize::DataSize;
use futures::{channel::oneshot, future::BoxFuture, FutureExt};
use once_cell::sync::Lazy;
use serde::Serialize;
use smallvec::{smallvec, SmallVec};
use tokio::{sync::Semaphore, time};
use tracing::error;
#[cfg(not(feature = "fast-sync"))]
use tracing::warn;

use casper_execution_engine::{
    core::engine_state::{
        self,
        era_validators::GetEraValidatorsError,
        genesis::GenesisSuccess,
        upgrade::{UpgradeConfig, UpgradeSuccess},
        BalanceRequest, BalanceResult, GetBidsRequest, GetBidsResult, QueryRequest, QueryResult,
        MAX_PAYMENT,
    },
    shared::newtypes::Blake2bHash,
    storage::trie::Trie,
};
use casper_types::{
    system::auction::EraValidators, EraId, JsonExecutionJournal, JsonExecutionResult, Key,
    ProtocolVersion, PublicKey, StoredValue, Transfer, U512,
};

use crate::{
    components::{
        block_validator::ValidatingBlock,
        chainspec_loader::{CurrentRunInfo, NextUpgrade},
        consensus::{BlockContext, ClContext},
        contract_runtime::EraValidatorsRequest,
        deploy_acceptor,
        fetcher::FetchResult,
        small_network::GossipedAddress,
    },
    crypto::hash::Digest,
    reactor::{EventQueueHandle, QueueKind},
    types::{
        Block, BlockByHeight, BlockHash, BlockHeader, BlockPayload, BlockSignatures, Chainspec,
        ChainspecInfo, Deploy, DeployHash, DeployHeader, DeployMetadata, FinalitySignature,
        FinalizedBlock, Item, TimeDiff, Timestamp,
    },
    utils::Source,
};
use announcements::{
    ChainspecLoaderAnnouncement, ConsensusAnnouncement, ControlAnnouncement,
    DeployAcceptorAnnouncement, GossiperAnnouncement, LinearChainAnnouncement, NetworkAnnouncement,
    RpcServerAnnouncement,
};
use requests::{
    BlockPayloadRequest, BlockProposerRequest, BlockValidationRequest, ChainspecLoaderRequest,
    ConsensusRequest, ContractRuntimeRequest, FetcherRequest, MetricsRequest, NetworkInfoRequest,
    NetworkRequest, StateStoreRequest, StorageRequest,
};

use self::announcements::BlocklistAnnouncement;
use crate::components::contract_runtime::{
    BlockAndExecutionEffects, BlockExecutionError, ContractRuntimeAnnouncement, ExecutionPreState,
};

/// A resource that will never be available, thus trying to acquire it will wait forever.
static UNOBTAINABLE: Lazy<Semaphore> = Lazy::new(|| Semaphore::new(0));

/// A pinned, boxed future that produces one or more events.
pub(crate) type Effect<Ev> = BoxFuture<'static, Multiple<Ev>>;

/// Multiple effects in a container.
pub(crate) type Effects<Ev> = Multiple<Effect<Ev>>;

/// A small collection of rarely more than two items.
///
/// Stored in a `SmallVec` to avoid allocations in case there are less than three items grouped. The
/// size of two items is chosen because one item is the most common use case, and large items are
/// typically boxed. In the latter case two pointers and one enum variant discriminator is almost
/// the same size as an empty vec, which is two pointers.
pub(crate) type Multiple<T> = SmallVec<[T; 2]>;

/// A responder satisfying a request.
#[must_use]
#[derive(DataSize)]
pub(crate) struct Responder<T>(Option<oneshot::Sender<T>>);

impl<T: 'static + Send> Responder<T> {
    /// Creates a new `Responder`.
    #[inline]
    fn new(sender: oneshot::Sender<T>) -> Self {
        Responder(Some(sender))
    }

    /// Helper method for tests.
    ///
    /// Allows creating a responder manually. This function should not be used, unless you are
    /// writing alternative infrastructure, e.g. for tests.
    #[cfg(test)]
    #[inline]
    pub(crate) fn create(sender: oneshot::Sender<T>) -> Self {
        Responder::new(sender)
    }
}

impl<T> Responder<T>
where
    T: Debug,
{
    /// Send `data` to the origin of the request.
    pub(crate) async fn respond(mut self, data: T) {
        if let Some(sender) = self.0.take() {
            if let Err(data) = sender.send(data) {
                error!(
                    ?data,
                    "could not send response to request down oneshot channel"
                );
            }
        } else {
            error!(
                ?data,
                "tried to send a value down a responder channel, but it was already used"
            );
        }
    }
}

impl<T> Debug for Responder<T> {
    fn fmt(&self, formatter: &mut Formatter<'_>) -> fmt::Result {
        write!(formatter, "Responder<{}>", type_name::<T>(),)
    }
}

impl<T> Display for Responder<T> {
    fn fmt(&self, formatter: &mut Formatter<'_>) -> fmt::Result {
        write!(formatter, "responder({})", type_name::<T>(),)
    }
}

impl<T> Drop for Responder<T> {
    fn drop(&mut self) {
        if self.0.is_some() {
            // This is usually a very serious error, as another component will now be stuck.
            error!(
                "{} dropped without being responded to --- \
                 this is always a bug and will likely cause another component to be stuck!",
                self
            );
        }
    }
}

impl<T> Serialize for Responder<T> {
    fn serialize<S>(&self, serializer: S) -> Result<S::Ok, S::Error>
    where
        S: serde::Serializer,
    {
        serializer.serialize_str(&format!("{:?}", self))
    }
}

/// Effect extension for futures, used to convert futures into actual effects.
pub(crate) trait EffectExt: Future + Send {
    /// Finalizes a future into an effect that returns a single event.
    ///
    /// The function `f` is used to translate the returned value from an effect into an event.
    fn event<U, F>(self, f: F) -> Effects<U>
    where
        F: FnOnce(Self::Output) -> U + 'static + Send,
        U: 'static,
        Self: Sized;

    /// Finalizes a future into an effect that returns an iterator of events.
    ///
    /// The function `f` is used to translate the returned value from an effect into an iterator of
    /// events.
    fn events<U, F, I>(self, f: F) -> Effects<U>
    where
        F: FnOnce(Self::Output) -> I + 'static + Send,
        U: 'static,
        I: Iterator<Item = U>,
        Self: Sized;

    /// Finalizes a future into an effect that runs but drops the result.
    fn ignore<Ev>(self) -> Effects<Ev>;
}

/// Effect extension for futures, used to convert futures returning a `Result` into two different
/// effects.
pub(crate) trait EffectResultExt {
    /// The type the future will return if `Ok`.
    type Value;
    /// The type the future will return if `Err`.
    type Error;

    /// Finalizes a future returning a `Result` into two different effects.
    ///
    /// The function `f_ok` is used to translate the returned value from an effect into an event,
    /// while the function `f_err` does the same for a potential error.
    fn result<U, F, G>(self, f_ok: F, f_err: G) -> Effects<U>
    where
        F: FnOnce(Self::Value) -> U + 'static + Send,
        G: FnOnce(Self::Error) -> U + 'static + Send,
        U: 'static;
}

/// Effect extension for futures, used to convert futures returning an `Option` into two different
/// effects.
pub(crate) trait EffectOptionExt {
    /// The type the future will return if `Some`.
    type Value;

    /// Finalizes a future returning an `Option` into two different effects.
    ///
    /// The function `f_some` is used to translate the returned value from an effect into an event,
    /// while the function `f_none` does the same for a returned `None`.
    fn map_or_else<U, F, G>(self, f_some: F, f_none: G) -> Effects<U>
    where
        F: FnOnce(Self::Value) -> U + 'static + Send,
        G: FnOnce() -> U + 'static + Send,
        U: 'static;

    /// Finalizes a future returning an `Option` into two different effects.
    ///
    /// The function `f` is used to translate the returned value from an effect into an event,
    /// In the case of `None`, empty vector of effects is returned.
    fn map_some<U, F>(self, f: F) -> Effects<U>
    where
        F: FnOnce(Self::Value) -> U + 'static + Send,
        U: 'static;
}

impl<T: ?Sized> EffectExt for T
where
    T: Future + Send + 'static + Sized,
{
    fn event<U, F>(self, f: F) -> Effects<U>
    where
        F: FnOnce(Self::Output) -> U + 'static + Send,
        U: 'static,
    {
        smallvec![self.map(f).map(|item| smallvec![item]).boxed()]
    }

    fn events<U, F, I>(self, f: F) -> Effects<U>
    where
        F: FnOnce(Self::Output) -> I + 'static + Send,
        U: 'static,
        I: Iterator<Item = U>,
    {
        smallvec![self.map(f).map(|iter| iter.collect()).boxed()]
    }

    fn ignore<Ev>(self) -> Effects<Ev> {
        smallvec![self.map(|_| Multiple::new()).boxed()]
    }
}

impl<T, V, E> EffectResultExt for T
where
    T: Future<Output = Result<V, E>> + Send + 'static + Sized,
    T: ?Sized,
{
    type Value = V;
    type Error = E;

    fn result<U, F, G>(self, f_ok: F, f_err: G) -> Effects<U>
    where
        F: FnOnce(V) -> U + 'static + Send,
        G: FnOnce(E) -> U + 'static + Send,
        U: 'static,
    {
        smallvec![self
            .map(|result| result.map_or_else(f_err, f_ok))
            .map(|item| smallvec![item])
            .boxed()]
    }
}

impl<T, V> EffectOptionExt for T
where
    T: Future<Output = Option<V>> + Send + 'static + Sized,
    T: ?Sized,
{
    type Value = V;

    fn map_or_else<U, F, G>(self, f_some: F, f_none: G) -> Effects<U>
    where
        F: FnOnce(V) -> U + 'static + Send,
        G: FnOnce() -> U + 'static + Send,
        U: 'static,
    {
        smallvec![self
            .map(|option| option.map_or_else(f_none, f_some))
            .map(|item| smallvec![item])
            .boxed()]
    }

    /// Finalizes a future returning an `Option`.
    ///
    /// The function `f` is used to translate the returned value from an effect into an event,
    /// In the case of `None`, empty vector is returned.
    fn map_some<U, F>(self, f: F) -> Effects<U>
    where
        F: FnOnce(Self::Value) -> U + 'static + Send,
        U: 'static,
    {
        smallvec![self
            .map(|option| option
                .map(|el| smallvec![f(el)])
                .unwrap_or_else(|| smallvec![]))
            .boxed()]
    }
}

/// A builder for [`Effect`](type.Effect.html)s.
///
/// Provides methods allowing the creation of effects which need to be scheduled
/// on the reactor's event queue, without giving direct access to this queue.
#[derive(Debug)]
pub(crate) struct EffectBuilder<REv: 'static>(EventQueueHandle<REv>);

// Implement `Clone` and `Copy` manually, as `derive` will make it depend on `REv` otherwise.
impl<REv> Clone for EffectBuilder<REv> {
    fn clone(&self) -> Self {
        EffectBuilder(self.0)
    }
}

impl<REv> Copy for EffectBuilder<REv> {}

impl<REv> EffectBuilder<REv> {
    /// Creates a new effect builder.
    pub(crate) fn new(event_queue_handle: EventQueueHandle<REv>) -> Self {
        EffectBuilder(event_queue_handle)
    }

    /// Schedules a regular event.
    pub(crate) async fn schedule_regular<E>(self, event: E)
    where
        REv: From<E>,
    {
        self.0.schedule(event, QueueKind::Regular).await
    }

    /// Extract the event queue handle out of the effect builder.
    #[cfg(test)]
    pub(crate) fn into_inner(self) -> EventQueueHandle<REv> {
        self.0
    }

    /// Performs a request.
    ///
    /// Given a request `Q`, that when completed will yield a result of `T`, produces a future
    /// that will
    ///
    /// 1. create an event to send the request to the respective component (thus `Q: Into<REv>`),
    /// 2. waits for a response and returns it.
    ///
    /// This function is usually only used internally by effects implement on the effects builder,
    /// but IO components may also make use of it.
    pub(crate) async fn make_request<T, Q, F>(self, f: F, queue_kind: QueueKind) -> T
    where
        T: Send + 'static,
        Q: Into<REv>,
        F: FnOnce(Responder<T>) -> Q,
    {
        // Prepare a channel.
        let (sender, receiver) = oneshot::channel();

        // Create response function.
        let responder = Responder::new(sender);

        // Now inject the request event into the event loop.
        let request_event = f(responder).into();
        self.0.schedule(request_event, queue_kind).await;

        match receiver.await {
            Ok(value) => value,
            Err(err) => {
                // The channel should never be closed, ever. If it is, we pretend nothing happened
                // though, instead of crashing.
                error!(%err, ?queue_kind, "request for {} channel closed, this may be a bug? \
                       check if a component is stuck from now on ", type_name::<T>());

                // We cannot produce any value to satisfy the request, so we just abandon this task
                // by waiting on a resource we can never acquire.
                let _ = UNOBTAINABLE.acquire().await;
                panic!("should never obtain unobtainable semaphore");
            }
        }
    }

    /// Run and end effect immediately.
    ///
    /// Can be used to trigger events from effects when combined with `.event`. Do not use this to
    /// "do nothing", as it will still cause a task to be spawned.
    #[inline(always)]
    #[allow(clippy::manual_async_fn)]
    pub(crate) fn immediately(self) -> impl Future<Output = ()> + Send {
        // Note: This function is implemented manually without `async` sugar because the `Send`
        // inference seems to not work in all cases otherwise.
        async {}
    }

    /// Reports a fatal error.  Normally called via the `crate::fatal!()` macro.
    ///
    /// Usually causes the node to cease operations quickly and exit/crash.
    //
    // Note: This function is implemented manually without `async` sugar because the `Send`
    // inference seems to not work in all cases otherwise.
    pub(crate) async fn fatal(self, file: &'static str, line: u32, msg: String)
    where
        REv: From<ControlAnnouncement>,
    {
        self.0
            .schedule(
                ControlAnnouncement::FatalError { file, line, msg },
                QueueKind::Control,
            )
            .await
    }

    /// Sets a timeout.
    pub(crate) async fn set_timeout(self, timeout: Duration) -> Duration {
        let then = Instant::now();
        time::sleep(timeout).await;
        Instant::now() - then
    }

    /// Retrieve a snapshot of the nodes current metrics formatted as string.
    ///
    /// If an error occurred producing the metrics, `None` is returned.
    pub(crate) async fn get_metrics(self) -> Option<String>
    where
        REv: From<MetricsRequest>,
    {
        self.make_request(
            |responder| MetricsRequest::RenderNodeMetricsText { responder },
            QueueKind::Api,
        )
        .await
    }

    /// Sends a network message.
    ///
    /// The message is queued in "fire-and-forget" fashion, there is no guarantee that the peer
    /// will receive it.
    pub(crate) async fn send_message<I, P>(self, dest: I, payload: P)
    where
        REv: From<NetworkRequest<I, P>>,
    {
        self.make_request(
            |responder| NetworkRequest::SendMessage {
                dest: Box::new(dest),
                payload: Box::new(payload),
                responder,
            },
            QueueKind::Network,
        )
        .await
    }

    /// Broadcasts a network message.
    ///
    /// Broadcasts a network message to all peers connected at the time the message is sent.
    pub(crate) async fn broadcast_message<I, P>(self, payload: P)
    where
        REv: From<NetworkRequest<I, P>>,
    {
        self.make_request(
            |responder| NetworkRequest::Broadcast {
                payload: Box::new(payload),
                responder,
            },
            QueueKind::Network,
        )
        .await
    }

    /// Gossips a network message.
    ///
    /// A low-level "gossip" function, selects `count` randomly chosen nodes on the network,
    /// excluding the indicated ones, and sends each a copy of the message.
    ///
    /// Returns the IDs of the chosen nodes.
    pub(crate) async fn gossip_message<I, P>(
        self,
        payload: P,
        count: usize,
        exclude: HashSet<I>,
    ) -> HashSet<I>
    where
        REv: From<NetworkRequest<I, P>>,
        I: Send + 'static,
        P: Send,
    {
        self.make_request(
            |responder| NetworkRequest::Gossip {
                payload: Box::new(payload),
                count,
                exclude,
                responder,
            },
            QueueKind::Network,
        )
        .await
    }

    /// Gets connected network peers.
    pub(crate) async fn network_peers<I>(self) -> BTreeMap<I, String>
    where
        REv: From<NetworkInfoRequest<I>>,
        I: Send + 'static,
    {
        self.make_request(
            |responder| NetworkInfoRequest::GetPeers { responder },
            QueueKind::Api,
        )
        .await
    }

    /// Announces that a network message has been received.
    pub(crate) async fn announce_message_received<I, P>(self, sender: I, payload: P)
    where
        REv: From<NetworkAnnouncement<I, P>>,
    {
        self.0
            .schedule(
                NetworkAnnouncement::MessageReceived { sender, payload },
                QueueKind::NetworkIncoming,
            )
            .await;
    }

    /// Announces that we should gossip our own public listening address.
    pub(crate) async fn announce_gossip_our_address<I, P>(self, our_address: GossipedAddress)
    where
        REv: From<NetworkAnnouncement<I, P>>,
    {
        self.0
            .schedule(
                NetworkAnnouncement::GossipOurAddress(our_address),
                QueueKind::Regular,
            )
            .await;
    }

    /// Announces that a new peer has connected.
    pub(crate) async fn announce_new_peer<I, P>(self, peer_id: I)
    where
        REv: From<NetworkAnnouncement<I, P>>,
    {
        self.0
            .schedule(
                NetworkAnnouncement::NewPeer(peer_id),
                QueueKind::NetworkIncoming,
            )
            .await;
    }

    /// Announces that a gossiper has received a new item, where the item's ID is the complete item.
    pub(crate) async fn announce_complete_item_received_via_gossip<T: Item>(self, item: T::Id)
    where
        REv: From<GossiperAnnouncement<T>>,
    {
        assert!(
            T::ID_IS_COMPLETE_ITEM,
            "{} must be an item where the ID _is_ the complete item",
            item
        );
        self.0
            .schedule(
                GossiperAnnouncement::NewCompleteItem(item),
                QueueKind::Regular,
            )
            .await;
    }

    /// Announces that the HTTP API server has received a deploy.
    pub(crate) async fn announce_deploy_received(
        self,
        deploy: Box<Deploy>,
        responder: Option<Responder<Result<(), deploy_acceptor::Error>>>,
    ) where
        REv: From<RpcServerAnnouncement>,
    {
        self.0
            .schedule(
                RpcServerAnnouncement::DeployReceived { deploy, responder },
                QueueKind::Api,
            )
            .await;
    }

    /// Announces that a deploy not previously stored has now been accepted and stored.
    pub(crate) fn announce_new_deploy_accepted<I>(
        self,
        deploy: Box<Deploy>,
        source: Source<I>,
    ) -> impl Future<Output = ()>
    where
        REv: From<DeployAcceptorAnnouncement<I>>,
    {
        self.0.schedule(
            DeployAcceptorAnnouncement::AcceptedNewDeploy { deploy, source },
            QueueKind::Regular,
        )
    }

    /// Announces that we have finished gossiping the indicated item.
    pub(crate) async fn announce_finished_gossiping<T>(self, item_id: T::Id)
    where
        REv: From<GossiperAnnouncement<T>>,
        T: Item,
    {
        self.0
            .schedule(
                GossiperAnnouncement::FinishedGossiping(item_id),
                QueueKind::Regular,
            )
            .await;
    }

    /// Announces that an invalid deploy has been received.
    pub(crate) fn announce_invalid_deploy<I>(
        self,
        deploy: Box<Deploy>,
        source: Source<I>,
    ) -> impl Future<Output = ()>
    where
        REv: From<DeployAcceptorAnnouncement<I>>,
    {
        self.0.schedule(
            DeployAcceptorAnnouncement::InvalidDeploy { deploy, source },
            QueueKind::Regular,
        )
    }

    /// Announce new block has been created.
    pub(crate) async fn announce_linear_chain_block(
        self,
        block: Block,
        execution_results: HashMap<DeployHash, (DeployHeader, JsonExecutionResult)>,
    ) where
        REv: From<ContractRuntimeAnnouncement>,
    {
        self.0
            .schedule(
                ContractRuntimeAnnouncement::linear_chain_block(block, execution_results),
                QueueKind::Regular,
            )
            .await
    }

<<<<<<< HEAD
    /// Announce a committed Step success.
    pub(crate) async fn announce_step_success(
        self,
        era_id: EraId,
        json_execution_journal: JsonExecutionJournal,
    ) where
        REv: From<ContractRuntimeAnnouncement>,
    {
        self.0
            .schedule(
                ContractRuntimeAnnouncement::step_success(era_id, json_execution_journal),
                QueueKind::Regular,
            )
            .await
    }

=======
>>>>>>> ec33bf7b
    /// Announce upgrade activation point read.
    pub(crate) async fn announce_upgrade_activation_point_read(self, next_upgrade: NextUpgrade)
    where
        REv: From<ChainspecLoaderAnnouncement>,
    {
        self.0
            .schedule(
                ChainspecLoaderAnnouncement::UpgradeActivationPointRead(next_upgrade),
                QueueKind::Regular,
            )
            .await
    }

    /// Puts the given block into the linear block store.
    pub(crate) async fn put_block_to_storage(self, block: Box<Block>) -> bool
    where
        REv: From<StorageRequest>,
    {
        self.make_request(
            |responder| StorageRequest::PutBlock { block, responder },
            QueueKind::Regular,
        )
        .await
    }

    /// Gets the requested block from the linear block store.
    pub(crate) async fn get_block_from_storage(self, block_hash: BlockHash) -> Option<Block>
    where
        REv: From<StorageRequest>,
    {
        self.make_request(
            |responder| StorageRequest::GetBlock {
                block_hash,
                responder,
            },
            QueueKind::Regular,
        )
        .await
    }

    /// Gets the requested block header from the linear block store.
    #[allow(unused)]
    pub(crate) async fn get_block_header_from_storage(
        self,
        block_hash: BlockHash,
    ) -> Option<BlockHeader>
    where
        REv: From<StorageRequest>,
    {
        self.make_request(
            |responder| StorageRequest::GetBlockHeader {
                block_hash,
                responder,
            },
            QueueKind::Regular,
        )
        .await
    }

    /// Gets the requested signatures for a given block hash.
    pub(crate) async fn get_signatures_from_storage(
        self,
        block_hash: BlockHash,
    ) -> Option<BlockSignatures>
    where
        REv: From<StorageRequest>,
    {
        self.make_request(
            |responder| StorageRequest::GetBlockSignatures {
                block_hash,
                responder,
            },
            QueueKind::Regular,
        )
        .await
    }

    /// Puts the requested finality signatures into storage.
    pub(crate) async fn put_signatures_to_storage(self, signatures: BlockSignatures) -> bool
    where
        REv: From<StorageRequest>,
    {
        self.make_request(
            |responder| StorageRequest::PutBlockSignatures {
                signatures,
                responder,
            },
            QueueKind::Regular,
        )
        .await
    }

    /// Gets the requested block's transfers from storage.
    pub(crate) async fn get_block_transfers_from_storage(
        self,
        block_hash: BlockHash,
    ) -> Option<Vec<Transfer>>
    where
        REv: From<StorageRequest>,
    {
        self.make_request(
            |responder| StorageRequest::GetBlockTransfers {
                block_hash,
                responder,
            },
            QueueKind::Regular,
        )
        .await
    }

    /// Requests the block header at the given height.
    pub(crate) async fn get_block_header_at_height_from_storage(
        self,
        height: u64,
    ) -> Option<BlockHeader>
    where
        REv: From<StorageRequest>,
    {
        self.make_request(
            |responder| StorageRequest::GetBlockHeaderAtHeight { height, responder },
            QueueKind::Regular,
        )
        .await
    }

    /// Requests the header of the block containing the given deploy.
    pub(crate) async fn get_block_header_for_deploy_from_storage(
        self,
        deploy_hash: DeployHash,
    ) -> Option<BlockHeader>
    where
        REv: From<StorageRequest>,
    {
        self.make_request(
            |responder| StorageRequest::GetBlockHeaderForDeploy {
                deploy_hash,
                responder,
            },
            QueueKind::Regular,
        )
        .await
    }

    /// Requests the block at the given height.
    pub(crate) async fn get_block_at_height_from_storage(self, height: u64) -> Option<Block>
    where
        REv: From<StorageRequest>,
    {
        self.make_request(
            |responder| StorageRequest::GetBlockAtHeight { height, responder },
            QueueKind::Regular,
        )
        .await
    }

    /// Requests the highest block.
    pub(crate) async fn get_highest_block_from_storage(self) -> Option<Block>
    where
        REv: From<StorageRequest>,
    {
        self.make_request(
            |responder| StorageRequest::GetHighestBlock { responder },
            QueueKind::Regular,
        )
        .await
    }

    /// Requests the header of the switch block at the given era ID.
    pub(crate) async fn get_switch_block_header_at_era_id_from_storage(
        self,
        era_id: EraId,
    ) -> Option<BlockHeader>
    where
        REv: From<StorageRequest>,
    {
        self.make_request(
            |responder| StorageRequest::GetSwitchBlockHeaderAtEraId { era_id, responder },
            QueueKind::Regular,
        )
        .await
    }

    /// Requests the key block header for the given era ID, ie. the header of the switch block at
    /// the era before (if one exists).
    pub(crate) async fn get_key_block_header_for_era_id_from_storage(
        self,
        era_id: EraId,
    ) -> Option<BlockHeader>
    where
        REv: From<StorageRequest>,
    {
        let era_before = era_id.checked_sub(1)?;
        self.get_switch_block_header_at_era_id_from_storage(era_before)
            .await
    }

    /// Read a trie by its hash key
    pub(crate) async fn read_trie(self, trie_key: Blake2bHash) -> Option<Trie<Key, StoredValue>>
    where
        REv: From<ContractRuntimeRequest>,
    {
        self.make_request(
            |responder| ContractRuntimeRequest::ReadTrie {
                trie_key,
                responder,
            },
            QueueKind::Regular,
        )
        .await
    }

    /// Puts a trie into the trie store and asynchronously returns any missing descendant trie keys.
    #[allow(unused)]
    pub(crate) async fn put_trie_and_find_missing_descendant_trie_keys(
        self,
        trie: Box<Trie<Key, StoredValue>>,
    ) -> Result<Vec<Blake2bHash>, engine_state::Error>
    where
        REv: From<ContractRuntimeRequest>,
    {
        self.make_request(
            |responder| ContractRuntimeRequest::PutTrie { trie, responder },
            QueueKind::Regular,
        )
        .await
    }

    /// Puts the given deploy into the deploy store.
    pub(crate) async fn put_deploy_to_storage(self, deploy: Box<Deploy>) -> bool
    where
        REv: From<StorageRequest>,
    {
        self.make_request(
            |responder| StorageRequest::PutDeploy { deploy, responder },
            QueueKind::Regular,
        )
        .await
    }

    /// Gets the requested deploys from the deploy store.
    pub(crate) async fn get_deploys_from_storage(
        self,
        deploy_hashes: Multiple<DeployHash>,
    ) -> Vec<Option<Deploy>>
    where
        REv: From<StorageRequest>,
    {
        self.make_request(
            |responder| StorageRequest::GetDeploys {
                deploy_hashes: deploy_hashes.to_vec(),
                responder,
            },
            QueueKind::Regular,
        )
        .await
    }

    /// Stores the given execution results for the deploys in the given block in the linear block
    /// store.
    pub(crate) async fn put_execution_results_to_storage(
        self,
        block_hash: BlockHash,
        execution_results: HashMap<DeployHash, JsonExecutionResult>,
    ) where
        REv: From<StorageRequest>,
    {
        self.make_request(
            |responder| StorageRequest::PutExecutionResults {
                block_hash: Box::new(block_hash),
                execution_results,
                responder,
            },
            QueueKind::Regular,
        )
        .await
    }

    /// Gets the requested deploys from the deploy store.
    pub(crate) async fn get_deploy_and_metadata_from_storage(
        self,
        deploy_hash: DeployHash,
    ) -> Option<(Deploy, DeployMetadata)>
    where
        REv: From<StorageRequest>,
    {
        self.make_request(
            |responder| StorageRequest::GetDeployAndMetadata {
                deploy_hash,
                responder,
            },
            QueueKind::Regular,
        )
        .await
    }

    /// Gets the requested block and its associated metadata.
    pub(crate) async fn get_block_at_height_with_metadata_from_storage(
        self,
        block_height: u64,
    ) -> Option<(Block, BlockSignatures)>
    where
        REv: From<StorageRequest>,
    {
        self.make_request(
            |responder| StorageRequest::GetBlockAndMetadataByHeight {
                block_height,
                responder,
            },
            QueueKind::Regular,
        )
        .await
    }

    /// Gets the requested block by hash with its associated metadata.
    pub(crate) async fn get_block_with_metadata_from_storage(
        self,
        block_hash: BlockHash,
    ) -> Option<(Block, BlockSignatures)>
    where
        REv: From<StorageRequest>,
    {
        self.make_request(
            |responder| StorageRequest::GetBlockAndMetadataByHash {
                block_hash,
                responder,
            },
            QueueKind::Regular,
        )
        .await
    }

    /// Get the highest block with its associated metadata.
    pub(crate) async fn get_highest_block_with_metadata_from_storage(
        self,
    ) -> Option<(Block, BlockSignatures)>
    where
        REv: From<StorageRequest>,
    {
        self.make_request(
            |responder| StorageRequest::GetHighestBlockWithMetadata { responder },
            QueueKind::Regular,
        )
        .await
    }

    /// Gets the requested deploy using the `DeployFetcher`.
    pub(crate) async fn fetch_deploy<I>(
        self,
        deploy_hash: DeployHash,
        peer: I,
    ) -> Option<FetchResult<Deploy, I>>
    where
        REv: From<FetcherRequest<I, Deploy>>,
        I: Send + 'static,
    {
        self.make_request(
            |responder| FetcherRequest::Fetch {
                id: deploy_hash,
                peer,
                responder,
            },
            QueueKind::Regular,
        )
        .await
    }

    /// Gets the requested block using the `BlockFetcher`
    pub(crate) async fn fetch_block<I>(
        self,
        block_hash: BlockHash,
        peer: I,
    ) -> Option<FetchResult<Block, I>>
    where
        REv: From<FetcherRequest<I, Block>>,
        I: Send + 'static,
    {
        self.make_request(
            |responder| FetcherRequest::Fetch {
                id: block_hash,
                peer,
                responder,
            },
            QueueKind::Regular,
        )
        .await
    }

    /// Requests a linear chain block at `block_height`.
    pub(crate) async fn fetch_block_by_height<I>(
        self,
        block_height: u64,
        peer: I,
    ) -> Option<FetchResult<BlockByHeight, I>>
    where
        REv: From<FetcherRequest<I, BlockByHeight>>,
        I: Send + 'static,
    {
        self.make_request(
            |responder| FetcherRequest::Fetch {
                id: block_height,
                peer,
                responder,
            },
            QueueKind::Regular,
        )
        .await
    }

    /// Passes the timestamp of a future block for which deploys are to be proposed.
    pub(crate) async fn request_block_payload(
        self,
        context: BlockContext<ClContext>,
        next_finalized: u64,
        accusations: Vec<PublicKey>,
        random_bit: bool,
    ) -> Arc<BlockPayload>
    where
        REv: From<BlockProposerRequest>,
    {
        self.make_request(
            |responder| {
                BlockProposerRequest::RequestBlockPayload(BlockPayloadRequest {
                    context,
                    next_finalized,
                    accusations,
                    random_bit,
                    responder,
                })
            },
            QueueKind::Regular,
        )
        .await
    }

    /// Executes a finalized block.
    pub(crate) async fn execute_finalized_block(
        self,
        protocol_version: ProtocolVersion,
        execution_pre_state: ExecutionPreState,
        finalized_block: FinalizedBlock,
        deploys: Vec<Deploy>,
    ) -> Result<BlockAndExecutionEffects, BlockExecutionError>
    where
        REv: From<ContractRuntimeRequest>,
    {
        self.make_request(
            |responder| ContractRuntimeRequest::ExecuteBlock {
                protocol_version,
                execution_pre_state,
                finalized_block,
                deploys,
                responder,
            },
            QueueKind::Regular,
        )
        .await
    }

    /// Enqueues a finalized proto-block execution.
    ///
    /// # Arguments
    ///
    /// * `finalized_block` - a finalized proto-block to add to the execution queue.
    /// * `deploys` - a vector of deploys and transactions that match the hashes in the finalized
    ///   block, in that order.
    pub(crate) async fn enqueue_block_for_execution(
        self,
        finalized_block: FinalizedBlock,
        deploys: Vec<Deploy>,
    ) where
        REv: From<ContractRuntimeRequest>,
    {
        self.0
            .schedule(
                ContractRuntimeRequest::EnqueueBlockForExecution {
                    finalized_block,
                    deploys,
                },
                QueueKind::Regular,
            )
            .await
    }

    /// Checks whether the deploys included in the block exist on the network and the block is
    /// valid.
    pub(crate) async fn validate_block<I, T>(self, sender: I, block: T) -> bool
    where
        REv: From<BlockValidationRequest<I>>,
        T: Into<ValidatingBlock>,
    {
        self.make_request(
            |responder| BlockValidationRequest {
                block: block.into(),
                sender,
                responder,
            },
            QueueKind::Regular,
        )
        .await
    }

    /// Announces that a block has been finalized.
    pub(crate) async fn announce_finalized_block(self, finalized_block: FinalizedBlock)
    where
        REv: From<ConsensusAnnouncement>,
    {
        self.0
            .schedule(
                ConsensusAnnouncement::Finalized(Box::new(finalized_block)),
                QueueKind::Regular,
            )
            .await
    }

    /// Announces that a finality signature has been created.
    pub(crate) async fn announce_created_finality_signature(
        self,
        finality_signature: FinalitySignature,
    ) where
        REv: From<ConsensusAnnouncement>,
    {
        self.0
            .schedule(
                ConsensusAnnouncement::CreatedFinalitySignature(Box::new(finality_signature)),
                QueueKind::Regular,
            )
            .await
    }

    /// An equivocation has been detected.
    pub(crate) async fn announce_fault_event(
        self,
        era_id: EraId,
        public_key: PublicKey,
        timestamp: Timestamp,
    ) where
        REv: From<ConsensusAnnouncement>,
    {
        self.0
            .schedule(
                ConsensusAnnouncement::Fault {
                    era_id,
                    public_key: Box::new(public_key),
                    timestamp,
                },
                QueueKind::Regular,
            )
            .await
    }

    /// Announce the intent to disconnect from a specific peer, which consensus thinks is faulty.
    pub(crate) async fn announce_disconnect_from_peer<I>(self, peer: I)
    where
        REv: From<BlocklistAnnouncement<I>>,
    {
        self.0
            .schedule(
                BlocklistAnnouncement::OffenseCommitted(Box::new(peer)),
                QueueKind::Regular,
            )
            .await
    }

    /// The linear chain has stored a newly-created block.
    pub(crate) async fn announce_block_added(self, block: Box<Block>)
    where
        REv: From<LinearChainAnnouncement>,
    {
        self.0
            .schedule(
                LinearChainAnnouncement::BlockAdded(block),
                QueueKind::Regular,
            )
            .await
    }

    /// The linear chain has stored a new finality signature.
    pub(crate) async fn announce_finality_signature(self, fs: Box<FinalitySignature>)
    where
        REv: From<LinearChainAnnouncement>,
    {
        self.0
            .schedule(
                LinearChainAnnouncement::NewFinalitySignature(fs),
                QueueKind::Regular,
            )
            .await
    }

    /// Runs the genesis process on the contract runtime.
    pub(crate) async fn commit_genesis(
        self,
        chainspec: Arc<Chainspec>,
    ) -> Result<GenesisSuccess, engine_state::Error>
    where
        REv: From<ContractRuntimeRequest>,
    {
        self.make_request(
            |responder| ContractRuntimeRequest::CommitGenesis {
                chainspec,
                responder,
            },
            QueueKind::Regular,
        )
        .await
    }

    /// Runs the upgrade process on the contract runtime.
    pub(crate) async fn upgrade_contract_runtime(
        self,
        upgrade_config: Box<UpgradeConfig>,
    ) -> Result<UpgradeSuccess, engine_state::Error>
    where
        REv: From<ContractRuntimeRequest>,
    {
        self.make_request(
            |responder| ContractRuntimeRequest::Upgrade {
                upgrade_config,
                responder,
            },
            QueueKind::Regular,
        )
        .await
    }

    /// Gets the requested chainspec info from the chainspec loader.
    pub(crate) async fn get_chainspec_info(self) -> ChainspecInfo
    where
        REv: From<ChainspecLoaderRequest> + Send,
    {
        self.make_request(ChainspecLoaderRequest::GetChainspecInfo, QueueKind::Regular)
            .await
    }

    /// Gets the information about the current run of the node software.
    pub(crate) async fn get_current_run_info(self) -> CurrentRunInfo
    where
        REv: From<ChainspecLoaderRequest>,
    {
        self.make_request(
            ChainspecLoaderRequest::GetCurrentRunInfo,
            QueueKind::Regular,
        )
        .await
    }

    /// Retrieves finalized deploys from blocks that were created more recently than the TTL.
    pub(crate) async fn get_finalized_deploys(
        self,
        ttl: TimeDiff,
    ) -> Vec<(DeployHash, DeployHeader)>
    where
        REv: From<StorageRequest>,
    {
        self.make_request(
            move |responder| StorageRequest::GetFinalizedDeploys { ttl, responder },
            QueueKind::Regular,
        )
        .await
    }

    /// Save state to storage.
    ///
    /// Key must be a unique key across the the application, as all keys share a common namespace.
    ///
    /// Returns whether or not storing the state was successful. A component that requires state to
    /// be successfully stored should check the return value and act accordingly.
    #[cfg(not(feature = "fast-sync"))]
    pub(crate) async fn save_state<T>(self, key: Cow<'static, [u8]>, value: T) -> bool
    where
        REv: From<StateStoreRequest>,
        T: Serialize,
    {
        match bincode::serialize(&value) {
            Ok(data) => {
                self.make_request(
                    move |responder| StateStoreRequest::Save {
                        key,
                        data,
                        responder,
                    },
                    QueueKind::Regular,
                )
                .await;
                true
            }
            Err(err) => {
                let type_name = type_name::<T>();
                warn!(%type_name, %err, "Error serializing state");
                false
            }
        }
    }

    /// Requests a query be executed on the Contract Runtime component.
    pub(crate) async fn query_global_state(
        self,
        query_request: QueryRequest,
    ) -> Result<QueryResult, engine_state::Error>
    where
        REv: From<ContractRuntimeRequest>,
    {
        self.make_request(
            |responder| ContractRuntimeRequest::Query {
                query_request,
                responder,
            },
            QueueKind::Regular,
        )
        .await
    }

    pub(crate) async fn is_verified_account(self, account_key: Key) -> Option<bool>
    where
        REv: From<ContractRuntimeRequest>,
        REv: From<StorageRequest>,
    {
        if let Some(block) = self.get_highest_block_from_storage().await {
            let state_hash = (*block.state_root_hash()).into();
            let query_request = QueryRequest::new(state_hash, account_key, vec![]);
            if let Ok(QueryResult::Success { value, .. }) =
                self.query_global_state(query_request).await
            {
                if let StoredValue::Account(account) = *value {
                    let purse_uref = account.main_purse();
                    let balance_request = BalanceRequest::new(state_hash, purse_uref);
                    if let Ok(balance_result) = self.get_balance(balance_request).await {
                        if let Some(motes) = balance_result.motes() {
                            return Some(motes >= &*MAX_PAYMENT);
                        }
                    }
                }
            }
        }
        None
    }

    /// Requests a query be executed on the Contract Runtime component.
    pub(crate) async fn get_balance(
        self,
        balance_request: BalanceRequest,
    ) -> Result<BalanceResult, engine_state::Error>
    where
        REv: From<ContractRuntimeRequest>,
    {
        self.make_request(
            |responder| ContractRuntimeRequest::GetBalance {
                balance_request,
                responder,
            },
            QueueKind::Regular,
        )
        .await
    }

    /// Returns a map of validators weights for all eras as known from `root_hash`.
    ///
    /// This operation is read only.
    pub(crate) async fn get_era_validators_from_contract_runtime(
        self,
        request: EraValidatorsRequest,
    ) -> Result<EraValidators, GetEraValidatorsError>
    where
        REv: From<ContractRuntimeRequest>,
    {
        self.make_request(
            |responder| ContractRuntimeRequest::GetEraValidators { request, responder },
            QueueKind::Regular,
        )
        .await
    }

    /// Requests a query be executed on the Contract Runtime component.
    pub(crate) async fn get_bids(
        self,
        get_bids_request: GetBidsRequest,
    ) -> Result<GetBidsResult, engine_state::Error>
    where
        REv: From<ContractRuntimeRequest>,
    {
        self.make_request(
            |responder| ContractRuntimeRequest::GetBids {
                get_bids_request,
                responder,
            },
            QueueKind::Regular,
        )
        .await
    }

    /// Gets the correct era validators set for the given era.
    /// Takes emergency restarts into account based on the information from the chainspec loader.
    pub(crate) async fn get_era_validators(self, era_id: EraId) -> Option<BTreeMap<PublicKey, U512>>
    where
        REv: From<ContractRuntimeRequest> + From<StorageRequest> + From<ChainspecLoaderRequest>,
    {
        let CurrentRunInfo {
            protocol_version,
            initial_state_root_hash,
            last_emergency_restart,
            ..
        } = self.get_current_run_info().await;
        let cutoff_era_id = last_emergency_restart.unwrap_or_else(|| EraId::new(0));
        if era_id < cutoff_era_id {
            // we don't support getting the validators from before the last emergency restart
            return None;
        }
        if era_id == cutoff_era_id {
            // in the activation era, we read the validators from the global state; we use the
            // global state hash of the first block in the era, if it exists - if we can't get it,
            // we use the initial_state_root_hash passed from the chainspec loader
            let root_hash = if era_id.is_genesis() {
                // genesis era - use block at height 0
                self.get_block_header_at_height_from_storage(0)
                    .await
                    .map(|hdr| *hdr.state_root_hash())
                    .unwrap_or(initial_state_root_hash)
            } else {
                // non-genesis - calculate the height based on the key block
                let maybe_key_block_header = self
                    .get_key_block_header_for_era_id_from_storage(era_id)
                    .await;
                // this has to be a match because `Option::and_then` can't deal with async closures
                match maybe_key_block_header {
                    None => None,
                    Some(kb_hdr) => {
                        self.get_block_header_at_height_from_storage(kb_hdr.height() + 1)
                            .await
                    }
                }
                // default to the initial_state_root_hash if there was no key block or no block
                // above the key block for the era
                .map_or(initial_state_root_hash, |hdr| *hdr.state_root_hash())
            };
            let req = EraValidatorsRequest::new(root_hash.into(), protocol_version);
            self.get_era_validators_from_contract_runtime(req)
                .await
                .ok()
                .and_then(|era_validators| era_validators.get(&era_id).cloned())
        } else {
            // in other eras, we just use the validators from the key block
            let key_block_result = self
                .get_key_block_header_for_era_id_from_storage(era_id)
                .await
                .and_then(|kb_hdr| kb_hdr.next_era_validator_weights().cloned());
            if key_block_result.is_some() {
                // if the key block read was successful, just return it
                key_block_result
            } else {
                // if there was no key block, we might be looking at a future era - in such a case,
                // read the state root hash from the highest block and check with the contract
                // runtime
                let highest_block = self.get_highest_block_from_storage().await?;
                let req = EraValidatorsRequest::new(
                    (*highest_block.header().state_root_hash()).into(),
                    protocol_version,
                );
                self.get_era_validators_from_contract_runtime(req)
                    .await
                    .ok()
                    .and_then(|era_validators| era_validators.get(&era_id).cloned())
            }
        }
    }

    /// Checks whether the given validator is bonded in the given era.
    pub(crate) async fn is_bonded_validator(
        self,
        validator: PublicKey,
        era_id: EraId,
        latest_state_root_hash: Option<Digest>,
        protocol_version: ProtocolVersion,
    ) -> Result<bool, GetEraValidatorsError>
    where
        REv: From<ContractRuntimeRequest> + From<StorageRequest> + From<ChainspecLoaderRequest>,
    {
        // try just reading the era validators first
        let maybe_era_validators = self.get_era_validators(era_id).await;
        let maybe_is_currently_bonded =
            maybe_era_validators.map(|validators| validators.contains_key(&validator));

        match maybe_is_currently_bonded {
            // if we know whether the validator is bonded, just return that
            Some(is_bonded) => Ok(is_bonded),
            // if not, try checking future eras with the latest state root hash
            None => match latest_state_root_hash {
                // no root hash later than initial -> we just assume the validator is not bonded
                None => Ok(false),
                // otherwise, check with contract runtime
                Some(state_root_hash) => self
                    .make_request(
                        |responder| ContractRuntimeRequest::IsBonded {
                            state_root_hash,
                            era_id,
                            protocol_version,
                            public_key: validator,
                            responder,
                        },
                        QueueKind::Regular,
                    )
                    .await
                    .or_else(|error| {
                        // Promote this error to a non-error case.
                        // It's not an error that we can't find the era that was requested.
                        if error.is_era_validators_missing() {
                            Ok(false)
                        } else {
                            Err(error)
                        }
                    }),
            },
        }
    }

    /// Get our public key from consensus, and if we're a validator, the next round length.
    pub(crate) async fn consensus_status(self) -> Option<(PublicKey, Option<TimeDiff>)>
    where
        REv: From<ConsensusRequest>,
    {
        self.make_request(ConsensusRequest::Status, QueueKind::Regular)
            .await
    }

    /// Collects the key blocks for the eras identified by provided era IDs. Returns
    /// `Some(HashMap(era_id → block_header))` if all the blocks have been read correctly, and
    /// `None` if at least one was missing. The header for EraId `n` is from the key block for that
    /// era, that is, the switch block of era `n-1`, ie. it contains the data necessary for
    /// initialization of era `n`.
    pub(crate) async fn collect_key_block_headers<I: IntoIterator<Item = EraId>>(
        self,
        era_ids: I,
    ) -> Option<HashMap<EraId, BlockHeader>>
    where
        REv: From<StorageRequest>,
    {
        futures::future::join_all(
            era_ids
                .into_iter()
                // we would get None for era 0 and that would make it seem like the entire
                // function failed
                .filter(|era_id| !era_id.is_genesis())
                .map(|era_id| {
                    self.get_key_block_header_for_era_id_from_storage(era_id)
                        .map(move |maybe_header| {
                            maybe_header.map(|block_header| (era_id, block_header))
                        })
                }),
        )
        .await
        .into_iter()
        .collect()
    }
}

/// Construct a fatal error effect.
///
/// This macro is a convenient wrapper around `EffectBuilder::fatal` that inserts the `file!()` and
/// `line!()` number automatically.
#[macro_export]
macro_rules! fatal {
    ($effect_builder:expr, $($arg:tt)*) => {
        $effect_builder.fatal(file!(), line!(), format!($($arg)*))
    };
}<|MERGE_RESOLUTION|>--- conflicted
+++ resolved
@@ -723,25 +723,6 @@
             .await
     }
 
-<<<<<<< HEAD
-    /// Announce a committed Step success.
-    pub(crate) async fn announce_step_success(
-        self,
-        era_id: EraId,
-        json_execution_journal: JsonExecutionJournal,
-    ) where
-        REv: From<ContractRuntimeAnnouncement>,
-    {
-        self.0
-            .schedule(
-                ContractRuntimeAnnouncement::step_success(era_id, json_execution_journal),
-                QueueKind::Regular,
-            )
-            .await
-    }
-
-=======
->>>>>>> ec33bf7b
     /// Announce upgrade activation point read.
     pub(crate) async fn announce_upgrade_activation_point_read(self, next_upgrade: NextUpgrade)
     where
