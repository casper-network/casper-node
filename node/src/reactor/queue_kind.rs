//! Queue kinds.
//!
//! The reactor's event queue uses different queues to group events by priority and polls them in a
//! round-robin manner. This way, events are only competing for time within one queue, non-congested
//! queues can always assume to be speedily processed.

use std::num::NonZeroUsize;

use enum_iterator::IntoEnumIterator;
use serde::Serialize;

/// Scheduling priority.
///
/// Priorities are ordered from lowest to highest.
#[derive(
<<<<<<< HEAD
    Copy,
    Clone,
    Debug,
    strum::Display,
    Eq,
    PartialEq,
    Hash,
    IntoEnumIterator,
    PartialOrd,
    Ord,
    Serialize,
=======
    Copy, Clone, Debug, Eq, PartialEq, Hash, IntoEnumIterator, PartialOrd, Ord, Serialize, Default,
>>>>>>> e74bea53
)]
pub enum QueueKind {
    /// Control messages for the runtime itself.
    Control,
    /// Incoming message events that were initiated outside of this node.
    ///
    /// Their load may vary and grouping them together in one queue aids DoS protection.
    MessageIncoming,
    /// Incoming messages that are low priority.
    MessageLowPriority,
    /// Incoming messages from validators.
    MessageValidator,
    /// Network events that were initiated by the local node, such as outgoing messages.
    Network,
    /// NetworkInfo events.
    NetworkInfo,
    /// Fetch events.
    Fetch,
    /// SyncGlobalState events.
    SyncGlobalState,
    /// FinalitySignature events.
    FinalitySignature,
    /// Events of unspecified priority.
    ///
    /// This is the default queue.
    #[default]
    Regular,
    /// Gossiper events.
    Gossip,
    /// Get from storage events.
    FromStorage,
    /// Put to storage events.
    ToStorage,
    /// Contract runtime events.
    ContractRuntime,
    /// Consensus events.
    Consensus,
    /// Validation events.
    Validation,
    /// Reporting events on the local node.
    ///
    /// Metric events take precedence over most other events since missing a request for metrics
    /// might cause the requester to assume that the node is down and forcefully restart it.
    Api,
}

<<<<<<< HEAD
impl Default for QueueKind {
    fn default() -> Self {
        QueueKind::Regular
=======
impl Display for QueueKind {
    fn fmt(&self, f: &mut std::fmt::Formatter<'_>) -> std::fmt::Result {
        let str_value = match self {
            QueueKind::Control => "Control",
            QueueKind::NetworkIncoming => "NetworkIncoming",
            QueueKind::NetworkLowPriority => "NetworkLowPriority",
            QueueKind::NetworkDemand => "NetworkDemand",
            QueueKind::Network => "Network",
            QueueKind::NetworkInfo => "NetworkInfo",
            QueueKind::Fetch => "Fetch",
            QueueKind::Regular => "Regular",
            QueueKind::Gossip => "Gossip",
            QueueKind::FromStorage => "FromStorage",
            QueueKind::ToStorage => "ToStorage",
            QueueKind::ContractRuntime => "ContractRuntime",
            QueueKind::SyncGlobalState => "SyncGlobalState",
            QueueKind::FinalitySignature => "FinalitySignature",
            QueueKind::Consensus => "Consensus",
            QueueKind::Validation => "Validation",
            QueueKind::Api => "Api",
        };
        write!(f, "{}", str_value)
>>>>>>> e74bea53
    }
}

impl QueueKind {
    /// Returns the weight of a specific queue.
    ///
    /// The weight determines how many events are at most processed from a specific queue during
    /// each event processing round.
    fn weight(self) -> NonZeroUsize {
        NonZeroUsize::new(match self {
            QueueKind::MessageLowPriority => 1,
            QueueKind::NetworkInfo => 2,
            QueueKind::MessageIncoming => 4,
            QueueKind::MessageValidator => 8,
            QueueKind::Network => 4,
            QueueKind::Regular => 4,
            QueueKind::Fetch => 4,
            QueueKind::Gossip => 4,
            QueueKind::FromStorage => 4,
            QueueKind::ToStorage => 4,
            QueueKind::ContractRuntime => 4,
            QueueKind::SyncGlobalState => 4,
            QueueKind::Consensus => 4,
            QueueKind::FinalitySignature => 4,
            QueueKind::Validation => 8,
            QueueKind::Api => 8,
            // Note: Control events should be very rare, but we do want to process them right away.
            QueueKind::Control => 16,
        })
        .expect("weight must be positive")
    }

    /// Return weights of all possible `Queue`s.
    pub(crate) fn weights() -> Vec<(Self, NonZeroUsize)> {
        QueueKind::into_enum_iter()
            .map(|q| (q, q.weight()))
            .collect()
    }

    pub(crate) fn metrics_name(&self) -> &str {
        match self {
            QueueKind::Control => "control",
            QueueKind::MessageIncoming => "message_incoming",
            QueueKind::MessageLowPriority => "message_low_priority",
            QueueKind::MessageValidator => "message_validator",
            QueueKind::Network => "network",
            QueueKind::NetworkInfo => "network_info",
            QueueKind::SyncGlobalState => "sync_global_state",
            QueueKind::Fetch => "fetch",
            QueueKind::Gossip => "gossip",
            QueueKind::FromStorage => "from_storage",
            QueueKind::ToStorage => "to_storage",
            QueueKind::ContractRuntime => "contract_runtime",
            QueueKind::Consensus => "consensus",
            QueueKind::Validation => "validation",
            QueueKind::FinalitySignature => "finality_signature",
            QueueKind::Api => "api",
            QueueKind::Regular => "regular",
        }
    }
}<|MERGE_RESOLUTION|>--- conflicted
+++ resolved
@@ -13,7 +13,6 @@
 ///
 /// Priorities are ordered from lowest to highest.
 #[derive(
-<<<<<<< HEAD
     Copy,
     Clone,
     Debug,
@@ -25,9 +24,7 @@
     PartialOrd,
     Ord,
     Serialize,
-=======
-    Copy, Clone, Debug, Eq, PartialEq, Hash, IntoEnumIterator, PartialOrd, Ord, Serialize, Default,
->>>>>>> e74bea53
+    Default,
 )]
 pub enum QueueKind {
     /// Control messages for the runtime itself.
@@ -72,37 +69,6 @@
     /// Metric events take precedence over most other events since missing a request for metrics
     /// might cause the requester to assume that the node is down and forcefully restart it.
     Api,
-}
-
-<<<<<<< HEAD
-impl Default for QueueKind {
-    fn default() -> Self {
-        QueueKind::Regular
-=======
-impl Display for QueueKind {
-    fn fmt(&self, f: &mut std::fmt::Formatter<'_>) -> std::fmt::Result {
-        let str_value = match self {
-            QueueKind::Control => "Control",
-            QueueKind::NetworkIncoming => "NetworkIncoming",
-            QueueKind::NetworkLowPriority => "NetworkLowPriority",
-            QueueKind::NetworkDemand => "NetworkDemand",
-            QueueKind::Network => "Network",
-            QueueKind::NetworkInfo => "NetworkInfo",
-            QueueKind::Fetch => "Fetch",
-            QueueKind::Regular => "Regular",
-            QueueKind::Gossip => "Gossip",
-            QueueKind::FromStorage => "FromStorage",
-            QueueKind::ToStorage => "ToStorage",
-            QueueKind::ContractRuntime => "ContractRuntime",
-            QueueKind::SyncGlobalState => "SyncGlobalState",
-            QueueKind::FinalitySignature => "FinalitySignature",
-            QueueKind::Consensus => "Consensus",
-            QueueKind::Validation => "Validation",
-            QueueKind::Api => "Api",
-        };
-        write!(f, "{}", str_value)
->>>>>>> e74bea53
-    }
 }
 
 impl QueueKind {
