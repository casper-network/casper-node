//! Reactor used to join the network.

mod memory_metrics;

use std::{
    env,
    fmt::{self, Display, Formatter},
    path::PathBuf,
    sync::Arc,
};

use datasize::DataSize;
use derive_more::From;
use memory_metrics::MemoryMetrics;
use prometheus::Registry;
use reactor::ReactorEvent;
use serde::Serialize;
use tracing::{debug, error, info, warn};

<<<<<<< HEAD
use casper_types::{PublicKey, U512};

use crate::components::linear_chain_sync::{self, LinearChainSync};

=======
use casper_execution_engine::{shared::stored_value::StoredValue, storage::trie::Trie};
use casper_types::Key;

#[cfg(feature = "fast-sync")]
use crate::components::linear_chain_fast_sync::{self as linear_chain_sync, LinearChainSync};
#[cfg(not(feature = "fast-sync"))]
use crate::components::linear_chain_sync::{self, LinearChainSync};
>>>>>>> de1772ce
#[cfg(test)]
use crate::testing::network::NetworkedReactor;
use crate::{
    components::{
        block_validator::{self, BlockValidator},
        chainspec_loader::{self, ChainspecLoader},
        contract_runtime::{self, ContractRuntime},
        deploy_acceptor::{self, DeployAcceptor},
        event_stream_server,
        event_stream_server::EventStreamServer,
        fetcher::{self, FetchedOrNotFound, Fetcher},
        gossiper::{self, Gossiper},
        linear_chain,
        metrics::Metrics,
        network::{self, Network, NetworkIdentity, ENABLE_LIBP2P_NET_ENV_VAR},
        rest_server::{self, RestServer},
        small_network::{self, GossipedAddress, SmallNetwork, SmallNetworkIdentity},
        storage::{self, Storage},
        Component,
    },
    effect::{
        announcements::{
            ChainspecLoaderAnnouncement, ContractRuntimeAnnouncement, ControlAnnouncement,
            DeployAcceptorAnnouncement, GossiperAnnouncement, LinearChainAnnouncement,
            LinearChainBlock, NetworkAnnouncement,
        },
        requests::{
            BlockProposerRequest, BlockValidationRequest, ChainspecLoaderRequest, ConsensusRequest,
            ContractRuntimeRequest, FetcherRequest, LinearChainRequest, MetricsRequest,
            NetworkInfoRequest, NetworkRequest, RestRequest, StateStoreRequest, StorageRequest,
        },
        EffectBuilder, EffectExt, Effects,
    },
    protocol::Message,
    reactor::{
        self,
        event_queue_metrics::EventQueueMetrics,
        initializer,
        validator::{self, Error, ValidatorInitConfig},
        EventQueueHandle, Finalize, ReactorExit,
    },
    types::{
<<<<<<< HEAD
        Block, BlockHash, BlockHeader, BlockHeaderWithMetadata, BlockWithMetadata, Deploy,
        DeployHash, ExitCode, NodeId, Tag, Timestamp,
=======
        Block, BlockByHeight, BlockHeader, BlockHeaderAndMetadata, Deploy, NodeId, ProtoBlock, Tag,
        Timestamp,
>>>>>>> de1772ce
    },
    utils::{Source, WithDir},
    NodeRng,
};

/// Top-level event for the reactor.
#[allow(clippy::large_enum_variant)]
#[derive(Debug, From, Serialize)]
#[must_use]
pub enum Event {
    /// Network event.
    #[from]
    Network(network::Event<Message>),

    /// Small Network event.
    #[from]
    SmallNetwork(small_network::Event<Message>),

    /// Storage event.
    #[from]
    Storage(#[serde(skip_serializing)] storage::Event),

    #[from]
    /// REST server event.
    RestServer(#[serde(skip_serializing)] rest_server::Event),

    #[from]
    /// Event stream server event.
    EventStreamServer(#[serde(skip_serializing)] event_stream_server::Event),

    /// Metrics request.
    #[from]
    MetricsRequest(#[serde(skip_serializing)] MetricsRequest),

    #[from]
    /// Chainspec Loader event.
    ChainspecLoader(#[serde(skip_serializing)] chainspec_loader::Event),

    /// Chainspec info request
    #[from]
    ChainspecLoaderRequest(#[serde(skip_serializing)] ChainspecLoaderRequest),

    /// Network info request.
    #[from]
    NetworkInfoRequest(#[serde(skip_serializing)] NetworkInfoRequest<NodeId>),

    /// Linear chain fetcher event.
    #[from]
    BlockFetcher(#[serde(skip_serializing)] fetcher::Event<Block>),

    /// Trie fetcher event.
    #[from]
    TrieFetcher(#[serde(skip_serializing)] fetcher::Event<Trie<Key, StoredValue>>),

    /// Block header (without metadata) fetcher event.
    #[from]
    BlockHeaderFetcher(#[serde(skip_serializing)] fetcher::Event<BlockHeader>),

    /// Block header with metadata by height fetcher event.
    #[from]
    BlockHeaderByHeightFetcher(#[serde(skip_serializing)] fetcher::Event<BlockHeaderAndMetadata>),

    /// Linear chain (by height) fetcher event.
    #[from]
    BlockByHeightFetcher(#[serde(skip_serializing)] fetcher::Event<BlockWithMetadata>),

    /// Deploy fetcher event.
    #[from]
    DeployFetcher(#[serde(skip_serializing)] fetcher::Event<Deploy>),

    /// Deploy acceptor event.
    #[from]
    DeployAcceptor(#[serde(skip_serializing)] deploy_acceptor::Event),

    /// Block validator event.
    #[from]
    BlockValidator(#[serde(skip_serializing)] block_validator::Event<NodeId>),

    /// Linear chain event.
    #[from]
    LinearChainSync(#[serde(skip_serializing)] linear_chain_sync::Event<NodeId>),

    /// Contract Runtime event.
    #[from]
    ContractRuntime(#[serde(skip_serializing)] contract_runtime::Event),

    /// Linear chain event.
    #[from]
    LinearChain(#[serde(skip_serializing)] linear_chain::Event<NodeId>),

    /// Address gossiper event.
    #[from]
    AddressGossiper(gossiper::Event<GossipedAddress>),

    /// Requests.
    /// Linear chain block by hash fetcher request.
    #[from]
    BlockFetcherRequest(#[serde(skip_serializing)] FetcherRequest<NodeId, Block>),

    /// Trie fetcher request.
    #[from]
    TrieFetcherRequest(#[serde(skip_serializing)] FetcherRequest<NodeId, Trie<Key, StoredValue>>),

    /// Blocker header (with no metadata) fetcher request.
    #[from]
    BlockHeaderFetcherRequest(#[serde(skip_serializing)] FetcherRequest<NodeId, BlockHeader>),

    /// Block header with metadata by height fetcher request.
    #[from]
    BlockHeaderByHeightFetcherRequest(
        #[serde(skip_serializing)] FetcherRequest<NodeId, BlockHeaderAndMetadata>,
    ),

    /// Linear chain block by height fetcher request.
    #[from]
    BlockByHeightFetcherRequest(
        #[serde(skip_serializing)] FetcherRequest<NodeId, BlockWithMetadata>,
    ),

    /// Deploy fetcher request.
    #[from]
    DeployFetcherRequest(#[serde(skip_serializing)] FetcherRequest<NodeId, Deploy>),

    /// Block validation request.
    #[from]
    BlockValidatorRequest(#[serde(skip_serializing)] BlockValidationRequest<NodeId>),

    /// Block proposer request.
    #[from]
    BlockProposerRequest(#[serde(skip_serializing)] BlockProposerRequest),

    /// Request for state storage.
    #[from]
    StateStoreRequest(#[serde(skip_serializing)] StateStoreRequest),

    // Announcements
    /// A control announcement.
    #[from]
    ControlAnnouncement(ControlAnnouncement),

    /// Network announcement.
    #[from]
    NetworkAnnouncement(#[serde(skip_serializing)] NetworkAnnouncement<NodeId, Message>),

    /// Block executor announcement.
    #[from]
    ContractRuntimeAnnouncement(#[serde(skip_serializing)] ContractRuntimeAnnouncement),

    /// Address Gossiper announcement.
    #[from]
    AddressGossiperAnnouncement(#[serde(skip_serializing)] GossiperAnnouncement<GossipedAddress>),

    /// DeployAcceptor announcement.
    #[from]
    DeployAcceptorAnnouncement(#[serde(skip_serializing)] DeployAcceptorAnnouncement<NodeId>),

    /// Linear chain announcement.
    #[from]
    LinearChainAnnouncement(#[serde(skip_serializing)] LinearChainAnnouncement),

    /// Chainspec loader announcement.
    #[from]
    ChainspecLoaderAnnouncement(#[serde(skip_serializing)] ChainspecLoaderAnnouncement),

    /// Consensus request.
    #[from]
    ConsensusRequest(#[serde(skip_serializing)] ConsensusRequest),
}

impl ReactorEvent for Event {
    fn as_control(&self) -> Option<&ControlAnnouncement> {
        if let Self::ControlAnnouncement(ref ctrl_ann) = self {
            Some(ctrl_ann)
        } else {
            None
        }
    }
}

impl From<LinearChainRequest<NodeId>> for Event {
    fn from(req: LinearChainRequest<NodeId>) -> Self {
        Event::LinearChain(linear_chain::Event::Request(req))
    }
}

impl From<StorageRequest> for Event {
    fn from(request: StorageRequest) -> Self {
        Event::Storage(request.into())
    }
}

impl From<NetworkRequest<NodeId, Message>> for Event {
    fn from(request: NetworkRequest<NodeId, Message>) -> Self {
        if env::var(ENABLE_LIBP2P_NET_ENV_VAR).is_ok() {
            Event::Network(network::Event::from(request))
        } else {
            Event::SmallNetwork(small_network::Event::from(request))
        }
    }
}

impl From<NetworkRequest<NodeId, gossiper::Message<GossipedAddress>>> for Event {
    fn from(request: NetworkRequest<NodeId, gossiper::Message<GossipedAddress>>) -> Self {
        Event::SmallNetwork(small_network::Event::from(
            request.map_payload(Message::from),
        ))
    }
}

impl From<ContractRuntimeRequest> for Event {
    fn from(request: ContractRuntimeRequest) -> Event {
        Event::ContractRuntime(contract_runtime::Event::Request(Box::new(request)))
    }
}

impl From<RestRequest<NodeId>> for Event {
    fn from(request: RestRequest<NodeId>) -> Self {
        Event::RestServer(rest_server::Event::RestRequest(request))
    }
}

impl Display for Event {
    fn fmt(&self, f: &mut Formatter<'_>) -> fmt::Result {
        match self {
            Event::Network(event) => write!(f, "network: {}", event),
            Event::SmallNetwork(event) => write!(f, "small network: {}", event),
            Event::NetworkAnnouncement(event) => write!(f, "network announcement: {}", event),
            Event::Storage(request) => write!(f, "storage: {}", request),
            Event::RestServer(event) => write!(f, "rest server: {}", event),
            Event::EventStreamServer(event) => write!(f, "event stream server: {}", event),
            Event::MetricsRequest(req) => write!(f, "metrics request: {}", req),
            Event::ChainspecLoader(event) => write!(f, "chainspec loader: {}", event),
            Event::ChainspecLoaderRequest(req) => write!(f, "chainspec loader request: {}", req),
            Event::NetworkInfoRequest(req) => write!(f, "network info request: {}", req),
            Event::BlockFetcherRequest(request) => write!(f, "block fetcher request: {}", request),
            Event::BlockValidatorRequest(request) => {
                write!(f, "block validator request: {}", request)
            }
            Event::DeployFetcherRequest(request) => {
                write!(f, "deploy fetcher request: {}", request)
            }
            Event::LinearChainSync(event) => write!(f, "linear chain: {}", event),
            Event::BlockFetcher(event) => write!(f, "block fetcher: {}", event),
            Event::BlockByHeightFetcherRequest(request) => {
                write!(f, "block by height fetcher request: {}", request)
            }
            Event::BlockValidator(event) => write!(f, "block validator event: {}", event),
            Event::DeployFetcher(event) => write!(f, "deploy fetcher event: {}", event),
            Event::BlockProposerRequest(req) => write!(f, "block proposer request: {}", req),
            Event::ContractRuntime(event) => write!(f, "contract runtime event: {:?}", event),
            Event::LinearChain(event) => write!(f, "linear chain event: {}", event),
            Event::ContractRuntimeAnnouncement(announcement) => {
                write!(f, "block executor announcement: {}", announcement)
            }
            Event::AddressGossiper(event) => write!(f, "address gossiper: {}", event),
            Event::AddressGossiperAnnouncement(ann) => {
                write!(f, "address gossiper announcement: {}", ann)
            }
            Event::BlockByHeightFetcher(event) => {
                write!(f, "block by height fetcher event: {}", event)
            }
            Event::DeployAcceptorAnnouncement(ann) => {
                write!(f, "deploy acceptor announcement: {}", ann)
            }
            Event::DeployAcceptor(event) => write!(f, "deploy acceptor: {}", event),
            Event::ControlAnnouncement(ctrl_ann) => write!(f, "control: {}", ctrl_ann),
            Event::LinearChainAnnouncement(ann) => write!(f, "linear chain announcement: {}", ann),
            Event::ChainspecLoaderAnnouncement(ann) => {
                write!(f, "chainspec loader announcement: {}", ann)
            }
            Event::StateStoreRequest(req) => write!(f, "state store request: {}", req),
            Event::ConsensusRequest(req) => write!(f, "consensus request: {:?}", req),
            Event::TrieFetcher(trie) => {
                write!(f, "trie fetcher event: {}", trie)
            }
            Event::TrieFetcherRequest(req) => {
                write!(f, "trie fetcher request: {}", req)
            }
            Event::BlockHeaderFetcher(block_header) => {
                write!(f, "block header fetcher event: {}", block_header)
            }
            Event::BlockHeaderFetcherRequest(req) => {
                write!(f, "block header fetcher request: {}", req)
            }
            Event::BlockHeaderByHeightFetcher(block_header_by_height) => {
                write!(
                    f,
                    "block header by height fetcher event: {}",
                    block_header_by_height
                )
            }
            Event::BlockHeaderByHeightFetcherRequest(req) => {
                write!(f, "block header by height fetcher request: {}", req)
            }
        }
    }
}

/// Joining node reactor.
#[derive(DataSize)]
pub struct Reactor {
    root: PathBuf,
    metrics: Metrics,
    network: Network<Event, Message>,
    small_network: SmallNetwork<Event, Message>,
    address_gossiper: Gossiper<GossipedAddress, Event>,
    config: validator::Config,
    chainspec_loader: ChainspecLoader,
    storage: Storage,
    contract_runtime: ContractRuntime,
    linear_chain_fetcher: Fetcher<Block>,
    linear_chain_sync: LinearChainSync<NodeId>,
    block_validator: BlockValidator<NodeId>,
    deploy_fetcher: Fetcher<Deploy>,
    linear_chain: linear_chain::LinearChainComponent<NodeId>,
    // Handles request for linear chain block by height.
    block_by_height_fetcher: Fetcher<BlockWithMetadata>,
    pub(super) block_header_by_hash_fetcher: Fetcher<BlockHeader>,
    pub(super) block_header_and_metadata_fetcher: Fetcher<BlockHeaderAndMetadata>,
    // Handles request for fetching tries from the network.
    pub(super) trie_fetcher: Fetcher<Trie<Key, StoredValue>>,
    #[data_size(skip)]
    deploy_acceptor: DeployAcceptor,
    #[data_size(skip)]
    event_queue_metrics: EventQueueMetrics,
    #[data_size(skip)]
    rest_server: RestServer,
    #[data_size(skip)]
    event_stream_server: EventStreamServer,
    // Attach memory metrics for the joiner.
    #[data_size(skip)] // Never allocates data on the heap.
    memory_metrics: MemoryMetrics,
}

impl reactor::Reactor for Reactor {
    type Event = Event;

    // The "configuration" is in fact the whole state of the initializer reactor, which we
    // deconstruct and reuse.
    type Config = WithDir<initializer::Reactor>;
    type Error = Error;

    fn new(
        initializer: Self::Config,
        registry: &Registry,
        event_queue: EventQueueHandle<Self::Event>,
        _rng: &mut NodeRng,
    ) -> Result<(Self, Effects<Self::Event>), Self::Error> {
        let (root, initializer) = initializer.into_parts();

        let initializer::Reactor {
            config,
            chainspec_loader,
            storage,
            mut contract_runtime,
            small_network_identity,
            network_identity,
        } = initializer;

        // TODO: Remove wrapper around Reactor::Config instead.
        let (_, config) = config.into_parts();

        let memory_metrics = MemoryMetrics::new(registry.clone())?;

        let event_queue_metrics = EventQueueMetrics::new(registry.clone(), event_queue)?;

        let metrics = Metrics::new(registry.clone());

        let network_config = network::Config::from(&config.network);
        let (network, network_effects) = Network::new(
            event_queue,
            network_config,
            registry,
            network_identity,
            chainspec_loader.chainspec(),
            false,
        )?;
        let (small_network, small_network_effects) = SmallNetwork::new(
            event_queue,
            config.network.clone(),
            registry,
            small_network_identity,
            chainspec_loader.chainspec().as_ref(),
            false,
        )?;

        let linear_chain_fetcher = Fetcher::new("linear_chain", config.fetcher, &registry)?;
        let trie_fetcher: Fetcher<Trie<Key, StoredValue>> =
            Fetcher::new("trie_fetcher", config.fetcher, &registry)?;

        let mut effects = reactor::wrap_effects(Event::Network, network_effects);
        effects.extend(reactor::wrap_effects(
            Event::SmallNetwork,
            small_network_effects,
        ));

        let address_gossiper =
            Gossiper::new_for_complete_items("address_gossiper", config.gossip, registry)?;

        let effect_builder = EffectBuilder::new(event_queue);

        let init_hash = config
            .node
            .trusted_hash
            .or_else(|| chainspec_loader.initial_block_hash());

        match init_hash {
            None => {
                let chainspec = chainspec_loader.chainspec();
                let era_duration = chainspec.core_config.era_duration;
                if let Some(start_time) = chainspec
                    .protocol_config
                    .activation_point
                    .genesis_timestamp()
                {
                    if Timestamp::now() > start_time + era_duration {
                        error!(
                            "Node started with no trusted hash after the expected end of \
                             the genesis era! Please specify a trusted hash and restart. \
                             Time: {}, End of genesis era: {}",
                            Timestamp::now(),
                            start_time + era_duration
                        );
                        panic!("should have trusted hash after genesis era")
                    }
                }
                info!("No synchronization of the linear chain will be done.")
            }
            Some(hash) => info!("Synchronizing linear chain from: {:?}", hash),
        }

        let protocol_version = &chainspec_loader.chainspec().protocol_config.version;
        let rest_server = RestServer::new(
            config.rest_server.clone(),
            effect_builder,
            *protocol_version,
        )?;

        let event_stream_server =
            EventStreamServer::new(config.event_stream_server.clone(), *protocol_version)?;

        let block_validator = BlockValidator::new(Arc::clone(&chainspec_loader.chainspec()));

        let deploy_fetcher = Fetcher::new("deploy", config.fetcher, &registry)?;

        let block_by_height_fetcher = Fetcher::new("block_by_height", config.fetcher, &registry)?;

        let block_header_and_finality_signatures_by_height_fetcher: Fetcher<
            BlockHeaderAndMetadata,
        > = Fetcher::new(
            "block_header_and_finality_signatures_by_height",
            config.fetcher,
            &registry,
        )?;

        let block_header_by_hash_fetcher: Fetcher<BlockHeader> =
            Fetcher::new("block_header_by_hash", config.fetcher, &registry)?;

        let deploy_acceptor =
            DeployAcceptor::new(config.deploy_acceptor, &*chainspec_loader.chainspec());

        contract_runtime.set_initial_state(
            chainspec_loader.initial_state_root_hash(),
            chainspec_loader.initial_block_header(),
        );

        let linear_chain = linear_chain::LinearChainComponent::new(
            &registry,
            *protocol_version,
            chainspec_loader.chainspec().core_config.auction_delay,
            chainspec_loader.chainspec().core_config.unbonding_delay,
        )?;

        let maybe_next_activation_point = chainspec_loader
            .next_upgrade()
            .map(|next_upgrade| next_upgrade.activation_point());
        let (linear_chain_sync, init_sync_effects) = LinearChainSync::new::<Event, Error>(
            registry,
            effect_builder,
            chainspec_loader.chainspec(),
            &storage,
            init_hash,
            chainspec_loader.initial_block().cloned(),
            maybe_next_activation_point,
        )?;

        effects.extend(reactor::wrap_effects(
            Event::LinearChainSync,
            init_sync_effects,
        ));
        effects.extend(reactor::wrap_effects(
            Event::ChainspecLoader,
            chainspec_loader.start_checking_for_upgrades(effect_builder),
        ));

        Ok((
            Self {
                root,
                metrics,
                network,
                small_network,
                address_gossiper,
                config,
                chainspec_loader,
                storage,
                contract_runtime,
                linear_chain_sync,
                linear_chain_fetcher,
                trie_fetcher,
                block_validator,
                deploy_fetcher,
                linear_chain,
                block_by_height_fetcher,
                block_header_by_hash_fetcher,
                block_header_and_metadata_fetcher:
                    block_header_and_finality_signatures_by_height_fetcher,
                deploy_acceptor,
                event_queue_metrics,
                rest_server,
                event_stream_server,
                memory_metrics,
            },
            effects,
        ))
    }

    fn dispatch_event(
        &mut self,
        effect_builder: EffectBuilder<Self::Event>,
        rng: &mut NodeRng,
        event: Self::Event,
    ) -> Effects<Self::Event> {
        match event {
            Event::Network(event) => reactor::wrap_effects(
                Event::Network,
                self.network.handle_event(effect_builder, rng, event),
            ),
            Event::SmallNetwork(event) => reactor::wrap_effects(
                Event::SmallNetwork,
                self.small_network.handle_event(effect_builder, rng, event),
            ),
            Event::ControlAnnouncement(ctrl_ann) => {
                unreachable!("unhandled control announcement: {}", ctrl_ann)
            }
            Event::NetworkAnnouncement(NetworkAnnouncement::NewPeer(id)) => reactor::wrap_effects(
                Event::LinearChainSync,
                self.linear_chain_sync.handle_event(
                    effect_builder,
                    rng,
                    linear_chain_sync::Event::NewPeerConnected(id),
                ),
            ),
            Event::NetworkAnnouncement(NetworkAnnouncement::GossipOurAddress(gossiped_address)) => {
                let event = gossiper::Event::ItemReceived {
                    item_id: gossiped_address,
                    source: Source::<NodeId>::Ourself,
                };
                self.dispatch_event(effect_builder, rng, Event::AddressGossiper(event))
            }
            Event::NetworkAnnouncement(NetworkAnnouncement::MessageReceived {
                sender,
                payload,
            }) => match payload {
                Message::GetResponse {
                    tag: Tag::Block,
                    serialized_item,
                } => {
                    let event = match bincode::deserialize::<FetchedOrNotFound<Block, BlockHash>>(
                        &serialized_item,
                    ) {
                        Ok(FetchedOrNotFound::Fetched(block)) => fetcher::Event::GotRemotely {
                            item: Box::new(block),
                            source: Source::Peer(sender),
                        },
                        Ok(FetchedOrNotFound::NotFound(block_hash)) => {
                            fetcher::Event::AbsentRemotely {
                                id: block_hash,
                                peer: sender,
                            }
                        }
                        Err(err) => {
                            error!("failed to decode block from {}: {}", sender, err);
                            return Effects::new();
                        }
                    };
                    self.dispatch_event(effect_builder, rng, Event::BlockFetcher(event))
                }
                Message::GetResponse {
                    tag: Tag::BlockAndMetadataByHeight,
                    serialized_item,
                } => {
                    let event = match bincode::deserialize::<
                        FetchedOrNotFound<BlockWithMetadata, u64>,
                    >(&serialized_item)
                    {
                        Ok(FetchedOrNotFound::Fetched(block_with_metadata)) => {
                            fetcher::Event::GotRemotely {
                                item: Box::new(block_with_metadata),
                                source: Source::Peer(sender),
                            }
                        }
                        Ok(FetchedOrNotFound::NotFound(block_height)) => {
                            fetcher::Event::AbsentRemotely {
                                id: block_height,
                                peer: sender,
                            }
                        }
                        Err(err) => {
                            error!("failed to decode block from {}: {}", sender, err);
                            return Effects::new();
                        }
                    };
                    self.dispatch_event(effect_builder, rng, Event::BlockByHeightFetcher(event))
                }
                Message::GetResponse {
                    tag: Tag::Trie,
                    serialized_item,
                } => {
                    let trie: Box<Trie<Key, StoredValue>> =
                        match bincode::deserialize(&serialized_item) {
                            Ok(trie) => Box::new(trie),
                            Err(err) => {
                                error!("failed to decode trie from {}: {}", sender, err);
                                return Effects::new();
                            }
                        };
                    let event = fetcher::Event::GotRemotely {
                        item: trie,
                        source: Source::Peer(sender),
                    };
                    self.dispatch_event(effect_builder, rng, Event::TrieFetcher(event))
                }
                Message::GetResponse {
                    tag: Tag::BlockHeaderByHash,
                    serialized_item,
                } => {
                    let block_header: Box<BlockHeader> =
                        match bincode::deserialize(&serialized_item) {
                            Ok(block_header) => Box::new(block_header),
                            Err(err) => {
                                error!("failed to decode block header from {}: {}", sender, err);
                                return Effects::new();
                            }
                        };
                    let event = fetcher::Event::GotRemotely {
                        item: block_header,
                        source: Source::Peer(sender),
                    };
                    self.dispatch_event(effect_builder, rng, Event::BlockHeaderFetcher(event))
                }
                Message::GetResponse {
                    tag: Tag::Deploy,
                    serialized_item,
                } => {
                    let deploy: Box<Deploy> = match bincode::deserialize(&serialized_item) {
                        Ok(FetchedOrNotFound::Fetched::<Deploy, DeployHash>(deploy)) => {
                            Box::new(deploy)
                        }
                        Ok(FetchedOrNotFound::NotFound::<Deploy, DeployHash>(deploy_hash)) => {
                            error!(
                                "Peer did not have deploy with hash {}: {}",
                                sender, deploy_hash
                            );
                            return Effects::new();
                        }
                        Err(error) => {
                            error!("failed to decode deploy from {}: {}", sender, error);
                            return Effects::new();
                        }
                    };
                    let event = Event::DeployAcceptor(deploy_acceptor::Event::Accept {
                        deploy,
                        source: Source::Peer(sender),
                        responder: None,
                    });
                    self.dispatch_event(effect_builder, rng, event)
                }
                Message::AddressGossiper(message) => {
                    let event = Event::AddressGossiper(gossiper::Event::MessageReceived {
                        sender,
                        message,
                    });
                    self.dispatch_event(effect_builder, rng, event)
                }
                Message::FinalitySignature(_) => {
                    debug!("finality signatures not handled in joiner reactor");
                    Effects::new()
                }
                other => {
                    debug!(?other, "network announcement ignored.");
                    Effects::new()
                }
            },
            Event::DeployAcceptorAnnouncement(DeployAcceptorAnnouncement::AcceptedNewDeploy {
                deploy,
                source,
            }) => {
                let event = fetcher::Event::GotRemotely {
                    item: deploy,
                    source,
                };
                self.dispatch_event(effect_builder, rng, Event::DeployFetcher(event))
            }
            Event::DeployAcceptorAnnouncement(DeployAcceptorAnnouncement::InvalidDeploy {
                deploy,
                source,
            }) => {
                let deploy_hash = *deploy.id();
                let peer = source;
                warn!(?deploy_hash, ?peer, "Invalid deploy received from a peer.");
                Effects::new()
            }
            Event::Storage(event) => reactor::wrap_effects(
                Event::Storage,
                self.storage.handle_event(effect_builder, rng, event),
            ),
            Event::BlockFetcherRequest(request) => {
                self.dispatch_event(effect_builder, rng, Event::BlockFetcher(request.into()))
            }
            Event::BlockValidatorRequest(request) => {
                self.dispatch_event(effect_builder, rng, Event::BlockValidator(request.into()))
            }
            Event::DeployAcceptor(event) => reactor::wrap_effects(
                Event::DeployAcceptor,
                self.deploy_acceptor
                    .handle_event(effect_builder, rng, event),
            ),
            Event::LinearChainSync(event) => reactor::wrap_effects(
                Event::LinearChainSync,
                self.linear_chain_sync
                    .handle_event(effect_builder, rng, event),
            ),
            Event::BlockFetcher(event) => reactor::wrap_effects(
                Event::BlockFetcher,
                self.linear_chain_fetcher
                    .handle_event(effect_builder, rng, event),
            ),
            Event::BlockValidator(event) => reactor::wrap_effects(
                Event::BlockValidator,
                self.block_validator
                    .handle_event(effect_builder, rng, event),
            ),
            Event::DeployFetcher(event) => reactor::wrap_effects(
                Event::DeployFetcher,
                self.deploy_fetcher.handle_event(effect_builder, rng, event),
            ),
            Event::BlockByHeightFetcher(event) => reactor::wrap_effects(
                Event::BlockByHeightFetcher,
                self.block_by_height_fetcher
                    .handle_event(effect_builder, rng, event),
            ),
            Event::TrieFetcher(event) => reactor::wrap_effects(
                Event::TrieFetcher,
                self.trie_fetcher.handle_event(effect_builder, rng, event),
            ),
            Event::BlockHeaderFetcher(event) => reactor::wrap_effects(
                Event::BlockHeaderFetcher,
                self.block_header_by_hash_fetcher
                    .handle_event(effect_builder, rng, event),
            ),
            Event::DeployFetcherRequest(request) => {
                self.dispatch_event(effect_builder, rng, Event::DeployFetcher(request.into()))
            }
            Event::BlockByHeightFetcherRequest(request) => self.dispatch_event(
                effect_builder,
                rng,
                Event::BlockByHeightFetcher(request.into()),
            ),
            Event::TrieFetcherRequest(request) => {
                self.dispatch_event(effect_builder, rng, Event::TrieFetcher(request.into()))
            }
            Event::BlockHeaderFetcherRequest(request) => self.dispatch_event(
                effect_builder,
                rng,
                Event::BlockHeaderFetcher(request.into()),
            ),
            Event::ContractRuntime(event) => reactor::wrap_effects(
                Event::ContractRuntime,
                self.contract_runtime
                    .handle_event(effect_builder, rng, event),
            ),
            Event::ContractRuntimeAnnouncement(ContractRuntimeAnnouncement::LinearChainBlock(
                linear_chain_block,
            )) => {
                let LinearChainBlock {
                    block,
                    execution_results,
                } = *linear_chain_block;
                let mut effects = Effects::new();
                let block_hash = *block.hash();

                // send to linear chain
                let reactor_event = Event::LinearChain(linear_chain::Event::NewLinearChainBlock {
                    block: Box::new(block),
                    execution_results: execution_results
                        .iter()
                        .map(|(hash, (_header, results))| (*hash, results.clone()))
                        .collect(),
                });
                effects.extend(self.dispatch_event(effect_builder, rng, reactor_event));

                // send to event stream
                for (deploy_hash, (deploy_header, execution_result)) in execution_results {
                    let reactor_event =
                        Event::EventStreamServer(event_stream_server::Event::DeployProcessed {
                            deploy_hash,
                            deploy_header: Box::new(deploy_header),
                            block_hash,
                            execution_result: Box::new(execution_result),
                        });
                    effects.extend(self.dispatch_event(effect_builder, rng, reactor_event));
                }

                effects
            }
            Event::ContractRuntimeAnnouncement(
                ContractRuntimeAnnouncement::BlockAlreadyExecuted(block),
            ) => self.dispatch_event(
                effect_builder,
                rng,
                Event::LinearChainSync(linear_chain_sync::Event::BlockHandled(Box::new(*block))),
            ),
            Event::LinearChain(event) => reactor::wrap_effects(
                Event::LinearChain,
                self.linear_chain.handle_event(effect_builder, rng, event),
            ),
            Event::BlockProposerRequest(request) => {
                // Consensus component should not be trying to create new blocks during joining
                // phase.
                error!("ignoring block proposer request {}", request);
                Effects::new()
            }
            Event::AddressGossiper(event) => reactor::wrap_effects(
                Event::AddressGossiper,
                self.address_gossiper
                    .handle_event(effect_builder, rng, event),
            ),
            Event::AddressGossiperAnnouncement(ann) => {
                let GossiperAnnouncement::NewCompleteItem(gossiped_address) = ann;
                let reactor_event = Event::SmallNetwork(small_network::Event::PeerAddressReceived(
                    gossiped_address,
                ));
                self.dispatch_event(effect_builder, rng, reactor_event)
            }

            Event::LinearChainAnnouncement(LinearChainAnnouncement::BlockAdded(block)) => {
                let mut effects = reactor::wrap_effects(
                    Event::EventStreamServer,
                    self.event_stream_server.handle_event(
                        effect_builder,
                        rng,
                        event_stream_server::Event::BlockAdded(block.clone()),
                    ),
                );
                let reactor_event =
                    Event::LinearChainSync(linear_chain_sync::Event::BlockHandled(block));
                effects.extend(self.dispatch_event(effect_builder, rng, reactor_event));
                effects
            }
            Event::LinearChainAnnouncement(LinearChainAnnouncement::NewFinalitySignature(fs)) => {
                let reactor_event =
                    Event::EventStreamServer(event_stream_server::Event::FinalitySignature(fs));
                self.dispatch_event(effect_builder, rng, reactor_event)
            }
            Event::RestServer(event) => reactor::wrap_effects(
                Event::RestServer,
                self.rest_server.handle_event(effect_builder, rng, event),
            ),
            Event::EventStreamServer(event) => reactor::wrap_effects(
                Event::EventStreamServer,
                self.event_stream_server
                    .handle_event(effect_builder, rng, event),
            ),
            Event::MetricsRequest(req) => reactor::wrap_effects(
                Event::MetricsRequest,
                self.metrics.handle_event(effect_builder, rng, req),
            ),
            Event::ChainspecLoader(event) => reactor::wrap_effects(
                Event::ChainspecLoader,
                self.chainspec_loader
                    .handle_event(effect_builder, rng, event),
            ),
            Event::ChainspecLoaderRequest(req) => {
                self.dispatch_event(effect_builder, rng, Event::ChainspecLoader(req.into()))
            }
            Event::StateStoreRequest(req) => {
                self.dispatch_event(effect_builder, rng, Event::Storage(req.into()))
            }
            Event::NetworkInfoRequest(req) => {
                let event = if env::var(ENABLE_LIBP2P_NET_ENV_VAR).is_ok() {
                    Event::Network(network::Event::from(req))
                } else {
                    Event::SmallNetwork(small_network::Event::from(req))
                };
                self.dispatch_event(effect_builder, rng, event)
            }
            Event::ChainspecLoaderAnnouncement(
                ChainspecLoaderAnnouncement::UpgradeActivationPointRead(next_upgrade),
            ) => {
                let reactor_event = Event::ChainspecLoader(
                    chainspec_loader::Event::GotNextUpgrade(next_upgrade.clone()),
                );
                let mut effects = self.dispatch_event(effect_builder, rng, reactor_event);

                effects.extend(self.dispatch_event(
                    effect_builder,
                    rng,
                    Event::LinearChainSync(linear_chain_sync::Event::GotUpgradeActivationPoint(
                        next_upgrade.activation_point(),
                    )),
                ));

                effects
            }
            // This is done to handle status requests from the RestServer
            Event::ConsensusRequest(ConsensusRequest::Status(responder)) => {
                // no consensus, respond with None
                responder.respond(None).ignore()
            }
            Event::BlockHeaderByHeightFetcher(event) => reactor::wrap_effects(
                Event::BlockHeaderByHeightFetcher,
                self.block_header_and_metadata_fetcher
                    .handle_event(effect_builder, rng, event),
            ),
            Event::BlockHeaderByHeightFetcherRequest(request) => self.dispatch_event(
                effect_builder,
                rng,
                Event::BlockHeaderByHeightFetcher(request.into()),
            ),
        }
    }

    fn maybe_exit(&self) -> Option<ReactorExit> {
        if self.linear_chain_sync.stopped_for_upgrade() {
            Some(ReactorExit::ProcessShouldExit(
                crate::types::ExitCode::Success,
            ))
        } else if self.linear_chain_sync.is_synced() {
            Some(ReactorExit::ProcessShouldContinue)
        } else {
            None
        }
    }

    fn update_metrics(&mut self, event_queue_handle: EventQueueHandle<Self::Event>) {
        self.memory_metrics.estimate(&self);
        self.event_queue_metrics
            .record_event_queue_counts(&event_queue_handle);
    }
}

impl Reactor {
    /// Deconstructs the reactor into config useful for creating a Validator reactor. Shuts down
    /// the network, closing all incoming and outgoing connections, and frees up the listening
    /// socket.
    pub async fn into_validator_config(self) -> Result<ValidatorInitConfig, Error> {
        let latest_block = self.linear_chain_sync.latest_block().cloned();
        // Clean the state of the linear_chain_sync before shutting it down.
        linear_chain_sync::clean_linear_chain_state(
            &self.storage,
            self.chainspec_loader.chainspec(),
        )?;
        let config = ValidatorInitConfig {
            root: self.root,
            chainspec_loader: self.chainspec_loader,
            config: self.config,
            contract_runtime: self.contract_runtime,
            storage: self.storage,
            latest_block,
            event_stream_server: self.event_stream_server,
            small_network_identity: SmallNetworkIdentity::from(&self.small_network),
            network_identity: NetworkIdentity::from(&self.network),
        };
        self.network.finalize().await;
        self.small_network.finalize().await;
        self.rest_server.finalize().await;
        Ok(config)
    }
}

#[cfg(test)]
impl NetworkedReactor for Reactor {
    type NodeId = NodeId;
    fn node_id(&self) -> Self::NodeId {
        if env::var(ENABLE_LIBP2P_NET_ENV_VAR).is_err() {
            self.small_network.node_id()
        } else {
            self.network.node_id()
        }
    }
}

#[cfg(test)]
impl Reactor {
    /// Inspect storage.
    pub(crate) fn storage(&self) -> &Storage {
        &self.storage
    }
}<|MERGE_RESOLUTION|>--- conflicted
+++ resolved
@@ -17,20 +17,9 @@
 use serde::Serialize;
 use tracing::{debug, error, info, warn};
 
-<<<<<<< HEAD
-use casper_types::{PublicKey, U512};
-
-use crate::components::linear_chain_sync::{self, LinearChainSync};
-
-=======
 use casper_execution_engine::{shared::stored_value::StoredValue, storage::trie::Trie};
 use casper_types::Key;
 
-#[cfg(feature = "fast-sync")]
-use crate::components::linear_chain_fast_sync::{self as linear_chain_sync, LinearChainSync};
-#[cfg(not(feature = "fast-sync"))]
-use crate::components::linear_chain_sync::{self, LinearChainSync};
->>>>>>> de1772ce
 #[cfg(test)]
 use crate::testing::network::NetworkedReactor;
 use crate::{
@@ -41,9 +30,10 @@
         deploy_acceptor::{self, DeployAcceptor},
         event_stream_server,
         event_stream_server::EventStreamServer,
-        fetcher::{self, FetchedOrNotFound, Fetcher},
+        fetcher::{self, Fetcher},
         gossiper::{self, Gossiper},
         linear_chain,
+        linear_chain_sync::{self, LinearChainSync},
         metrics::Metrics,
         network::{self, Network, NetworkIdentity, ENABLE_LIBP2P_NET_ENV_VAR},
         rest_server::{self, RestServer},
@@ -73,13 +63,8 @@
         EventQueueHandle, Finalize, ReactorExit,
     },
     types::{
-<<<<<<< HEAD
-        Block, BlockHash, BlockHeader, BlockHeaderWithMetadata, BlockWithMetadata, Deploy,
-        DeployHash, ExitCode, NodeId, Tag, Timestamp,
-=======
-        Block, BlockByHeight, BlockHeader, BlockHeaderAndMetadata, Deploy, NodeId, ProtoBlock, Tag,
+        Block, BlockHeader, BlockHeaderWithMetadata, BlockWithMetadata, Deploy, NodeId, Tag,
         Timestamp,
->>>>>>> de1772ce
     },
     utils::{Source, WithDir},
     NodeRng,
@@ -140,7 +125,7 @@
 
     /// Block header with metadata by height fetcher event.
     #[from]
-    BlockHeaderByHeightFetcher(#[serde(skip_serializing)] fetcher::Event<BlockHeaderAndMetadata>),
+    BlockHeaderByHeightFetcher(#[serde(skip_serializing)] fetcher::Event<BlockHeaderWithMetadata>),
 
     /// Linear chain (by height) fetcher event.
     #[from]
@@ -190,7 +175,7 @@
     /// Block header with metadata by height fetcher request.
     #[from]
     BlockHeaderByHeightFetcherRequest(
-        #[serde(skip_serializing)] FetcherRequest<NodeId, BlockHeaderAndMetadata>,
+        #[serde(skip_serializing)] FetcherRequest<NodeId, BlockHeaderWithMetadata>,
     ),
 
     /// Linear chain block by height fetcher request.
@@ -398,7 +383,8 @@
     // Handles request for linear chain block by height.
     block_by_height_fetcher: Fetcher<BlockWithMetadata>,
     pub(super) block_header_by_hash_fetcher: Fetcher<BlockHeader>,
-    pub(super) block_header_and_metadata_fetcher: Fetcher<BlockHeaderAndMetadata>,
+    pub(super) block_header_and_finality_signatures_by_height_fetcher:
+        Fetcher<BlockHeaderWithMetadata>,
     // Handles request for fetching tries from the network.
     pub(super) trie_fetcher: Fetcher<Trie<Key, StoredValue>>,
     #[data_size(skip)]
@@ -528,7 +514,7 @@
         let block_by_height_fetcher = Fetcher::new("block_by_height", config.fetcher, &registry)?;
 
         let block_header_and_finality_signatures_by_height_fetcher: Fetcher<
-            BlockHeaderAndMetadata,
+            BlockHeaderWithMetadata,
         > = Fetcher::new(
             "block_header_and_finality_signatures_by_height",
             config.fetcher,
@@ -594,8 +580,7 @@
                 linear_chain,
                 block_by_height_fetcher,
                 block_header_by_hash_fetcher,
-                block_header_and_metadata_fetcher:
-                    block_header_and_finality_signatures_by_height_fetcher,
+                block_header_and_finality_signatures_by_height_fetcher,
                 deploy_acceptor,
                 event_queue_metrics,
                 rest_server,
@@ -647,115 +632,85 @@
                     tag: Tag::Block,
                     serialized_item,
                 } => {
-                    let event = match bincode::deserialize::<FetchedOrNotFound<Block, BlockHash>>(
+                    match fetcher::Event::<Block>::from_get_response_serialized_item(
+                        sender,
                         &serialized_item,
                     ) {
-                        Ok(FetchedOrNotFound::Fetched(block)) => fetcher::Event::GotRemotely {
-                            item: Box::new(block),
-                            source: Source::Peer(sender),
-                        },
-                        Ok(FetchedOrNotFound::NotFound(block_hash)) => {
-                            fetcher::Event::AbsentRemotely {
-                                id: block_hash,
-                                peer: sender,
-                            }
-                        }
-                        Err(err) => {
-                            error!("failed to decode block from {}: {}", sender, err);
-                            return Effects::new();
-                        }
-                    };
-                    self.dispatch_event(effect_builder, rng, Event::BlockFetcher(event))
+                        Some(fetcher_event) => {
+                            self.dispatch_event(effect_builder, rng, Event::BlockFetcher(fetcher_event))
+                        } ,
+                        None => Effects::new()
+                    }
                 }
                 Message::GetResponse {
                     tag: Tag::BlockAndMetadataByHeight,
                     serialized_item,
                 } => {
-                    let event = match bincode::deserialize::<
-                        FetchedOrNotFound<BlockWithMetadata, u64>,
-                    >(&serialized_item)
-                    {
-                        Ok(FetchedOrNotFound::Fetched(block_with_metadata)) => {
-                            fetcher::Event::GotRemotely {
-                                item: Box::new(block_with_metadata),
-                                source: Source::Peer(sender),
-                            }
-                        }
-                        Ok(FetchedOrNotFound::NotFound(block_height)) => {
-                            fetcher::Event::AbsentRemotely {
-                                id: block_height,
-                                peer: sender,
-                            }
-                        }
-                        Err(err) => {
-                            error!("failed to decode block from {}: {}", sender, err);
-                            return Effects::new();
-                        }
-                    };
-                    self.dispatch_event(effect_builder, rng, Event::BlockByHeightFetcher(event))
+                    match fetcher::Event::<BlockWithMetadata>::from_get_response_serialized_item(
+                        sender,
+                        &serialized_item,
+                    ) {
+                        Some(fetcher_event) => {
+                            self.dispatch_event(effect_builder, rng, Event::BlockByHeightFetcher(fetcher_event))
+                        } ,
+                        None => Effects::new()
+                    }
                 }
                 Message::GetResponse {
                     tag: Tag::Trie,
                     serialized_item,
                 } => {
-                    let trie: Box<Trie<Key, StoredValue>> =
-                        match bincode::deserialize(&serialized_item) {
-                            Ok(trie) => Box::new(trie),
-                            Err(err) => {
-                                error!("failed to decode trie from {}: {}", sender, err);
-                                return Effects::new();
-                            }
-                        };
-                    let event = fetcher::Event::GotRemotely {
-                        item: trie,
-                        source: Source::Peer(sender),
-                    };
-                    self.dispatch_event(effect_builder, rng, Event::TrieFetcher(event))
+                    match fetcher::Event::<Trie<Key, StoredValue>>::from_get_response_serialized_item(
+                        sender,
+                        &serialized_item,
+                    ) {
+                        Some(fetcher_event) => {
+                            self.dispatch_event(effect_builder, rng, Event::TrieFetcher(fetcher_event))
+                        } ,
+                        None => Effects::new()
+                    }
                 }
                 Message::GetResponse {
                     tag: Tag::BlockHeaderByHash,
                     serialized_item,
                 } => {
-                    let block_header: Box<BlockHeader> =
-                        match bincode::deserialize(&serialized_item) {
-                            Ok(block_header) => Box::new(block_header),
-                            Err(err) => {
-                                error!("failed to decode block header from {}: {}", sender, err);
-                                return Effects::new();
-                            }
-                        };
-                    let event = fetcher::Event::GotRemotely {
-                        item: block_header,
-                        source: Source::Peer(sender),
-                    };
-                    self.dispatch_event(effect_builder, rng, Event::BlockHeaderFetcher(event))
+                    match fetcher::Event::<BlockHeader>::from_get_response_serialized_item(
+                        sender,
+                        &serialized_item,
+                    ) {
+                        Some(fetcher_event) => {
+                            self.dispatch_event(effect_builder, rng, Event::BlockHeaderFetcher(fetcher_event))
+                        } ,
+                        None => Effects::new()
+                    }
+                }
+                Message::GetResponse {
+                    tag: Tag::BlockHeaderAndFinalitySignaturesByHeight,
+                    serialized_item,
+                } => {
+                    match fetcher::Event::<BlockHeaderWithMetadata>::from_get_response_serialized_item(
+                        sender,
+                        &serialized_item,
+                    ) {
+                        Some(fetcher_event) => {
+                            self.dispatch_event(effect_builder, rng, Event::BlockHeaderByHeightFetcher(fetcher_event))
+                        } ,
+                        None => Effects::new()
+                    }
                 }
                 Message::GetResponse {
                     tag: Tag::Deploy,
                     serialized_item,
                 } => {
-                    let deploy: Box<Deploy> = match bincode::deserialize(&serialized_item) {
-                        Ok(FetchedOrNotFound::Fetched::<Deploy, DeployHash>(deploy)) => {
-                            Box::new(deploy)
-                        }
-                        Ok(FetchedOrNotFound::NotFound::<Deploy, DeployHash>(deploy_hash)) => {
-                            error!(
-                                "Peer did not have deploy with hash {}: {}",
-                                sender, deploy_hash
-                            );
-                            return Effects::new();
-                        }
-                        Err(error) => {
-                            error!("failed to decode deploy from {}: {}", sender, error);
-                            return Effects::new();
-                        }
-                    };
-                    let event = Event::DeployAcceptor(deploy_acceptor::Event::Accept {
-                        deploy,
-                        source: Source::Peer(sender),
-                        responder: None,
-                    });
-                    self.dispatch_event(effect_builder, rng, event)
+                    match fetcher::Event::<Deploy>::from_get_response_serialized_item(
+                        sender,
+                        &serialized_item,
+                    ) {
+                        Some(fetcher_event) => {
+                            self.dispatch_event(effect_builder, rng, Event::DeployFetcher(fetcher_event))
+                        },
+                        None => Effects::new()
+                    }
                 }
                 Message::AddressGossiper(message) => {
                     let event = Event::AddressGossiper(gossiper::Event::MessageReceived {
@@ -1001,7 +956,7 @@
             }
             Event::BlockHeaderByHeightFetcher(event) => reactor::wrap_effects(
                 Event::BlockHeaderByHeightFetcher,
-                self.block_header_and_metadata_fetcher
+                self.block_header_and_finality_signatures_by_height_fetcher
                     .handle_event(effect_builder, rng, event),
             ),
             Event::BlockHeaderByHeightFetcherRequest(request) => self.dispatch_event(
