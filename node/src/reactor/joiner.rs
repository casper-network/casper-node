//! Reactor used to join the network.

mod memory_metrics;

use std::{
    collections::BTreeMap,
    env,
    fmt::{self, Display, Formatter},
    sync::Arc,
};

use datasize::DataSize;
use derive_more::From;
use memory_metrics::MemoryMetrics;
use prometheus::Registry;
use reactor::ReactorEvent;
use serde::Serialize;
use tracing::{debug, error, info, warn};

#[cfg(not(feature = "fast-sync"))]
use crate::components::linear_chain_sync::{self, LinearChainSync};
#[cfg(feature = "fast-sync")]
use crate::components::{
    linear_chain_fast_sync as linear_chain_sync,
    linear_chain_fast_sync::LinearChainFastSync as LinearChainSync,
};
#[cfg(test)]
use crate::testing::network::NetworkedReactor;
use crate::{
    components::{
        block_executor::{self, BlockExecutor},
        block_validator::{self, BlockValidator},
        chainspec_loader::{self, ChainspecLoader},
        consensus::{self, EraSupervisor, HighwayProtocol},
        contract_runtime::{self, ContractRuntime},
        deploy_acceptor::{self, DeployAcceptor},
        event_stream_server,
        event_stream_server::EventStreamServer,
        fetcher::{self, Fetcher},
        gossiper::{self, Gossiper},
        linear_chain,
        metrics::Metrics,
        network::{self, Network, NetworkIdentity, ENABLE_LIBP2P_NET_ENV_VAR},
        rest_server::{self, RestServer},
        small_network::{self, GossipedAddress, SmallNetwork, SmallNetworkIdentity},
        storage::{self, Storage},
        Component,
    },
    effect::{
        announcements::{
            BlockExecutorAnnouncement, ChainspecLoaderAnnouncement, ConsensusAnnouncement,
            ControlAnnouncement, DeployAcceptorAnnouncement, GossiperAnnouncement,
            LinearChainAnnouncement, NetworkAnnouncement,
        },
        requests::{
            BlockExecutorRequest, BlockProposerRequest, BlockValidationRequest,
            ChainspecLoaderRequest, ConsensusRequest, ContractRuntimeRequest, FetcherRequest,
            LinearChainRequest, MetricsRequest, NetworkInfoRequest, NetworkRequest, RestRequest,
            StateStoreRequest, StorageRequest,
        },
        EffectBuilder, Effects,
    },
    protocol::Message,
    reactor::{
        self,
        event_queue_metrics::EventQueueMetrics,
        initializer,
        validator::{self, Error, ValidatorInitConfig},
        EventQueueHandle, Finalize, ReactorExit,
    },
<<<<<<< HEAD
    types::{Block, BlockByHeight, Deploy, ExitCode, NodeId, ProtoBlock, Tag, Timestamp},
=======
    types::{
        Block, BlockByHeight, BlockHeader, BlockHeaderWithMetadata, Deploy, ExitCode, NodeId, Tag,
        Timestamp,
    },
>>>>>>> d35ae61c
    utils::{Source, WithDir},
    NodeRng,
};
use casper_types::{PublicKey, U512};

/// Top-level event for the reactor.
#[allow(clippy::large_enum_variant)]
#[derive(Debug, From, Serialize)]
#[must_use]
pub enum Event {
    /// Network event.
    #[from]
    Network(network::Event<Message>),

    /// Small Network event.
    #[from]
    SmallNetwork(small_network::Event<Message>),

    /// Storage event.
    #[from]
    Storage(#[serde(skip_serializing)] storage::Event),

    #[from]
    /// REST server event.
    RestServer(#[serde(skip_serializing)] rest_server::Event),

    #[from]
    /// Event stream server event.
    EventStreamServer(#[serde(skip_serializing)] event_stream_server::Event),

    /// Metrics request.
    #[from]
    MetricsRequest(#[serde(skip_serializing)] MetricsRequest),

    #[from]
    /// Chainspec Loader event.
    ChainspecLoader(#[serde(skip_serializing)] chainspec_loader::Event),

    /// Chainspec info request
    #[from]
    ChainspecLoaderRequest(#[serde(skip_serializing)] ChainspecLoaderRequest),

    /// Network info request.
    #[from]
    NetworkInfoRequest(#[serde(skip_serializing)] NetworkInfoRequest<NodeId>),

    /// Linear chain fetcher event.
    #[from]
    BlockFetcher(#[serde(skip_serializing)] fetcher::Event<Block>),

    /// Linear chain (by height) fetcher event.
    #[from]
    BlockByHeightFetcher(#[serde(skip_serializing)] fetcher::Event<BlockByHeight>),

    /// Deploy fetcher event.
    #[from]
    DeployFetcher(#[serde(skip_serializing)] fetcher::Event<Deploy>),

    /// Deploy acceptor event.
    #[from]
    DeployAcceptor(#[serde(skip_serializing)] deploy_acceptor::Event),

    /// Block validator event.
    #[from]
    BlockValidator(#[serde(skip_serializing)] block_validator::Event<NodeId>),

    /// Linear chain event.
    #[from]
    LinearChainSync(#[serde(skip_serializing)] linear_chain_sync::Event<NodeId>),

    /// Block executor event.
    #[from]
    BlockExecutor(#[serde(skip_serializing)] block_executor::Event),

    /// Contract Runtime event.
    #[from]
    ContractRuntime(#[serde(skip_serializing)] contract_runtime::Event),

    /// Linear chain event.
    #[from]
    LinearChain(#[serde(skip_serializing)] linear_chain::Event<NodeId>),

    /// Consensus component event.
    #[from]
    Consensus(#[serde(skip_serializing)] consensus::Event<NodeId>),

    /// Address gossiper event.
    #[from]
    AddressGossiper(gossiper::Event<GossipedAddress>),

    /// Requests.
    /// Linear chain block by hash fetcher request.
    #[from]
    BlockFetcherRequest(#[serde(skip_serializing)] FetcherRequest<NodeId, Block>),

    /// Linear chain block by height fetcher request.
    #[from]
    BlockByHeightFetcherRequest(#[serde(skip_serializing)] FetcherRequest<NodeId, BlockByHeight>),

    /// Deploy fetcher request.
    #[from]
    DeployFetcherRequest(#[serde(skip_serializing)] FetcherRequest<NodeId, Deploy>),

    /// Block validation request.
    #[from]
    BlockValidatorRequest(#[serde(skip_serializing)] BlockValidationRequest<NodeId>),

    /// Block executor request.
    #[from]
    BlockExecutorRequest(#[serde(skip_serializing)] BlockExecutorRequest),

    /// Block proposer request.
    #[from]
    BlockProposerRequest(#[serde(skip_serializing)] BlockProposerRequest),

    /// Request for state storage.
    #[from]
    StateStoreRequest(#[serde(skip_serializing)] StateStoreRequest),

    // Announcements
    /// A control announcement.
    #[from]
    ControlAnnouncement(ControlAnnouncement),

    /// Network announcement.
    #[from]
    NetworkAnnouncement(#[serde(skip_serializing)] NetworkAnnouncement<NodeId, Message>),

    /// Block executor announcement.
    #[from]
    BlockExecutorAnnouncement(#[serde(skip_serializing)] BlockExecutorAnnouncement),

    /// Consensus announcement.
    #[from]
    ConsensusAnnouncement(#[serde(skip_serializing)] ConsensusAnnouncement<NodeId>),

    /// Address Gossiper announcement.
    #[from]
    AddressGossiperAnnouncement(#[serde(skip_serializing)] GossiperAnnouncement<GossipedAddress>),

    /// DeployAcceptor announcement.
    #[from]
    DeployAcceptorAnnouncement(#[serde(skip_serializing)] DeployAcceptorAnnouncement<NodeId>),

    /// Linear chain announcement.
    #[from]
    LinearChainAnnouncement(#[serde(skip_serializing)] LinearChainAnnouncement),

    /// Chainspec loader announcement.
    #[from]
    ChainspecLoaderAnnouncement(#[serde(skip_serializing)] ChainspecLoaderAnnouncement),
}

impl ReactorEvent for Event {
    fn as_control(&self) -> Option<&ControlAnnouncement> {
        if let Self::ControlAnnouncement(ref ctrl_ann) = self {
            Some(ctrl_ann)
        } else {
            None
        }
    }
}

impl From<LinearChainRequest<NodeId>> for Event {
    fn from(req: LinearChainRequest<NodeId>) -> Self {
        Event::LinearChain(linear_chain::Event::Request(req))
    }
}

impl From<StorageRequest> for Event {
    fn from(request: StorageRequest) -> Self {
        Event::Storage(request.into())
    }
}

impl From<NetworkRequest<NodeId, Message>> for Event {
    fn from(request: NetworkRequest<NodeId, Message>) -> Self {
        if env::var(ENABLE_LIBP2P_NET_ENV_VAR).is_ok() {
            Event::Network(network::Event::from(request))
        } else {
            Event::SmallNetwork(small_network::Event::from(request))
        }
    }
}

impl From<NetworkRequest<NodeId, gossiper::Message<GossipedAddress>>> for Event {
    fn from(request: NetworkRequest<NodeId, gossiper::Message<GossipedAddress>>) -> Self {
        Event::SmallNetwork(small_network::Event::from(
            request.map_payload(Message::from),
        ))
    }
}

impl From<ContractRuntimeRequest> for Event {
    fn from(request: ContractRuntimeRequest) -> Event {
        Event::ContractRuntime(contract_runtime::Event::Request(request))
    }
}

impl From<ConsensusRequest> for Event {
    fn from(request: ConsensusRequest) -> Self {
        Event::Consensus(consensus::Event::ConsensusRequest(request))
    }
}

impl From<RestRequest<NodeId>> for Event {
    fn from(request: RestRequest<NodeId>) -> Self {
        Event::RestServer(rest_server::Event::RestRequest(request))
    }
}

impl Display for Event {
    fn fmt(&self, f: &mut Formatter<'_>) -> fmt::Result {
        match self {
            Event::Network(event) => write!(f, "network: {}", event),
            Event::SmallNetwork(event) => write!(f, "small network: {}", event),
            Event::NetworkAnnouncement(event) => write!(f, "network announcement: {}", event),
            Event::Storage(request) => write!(f, "storage: {}", request),
            Event::RestServer(event) => write!(f, "rest server: {}", event),
            Event::EventStreamServer(event) => write!(f, "event stream server: {}", event),
            Event::MetricsRequest(req) => write!(f, "metrics request: {}", req),
            Event::ChainspecLoader(event) => write!(f, "chainspec loader: {}", event),
            Event::ChainspecLoaderRequest(req) => write!(f, "chainspec loader request: {}", req),
            Event::NetworkInfoRequest(req) => write!(f, "network info request: {}", req),
            Event::BlockFetcherRequest(request) => write!(f, "block fetcher request: {}", request),
            Event::BlockValidatorRequest(request) => {
                write!(f, "block validator request: {}", request)
            }
            Event::DeployFetcherRequest(request) => {
                write!(f, "deploy fetcher request: {}", request)
            }
            Event::LinearChainSync(event) => write!(f, "linear chain: {}", event),
            Event::BlockFetcher(event) => write!(f, "block fetcher: {}", event),
            Event::BlockByHeightFetcherRequest(request) => {
                write!(f, "block by height fetcher request: {}", request)
            }
            Event::BlockValidator(event) => write!(f, "block validator event: {}", event),
            Event::DeployFetcher(event) => write!(f, "deploy fetcher event: {}", event),
            Event::BlockExecutor(event) => write!(f, "block executor event: {}", event),
            Event::BlockExecutorRequest(request) => {
                write!(f, "block executor request: {}", request)
            }
            Event::BlockProposerRequest(req) => write!(f, "block proposer request: {}", req),
            Event::ContractRuntime(event) => write!(f, "contract runtime event: {}", event),
            Event::LinearChain(event) => write!(f, "linear chain event: {}", event),
            Event::BlockExecutorAnnouncement(announcement) => {
                write!(f, "block executor announcement: {}", announcement)
            }
<<<<<<< HEAD
            Event::Consensus(event) => write!(f, "consensus event: {}", event),
            Event::ConsensusAnnouncement(ann) => write!(f, "consensus announcement: {}", ann),
            Event::ProtoBlockValidatorRequest(req) => write!(f, "block validator request: {}", req),
=======
>>>>>>> d35ae61c
            Event::AddressGossiper(event) => write!(f, "address gossiper: {}", event),
            Event::AddressGossiperAnnouncement(ann) => {
                write!(f, "address gossiper announcement: {}", ann)
            }
            Event::BlockByHeightFetcher(event) => {
                write!(f, "block by height fetcher event: {}", event)
            }
            Event::DeployAcceptorAnnouncement(ann) => {
                write!(f, "deploy acceptor announcement: {}", ann)
            }
            Event::DeployAcceptor(event) => write!(f, "deploy acceptor: {}", event),
            Event::ControlAnnouncement(ctrl_ann) => write!(f, "control: {}", ctrl_ann),
            Event::LinearChainAnnouncement(ann) => write!(f, "linear chain announcement: {}", ann),
            Event::ChainspecLoaderAnnouncement(ann) => {
                write!(f, "chainspec loader announcement: {}", ann)
            }
            Event::StateStoreRequest(req) => write!(f, "state store request: {}", req),
        }
    }
}

/// Joining node reactor.
#[derive(DataSize)]
pub struct Reactor {
    metrics: Metrics,
    network: Network<Event, Message>,
    small_network: SmallNetwork<Event, Message>,
    address_gossiper: Gossiper<GossipedAddress, Event>,
    config: validator::Config,
    chainspec_loader: ChainspecLoader,
    storage: Storage,
    contract_runtime: ContractRuntime,
    linear_chain_fetcher: Fetcher<Block>,
    linear_chain_sync: LinearChainSync<NodeId>,
    block_validator: BlockValidator<NodeId>,
    deploy_fetcher: Fetcher<Deploy>,
    block_executor: BlockExecutor,
    linear_chain: linear_chain::LinearChain<NodeId>,
    consensus: EraSupervisor<NodeId>,
    // Handles request for linear chain block by height.
    block_by_height_fetcher: Fetcher<BlockByHeight>,
    #[data_size(skip)]
    deploy_acceptor: DeployAcceptor,
    #[data_size(skip)]
    event_queue_metrics: EventQueueMetrics,
    #[data_size(skip)]
    rest_server: RestServer,
    #[data_size(skip)]
    event_stream_server: EventStreamServer,
    // Attach memory metrics for the joiner.
    #[data_size(skip)] // Never allocates data on the heap.
    memory_metrics: MemoryMetrics,
}

impl reactor::Reactor for Reactor {
    type Event = Event;

    // The "configuration" is in fact the whole state of the initializer reactor, which we
    // deconstruct and reuse.
    type Config = WithDir<initializer::Reactor>;
    type Error = Error;

    fn new(
        initializer: Self::Config,
        registry: &Registry,
        event_queue: EventQueueHandle<Self::Event>,
        _rng: &mut NodeRng,
    ) -> Result<(Self, Effects<Self::Event>), Self::Error> {
        let (root, initializer) = initializer.into_parts();

        let initializer::Reactor {
            config,
            chainspec_loader,
            storage,
            contract_runtime,
            small_network_identity,
            network_identity,
        } = initializer;

        // TODO: Remove wrapper around Reactor::Config instead.
        let (_, config) = config.into_parts();

        let memory_metrics = MemoryMetrics::new(registry.clone())?;

        let event_queue_metrics = EventQueueMetrics::new(registry.clone(), event_queue)?;

        let metrics = Metrics::new(registry.clone());

        let network_config = network::Config::from(&config.network);
        let (network, network_effects) = Network::new(
            event_queue,
            network_config,
            registry,
            network_identity,
            chainspec_loader.chainspec(),
            false,
        )?;
        let (small_network, small_network_effects) = SmallNetwork::new(
            event_queue,
            config.network.clone(),
            registry,
            small_network_identity,
            chainspec_loader.chainspec().as_ref(),
            false,
        )?;

        let linear_chain_fetcher = Fetcher::new("linear_chain", config.fetcher, &registry)?;

        let mut effects = reactor::wrap_effects(Event::Network, network_effects);
        effects.extend(reactor::wrap_effects(
            Event::SmallNetwork,
            small_network_effects,
        ));

        let address_gossiper =
            Gossiper::new_for_complete_items("address_gossiper", config.gossip, registry)?;

        let effect_builder = EffectBuilder::new(event_queue);

        let init_hash = config
            .node
            .trusted_hash
            .or_else(|| chainspec_loader.initial_block_hash());

        match init_hash {
            None => {
                let chainspec = chainspec_loader.chainspec();
                let era_duration = chainspec.core_config.era_duration;
                if let Some(start_time) = chainspec
                    .protocol_config
                    .activation_point
                    .genesis_timestamp()
                {
                    if Timestamp::now() > start_time + era_duration {
                        error!(
                            "Node started with no trusted hash after the expected end of \
                             the genesis era! Please specify a trusted hash and restart. \
                             Time: {}, End of genesis era: {}",
                            Timestamp::now(),
                            start_time + era_duration
                        );
                        panic!("should have trusted hash after genesis era")
                    }
                }
                info!("No synchronization of the linear chain will be done.")
            }
            Some(hash) => info!("Synchronizing linear chain from: {:?}", hash),
        }

        let protocol_version = &chainspec_loader.chainspec().protocol_config.version;
        let rest_server = RestServer::new(
            config.rest_server.clone(),
            effect_builder,
            protocol_version.clone(),
        )?;

        let event_stream_server =
            EventStreamServer::new(config.event_stream_server.clone(), protocol_version.clone())?;

        let block_validator = BlockValidator::new(Arc::clone(&chainspec_loader.chainspec()));

        let deploy_fetcher = Fetcher::new("deploy", config.fetcher, &registry)?;

        let block_by_height_fetcher = Fetcher::new("block_by_height", config.fetcher, &registry)?;

        let deploy_acceptor =
            DeployAcceptor::new(config.deploy_acceptor, &*chainspec_loader.chainspec());

        let block_executor = BlockExecutor::new(
            chainspec_loader.initial_state_root_hash(),
            chainspec_loader.initial_block_header(),
            protocol_version.clone(),
            registry.clone(),
        );

        let linear_chain =
            linear_chain::LinearChain::new(&registry, &chainspec_loader.chainspec())?;

        let validator_weights: BTreeMap<PublicKey, U512> = chainspec_loader
            .chainspec()
            .network_config
            .chainspec_validator_stakes()
            .into_iter()
            .map(|(pk, motes)| (pk, motes.value()))
            .collect();
        let maybe_next_activation_point = chainspec_loader
            .next_upgrade()
            .map(|next_upgrade| next_upgrade.activation_point());
        let (linear_chain_sync, init_sync_effects) = LinearChainSync::new::<Event, Error>(
            registry,
            effect_builder,
            chainspec_loader.chainspec(),
            &storage,
            init_hash,
            chainspec_loader.initial_block().cloned(),
            validator_weights,
            maybe_next_activation_point,
        )?;

        effects.extend(reactor::wrap_effects(
            Event::LinearChainSync,
            init_sync_effects,
        ));

        // Used to decide whether era should be activated.
        let now = Timestamp::now();

        let (consensus, init_consensus_effects) = EraSupervisor::new(
            now,
            chainspec_loader.initial_era(),
            WithDir::new(root, config.consensus.clone()),
            effect_builder,
            chainspec_loader.chainspec().as_ref().into(),
            chainspec_loader.initial_state_root_hash(),
            maybe_next_activation_point,
            registry,
            Box::new(HighwayProtocol::new_boxed),
        )?;
        effects.extend(reactor::wrap_effects(
            Event::Consensus,
            init_consensus_effects,
        ));

        Ok((
            Self {
                metrics,
                network,
                small_network,
                address_gossiper,
                config,
                chainspec_loader,
                storage,
                contract_runtime,
                linear_chain_sync,
                linear_chain_fetcher,
                block_validator,
                deploy_fetcher,
                block_executor,
                linear_chain,
                consensus,
                block_by_height_fetcher,
                deploy_acceptor,
                event_queue_metrics,
                rest_server,
                event_stream_server,
                memory_metrics,
            },
            effects,
        ))
    }

    fn dispatch_event(
        &mut self,
        effect_builder: EffectBuilder<Self::Event>,
        rng: &mut NodeRng,
        event: Self::Event,
    ) -> Effects<Self::Event> {
        match event {
            Event::Network(event) => reactor::wrap_effects(
                Event::Network,
                self.network.handle_event(effect_builder, rng, event),
            ),
            Event::SmallNetwork(event) => reactor::wrap_effects(
                Event::SmallNetwork,
                self.small_network.handle_event(effect_builder, rng, event),
            ),
            Event::ControlAnnouncement(ctrl_ann) => {
                unreachable!("unhandled control announcement: {}", ctrl_ann)
            }
            Event::NetworkAnnouncement(NetworkAnnouncement::NewPeer(id)) => reactor::wrap_effects(
                Event::LinearChainSync,
                self.linear_chain_sync.handle_event(
                    effect_builder,
                    rng,
                    linear_chain_sync::Event::NewPeerConnected(id),
                ),
            ),
            Event::NetworkAnnouncement(NetworkAnnouncement::GossipOurAddress(gossiped_address)) => {
                let event = gossiper::Event::ItemReceived {
                    item_id: gossiped_address,
                    source: Source::<NodeId>::Ourself,
                };
                self.dispatch_event(effect_builder, rng, Event::AddressGossiper(event))
            }
            Event::NetworkAnnouncement(NetworkAnnouncement::MessageReceived {
                sender,
                payload,
            }) => match payload {
                Message::GetResponse {
                    tag: Tag::Block,
                    serialized_item,
                } => {
                    let block = match bincode::deserialize(&serialized_item) {
                        Ok(block) => Box::new(block),
                        Err(err) => {
                            error!("failed to decode block from {}: {}", sender, err);
                            return Effects::new();
                        }
                    };
                    let event = fetcher::Event::GotRemotely {
                        item: block,
                        source: Source::Peer(sender),
                    };
                    self.dispatch_event(effect_builder, rng, Event::BlockFetcher(event))
                }
                Message::GetResponse {
                    tag: Tag::BlockByHeight,
                    serialized_item,
                } => {
                    let block_at_height: BlockByHeight =
                        match bincode::deserialize(&serialized_item) {
                            Ok(maybe_block) => maybe_block,
                            Err(err) => {
                                error!("failed to decode block from {}: {}", sender, err);
                                return Effects::new();
                            }
                        };

                    let event = match block_at_height {
                        BlockByHeight::Absent(block_height) => fetcher::Event::AbsentRemotely {
                            id: block_height,
                            peer: sender,
                        },
                        BlockByHeight::Block(block) => fetcher::Event::GotRemotely {
                            item: Box::new(BlockByHeight::Block(block)),
                            source: Source::Peer(sender),
                        },
                    };
                    self.dispatch_event(effect_builder, rng, Event::BlockByHeightFetcher(event))
                }
                Message::GetResponse {
                    tag: Tag::Deploy,
                    serialized_item,
                } => {
                    let deploy = match bincode::deserialize(&serialized_item) {
                        Ok(deploy) => Box::new(deploy),
                        Err(err) => {
                            error!("failed to decode deploy from {}: {}", sender, err);
                            return Effects::new();
                        }
                    };
                    let event = Event::DeployAcceptor(deploy_acceptor::Event::Accept {
                        deploy,
                        source: Source::Peer(sender),
                        responder: None,
                    });
                    self.dispatch_event(effect_builder, rng, event)
                }
                Message::AddressGossiper(message) => {
                    let event = Event::AddressGossiper(gossiper::Event::MessageReceived {
                        sender,
                        message,
                    });
                    self.dispatch_event(effect_builder, rng, event)
                }
                Message::FinalitySignature(_) => {
                    debug!("finality signatures not handled in joiner reactor");
                    Effects::new()
                }
                other => {
                    debug!(?other, "network announcement ignored.");
                    Effects::new()
                }
            },
            Event::DeployAcceptorAnnouncement(DeployAcceptorAnnouncement::AcceptedNewDeploy {
                deploy,
                source,
            }) => {
                let event = fetcher::Event::GotRemotely {
                    item: deploy,
                    source,
                };
                self.dispatch_event(effect_builder, rng, Event::DeployFetcher(event))
            }
            Event::DeployAcceptorAnnouncement(DeployAcceptorAnnouncement::InvalidDeploy {
                deploy,
                source,
            }) => {
                let deploy_hash = *deploy.id();
                let peer = source;
                warn!(?deploy_hash, ?peer, "Invalid deploy received from a peer.");
                Effects::new()
            }
            Event::Storage(event) => reactor::wrap_effects(
                Event::Storage,
                self.storage.handle_event(effect_builder, rng, event),
            ),
            Event::BlockFetcherRequest(request) => {
                self.dispatch_event(effect_builder, rng, Event::BlockFetcher(request.into()))
            }
            Event::BlockValidatorRequest(request) => {
                self.dispatch_event(effect_builder, rng, Event::BlockValidator(request.into()))
            }
            Event::DeployAcceptor(event) => reactor::wrap_effects(
                Event::DeployAcceptor,
                self.deploy_acceptor
                    .handle_event(effect_builder, rng, event),
            ),
            Event::LinearChainSync(event) => reactor::wrap_effects(
                Event::LinearChainSync,
                self.linear_chain_sync
                    .handle_event(effect_builder, rng, event),
            ),
            Event::BlockFetcher(event) => reactor::wrap_effects(
                Event::BlockFetcher,
                self.linear_chain_fetcher
                    .handle_event(effect_builder, rng, event),
            ),
            Event::BlockValidator(event) => reactor::wrap_effects(
                Event::BlockValidator,
                self.block_validator
                    .handle_event(effect_builder, rng, event),
            ),
            Event::DeployFetcher(event) => reactor::wrap_effects(
                Event::DeployFetcher,
                self.deploy_fetcher.handle_event(effect_builder, rng, event),
            ),
            Event::BlockByHeightFetcher(event) => reactor::wrap_effects(
                Event::BlockByHeightFetcher,
                self.block_by_height_fetcher
                    .handle_event(effect_builder, rng, event),
            ),
            Event::DeployFetcherRequest(request) => {
                self.dispatch_event(effect_builder, rng, Event::DeployFetcher(request.into()))
            }
            Event::BlockByHeightFetcherRequest(request) => self.dispatch_event(
                effect_builder,
                rng,
                Event::BlockByHeightFetcher(request.into()),
            ),
            Event::BlockExecutor(event) => reactor::wrap_effects(
                Event::BlockExecutor,
                self.block_executor.handle_event(effect_builder, rng, event),
            ),
            Event::BlockExecutorRequest(request) => {
                self.dispatch_event(effect_builder, rng, Event::BlockExecutor(request.into()))
            }
            Event::ContractRuntime(event) => reactor::wrap_effects(
                Event::ContractRuntime,
                self.contract_runtime
                    .handle_event(effect_builder, rng, event),
            ),
            Event::BlockExecutorAnnouncement(BlockExecutorAnnouncement::LinearChainBlock {
                block,
                execution_results,
            }) => {
                let mut effects = Effects::new();
                let block_hash = *block.hash();

                // send to linear chain
                let reactor_event = Event::LinearChain(linear_chain::Event::NewLinearChainBlock {
                    block: Box::new(block),
                    execution_results: execution_results
                        .iter()
                        .map(|(hash, (_header, results))| (*hash, results.clone()))
                        .collect(),
                });
                effects.extend(self.dispatch_event(effect_builder, rng, reactor_event));

                // send to event stream
                for (deploy_hash, (deploy_header, execution_result)) in execution_results {
                    let reactor_event =
                        Event::EventStreamServer(event_stream_server::Event::DeployProcessed {
                            deploy_hash,
                            deploy_header: Box::new(deploy_header),
                            block_hash,
                            execution_result: Box::new(execution_result),
                        });
                    effects.extend(self.dispatch_event(effect_builder, rng, reactor_event));
                }

                effects
            }
<<<<<<< HEAD
=======
            Event::ContractRuntimeAnnouncement(
                ContractRuntimeAnnouncement::BlockAlreadyExecuted(block),
            ) => self.dispatch_event(
                effect_builder,
                rng,
                Event::LinearChainSync(linear_chain_sync::Event::BlockHandled(Box::new(*block))),
            ),
            Event::ContractRuntimeAnnouncement(ContractRuntimeAnnouncement::StepSuccess {
                era_id,
                execution_effect,
            }) => self.dispatch_event(
                effect_builder,
                rng,
                Event::EventStreamServer(event_stream_server::Event::Step {
                    era_id,
                    effect: execution_effect,
                }),
            ),
>>>>>>> d35ae61c
            Event::LinearChain(event) => reactor::wrap_effects(
                Event::LinearChain,
                self.linear_chain.handle_event(effect_builder, rng, event),
            ),
            Event::Consensus(event) => reactor::wrap_effects(
                Event::Consensus,
                self.consensus.handle_event(effect_builder, rng, event),
            ),
            Event::ConsensusAnnouncement(announcement) => match announcement {
                ConsensusAnnouncement::Handled(block) => {
                    let mut effects = Effects::new();
                    let reactor_event =
                        Event::LinearChainSync(linear_chain_sync::Event::BlockHandled(block));
                    effects.extend(self.dispatch_event(effect_builder, rng, reactor_event));
                    let reactor_event =
                        Event::ChainspecLoader(chainspec_loader::Event::CheckForNextUpgrade);
                    effects.extend(self.dispatch_event(effect_builder, rng, reactor_event));
                    effects
                }
                ConsensusAnnouncement::Finalized(_) => {
                    // A block was finalized.
                    Effects::new()
                }
                ConsensusAnnouncement::Fault {
                    era_id,
                    public_key,
                    timestamp,
                } => reactor::wrap_effects(
                    Event::EventStreamServer,
                    self.event_stream_server.handle_event(
                        effect_builder,
                        rng,
                        event_stream_server::Event::Fault {
                            era_id,
                            public_key: *public_key,
                            timestamp,
                        },
                    ),
                ),
                ConsensusAnnouncement::DisconnectFromPeer(_peer) => {
                    // TODO: handle the announcement and actually disconnect
                    warn!("disconnecting from a given peer not yet implemented.");
                    Effects::new()
                }
            },
            Event::BlockProposerRequest(request) => {
                // Consensus component should not be trying to create new blocks during joining
                // phase.
                error!("ignoring block proposer request {}", request);
                Effects::new()
            }
            Event::AddressGossiper(event) => reactor::wrap_effects(
                Event::AddressGossiper,
                self.address_gossiper
                    .handle_event(effect_builder, rng, event),
            ),
            Event::AddressGossiperAnnouncement(ann) => {
                let GossiperAnnouncement::NewCompleteItem(gossiped_address) = ann;
                let reactor_event = Event::SmallNetwork(small_network::Event::PeerAddressReceived(
                    gossiped_address,
                ));
                self.dispatch_event(effect_builder, rng, reactor_event)
            }

            Event::LinearChainAnnouncement(LinearChainAnnouncement::BlockAdded(block)) => {
                let block_hash = *block.hash();
                reactor::wrap_effects(
                    Event::EventStreamServer,
                    self.event_stream_server.handle_event(
                        effect_builder,
                        rng,
                        event_stream_server::Event::BlockAdded { block_hash, block },
                    ),
                )
            }
            Event::LinearChainAnnouncement(LinearChainAnnouncement::NewFinalitySignature(fs)) => {
                let reactor_event =
                    Event::EventStreamServer(event_stream_server::Event::FinalitySignature(fs));
                self.dispatch_event(effect_builder, rng, reactor_event)
            }
            Event::RestServer(event) => reactor::wrap_effects(
                Event::RestServer,
                self.rest_server.handle_event(effect_builder, rng, event),
            ),
            Event::EventStreamServer(event) => reactor::wrap_effects(
                Event::EventStreamServer,
                self.event_stream_server
                    .handle_event(effect_builder, rng, event),
            ),
            Event::MetricsRequest(req) => reactor::wrap_effects(
                Event::MetricsRequest,
                self.metrics.handle_event(effect_builder, rng, req),
            ),
            Event::ChainspecLoader(event) => reactor::wrap_effects(
                Event::ChainspecLoader,
                self.chainspec_loader
                    .handle_event(effect_builder, rng, event),
            ),
            Event::ChainspecLoaderRequest(req) => {
                self.dispatch_event(effect_builder, rng, Event::ChainspecLoader(req.into()))
            }
            Event::StateStoreRequest(req) => {
                self.dispatch_event(effect_builder, rng, Event::Storage(req.into()))
            }
            Event::NetworkInfoRequest(req) => {
                let event = if env::var(ENABLE_LIBP2P_NET_ENV_VAR).is_ok() {
                    Event::Network(network::Event::from(req))
                } else {
                    Event::SmallNetwork(small_network::Event::from(req))
                };
                self.dispatch_event(effect_builder, rng, event)
            }
            Event::ChainspecLoaderAnnouncement(
                ChainspecLoaderAnnouncement::UpgradeActivationPointRead(next_upgrade),
            ) => {
                let reactor_event = Event::ChainspecLoader(
                    chainspec_loader::Event::GotNextUpgrade(next_upgrade.clone()),
                );
                let mut effects = self.dispatch_event(effect_builder, rng, reactor_event);

                let reactor_event =
                    Event::LinearChainSync(linear_chain_sync::Event::GotUpgradeActivationPoint(
                        next_upgrade.activation_point(),
                    ));
                effects.extend(self.dispatch_event(effect_builder, rng, reactor_event));
                effects
            }
        }
    }

    fn maybe_exit(&self) -> Option<ReactorExit> {
        if self.linear_chain_sync.stopped_for_upgrade() {
            Some(ReactorExit::ProcessShouldExit(ExitCode::Success))
        } else if self.linear_chain_sync.is_synced() && self.consensus.is_initialized() {
            Some(ReactorExit::ProcessShouldContinue)
        } else {
            None
        }
    }

    fn update_metrics(&mut self, event_queue_handle: EventQueueHandle<Self::Event>) {
        self.memory_metrics.estimate(&self);
        self.event_queue_metrics
            .record_event_queue_counts(&event_queue_handle);
    }
}

impl Reactor {
    /// Deconstructs the reactor into config useful for creating a Validator reactor. Shuts down
    /// the network, closing all incoming and outgoing connections, and frees up the listening
    /// socket.
    pub async fn into_validator_config(self) -> Result<ValidatorInitConfig, Error> {
        let latest_block = self.linear_chain_sync.latest_block().cloned();
        // Clean the state of the linear_chain_sync before shutting it down.
        #[cfg(not(feature = "fast-sync"))]
        linear_chain_sync::clean_linear_chain_state(
            &self.storage,
            self.chainspec_loader.chainspec(),
        )?;
        let config = ValidatorInitConfig {
            chainspec_loader: self.chainspec_loader,
            config: self.config,
            contract_runtime: self.contract_runtime,
            storage: self.storage,
            consensus: self.consensus,
            latest_block,
            event_stream_server: self.event_stream_server,
            small_network_identity: SmallNetworkIdentity::from(&self.small_network),
            network_identity: NetworkIdentity::from(&self.network),
        };
        self.network.finalize().await;
        self.small_network.finalize().await;
        self.rest_server.finalize().await;
        Ok(config)
    }
}

#[cfg(test)]
impl NetworkedReactor for Reactor {
    type NodeId = NodeId;
    fn node_id(&self) -> Self::NodeId {
        if env::var(ENABLE_LIBP2P_NET_ENV_VAR).is_err() {
            self.small_network.node_id()
        } else {
            self.network.node_id()
        }
    }
}

#[cfg(test)]
impl Reactor {
    /// Inspect consensus.
    pub(crate) fn consensus(&self) -> &EraSupervisor<NodeId> {
        &self.consensus
    }
    /// Inspect storage.
    pub(crate) fn storage(&self) -> &Storage {
        &self.storage
    }
}<|MERGE_RESOLUTION|>--- conflicted
+++ resolved
@@ -68,14 +68,10 @@
         validator::{self, Error, ValidatorInitConfig},
         EventQueueHandle, Finalize, ReactorExit,
     },
-<<<<<<< HEAD
-    types::{Block, BlockByHeight, Deploy, ExitCode, NodeId, ProtoBlock, Tag, Timestamp},
-=======
     types::{
         Block, BlockByHeight, BlockHeader, BlockHeaderWithMetadata, Deploy, ExitCode, NodeId, Tag,
         Timestamp,
     },
->>>>>>> d35ae61c
     utils::{Source, WithDir},
     NodeRng,
 };
@@ -324,12 +320,6 @@
             Event::BlockExecutorAnnouncement(announcement) => {
                 write!(f, "block executor announcement: {}", announcement)
             }
-<<<<<<< HEAD
-            Event::Consensus(event) => write!(f, "consensus event: {}", event),
-            Event::ConsensusAnnouncement(ann) => write!(f, "consensus announcement: {}", ann),
-            Event::ProtoBlockValidatorRequest(req) => write!(f, "block validator request: {}", req),
-=======
->>>>>>> d35ae61c
             Event::AddressGossiper(event) => write!(f, "address gossiper: {}", event),
             Event::AddressGossiperAnnouncement(ann) => {
                 write!(f, "address gossiper announcement: {}", ann)
@@ -803,8 +793,6 @@
 
                 effects
             }
-<<<<<<< HEAD
-=======
             Event::ContractRuntimeAnnouncement(
                 ContractRuntimeAnnouncement::BlockAlreadyExecuted(block),
             ) => self.dispatch_event(
@@ -823,7 +811,6 @@
                     effect: execution_effect,
                 }),
             ),
->>>>>>> d35ae61c
             Event::LinearChain(event) => reactor::wrap_effects(
                 Event::LinearChain,
                 self.linear_chain.handle_event(effect_builder, rng, event),
