--- conflicted
+++ resolved
@@ -3,15 +3,11 @@
 use casper_node_macros::reactor;
 
 use crate::{
-<<<<<<< HEAD
-    components::small_network::NodeId, protocol::Message, reactor::validator, utils::WithDir,
-=======
-    components::storage::{Storage, StorageType},
+    components::{small_network::NodeId, storage::Storage},
     protocol::Message,
     reactor::validator,
     types::NodeId,
     utils::WithDir,
->>>>>>> 6efc87f8
 };
 
 reactor!(Initializer {
