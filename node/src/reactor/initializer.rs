//! Reactor used to initialize a node.

use std::fmt::{self, Display, Formatter};

use derive_more::From;
use prometheus::Registry;
use rand::Rng;
use thiserror::Error;
use tracing::debug;

use crate::{
    components::{
        chainspec_handler::{self, ChainspecHandler},
        contract_runtime::{self, ContractRuntime},
        storage::{self, Storage, StorageType},
        Component,
    },
    effect::{
        announcements::StorageAnnouncement,
        requests::{ContractRuntimeRequest, StorageRequest},
        EffectBuilder, Effects,
    },
    reactor::{self, validator, EventQueueHandle},
};

/// Top-level event for the reactor.
#[derive(Debug, From)]
#[must_use]
pub enum Event {
    /// Chainspec handler event.
    #[from]
    Chainspec(chainspec_handler::Event),

    /// Storage event.
    #[from]
    Storage(StorageRequest<Storage>),

    /// Storage announcement.
    #[from]
    StorageAnnouncement(StorageAnnouncement<Storage>),

    /// Contract runtime event.
    #[from]
    ContractRuntime(contract_runtime::Event),
}

impl From<ContractRuntimeRequest> for Event {
    fn from(request: ContractRuntimeRequest) -> Self {
        Event::ContractRuntime(contract_runtime::Event::Request(request))
    }
}

impl Display for Event {
    fn fmt(&self, formatter: &mut Formatter<'_>) -> fmt::Result {
        match self {
            Event::Chainspec(event) => write!(formatter, "chainspec: {}", event),
            Event::Storage(event) => write!(formatter, "storage: {}", event),
            Event::StorageAnnouncement(ann) => write!(formatter, "storage announcement: {}", ann),
            Event::ContractRuntime(event) => write!(formatter, "contract runtime: {}", event),
        }
    }
}

/// Error type returned by the initializer reactor.
#[derive(Debug, Error)]
pub enum Error {
    /// `Config` error.
    #[error("config error: {0}")]
    ConfigError(String),

    /// Metrics-related error
    #[error("prometheus (metrics) error: {0}")]
    Metrics(#[from] prometheus::Error),

    /// `ChainspecHandler` component error.
    #[error("chainspec error: {0}")]
    Chainspec(#[from] chainspec_handler::Error),

    /// `Storage` component error.
    #[error("storage error: {0}")]
    Storage(#[from] storage::Error),

    /// `ContractRuntime` component error.
    #[error("contract runtime config error: {0}")]
    ContractRuntime(#[from] contract_runtime::ConfigError),
}

/// Initializer node reactor.
#[derive(Debug)]
pub struct Reactor {
    pub(super) config: validator::Config,
    chainspec_handler: ChainspecHandler,
    pub(super) storage: Storage,
    pub(super) contract_runtime: ContractRuntime,
}

impl Reactor {
    /// Returns whether the initialization process completed successfully or not.
    pub fn stopped_successfully(&self) -> bool {
        self.chainspec_handler.stopped_successfully()
    }
<<<<<<< HEAD

    pub(super) fn destructure(
        self,
    ) -> (
        validator::Config,
        ChainspecHandler,
        Storage,
        ContractRuntime,
    ) {
        (
            self.config,
            self.chainspec_handler,
            self.storage,
            self.contract_runtime,
        )
    }
=======
>>>>>>> 815b9252
}

impl reactor::Reactor for Reactor {
    type Event = Event;
    type Config = validator::Config;
    type Error = Error;

    fn new<Rd: Rng + ?Sized>(
        config: Self::Config,
        _registry: &Registry,
        event_queue: EventQueueHandle<Self::Event>,
        _rng: &mut Rd,
    ) -> Result<(Self, Effects<Self::Event>), Error> {
        let effect_builder = EffectBuilder::new(event_queue);

        let storage = Storage::new(&config.storage)?;
        let contract_runtime = ContractRuntime::new(&config.storage, config.contract_runtime)?;
        let (chainspec_handler, chainspec_effects) =
            ChainspecHandler::new(config.node.chainspec_config_path.clone(), effect_builder)?;

        let effects = reactor::wrap_effects(Event::Chainspec, chainspec_effects);

        Ok((
            Reactor {
                config,
                chainspec_handler,
                storage,
                contract_runtime,
            },
            effects,
        ))
    }

    fn dispatch_event<Rd: Rng + ?Sized>(
        &mut self,
        effect_builder: EffectBuilder<Self::Event>,
        rng: &mut Rd,
        event: Event,
    ) -> Effects<Self::Event> {
        match event {
            Event::Chainspec(event) => reactor::wrap_effects(
                Event::Chainspec,
                self.chainspec_handler
                    .handle_event(effect_builder, rng, event),
            ),
            Event::Storage(event) => reactor::wrap_effects(
                Event::Storage,
                self.storage.handle_event(effect_builder, rng, event),
            ),
            Event::StorageAnnouncement(ann) => {
                debug!(%ann, "ignoring storing announcement");
                Effects::new()
            }
            Event::ContractRuntime(event) => reactor::wrap_effects(
                Event::ContractRuntime,
                self.contract_runtime
                    .handle_event(effect_builder, rng, event),
            ),
        }
    }

    fn is_stopped(&mut self) -> bool {
        self.chainspec_handler.is_stopped()
    }
}<|MERGE_RESOLUTION|>--- conflicted
+++ resolved
@@ -89,7 +89,7 @@
 #[derive(Debug)]
 pub struct Reactor {
     pub(super) config: validator::Config,
-    chainspec_handler: ChainspecHandler,
+    pub(super) chainspec_handler: ChainspecHandler,
     pub(super) storage: Storage,
     pub(super) contract_runtime: ContractRuntime,
 }
@@ -99,25 +99,6 @@
     pub fn stopped_successfully(&self) -> bool {
         self.chainspec_handler.stopped_successfully()
     }
-<<<<<<< HEAD
-
-    pub(super) fn destructure(
-        self,
-    ) -> (
-        validator::Config,
-        ChainspecHandler,
-        Storage,
-        ContractRuntime,
-    ) {
-        (
-            self.config,
-            self.chainspec_handler,
-            self.storage,
-            self.contract_runtime,
-        )
-    }
-=======
->>>>>>> 815b9252
 }
 
 impl reactor::Reactor for Reactor {
