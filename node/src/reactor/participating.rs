--- conflicted
+++ resolved
@@ -30,14 +30,8 @@
         block_validator::{self, BlockValidator},
         chain_synchronizer::JoiningOutcome,
         chainspec_loader::{self, ChainspecLoader},
-<<<<<<< HEAD
         consensus::{self, EraSupervisor},
-        console::{self, Console},
-        contract_runtime::{ContractRuntime, ContractRuntimeAnnouncement, ExecutionPreState},
-=======
-        consensus::{self, EraSupervisor, HighwayProtocol},
         contract_runtime::{BlockAndExecutionEffects, ContractRuntime, ExecutionPreState},
->>>>>>> 18571e0c
         deploy_acceptor::{self, DeployAcceptor},
         diagnostics_port::{self, DiagnosticsPort},
         event_stream_server::{self, EventStreamServer},
@@ -712,12 +706,8 @@
             &latest_block_header,
             next_upgrade_activation_point,
             registry,
-<<<<<<< HEAD
-=======
-            Box::new(HighwayProtocol::new_boxed),
             &storage,
             rng,
->>>>>>> 18571e0c
         )?;
         effects.extend(reactor::wrap_effects(
             ParticipatingEvent::Consensus,
