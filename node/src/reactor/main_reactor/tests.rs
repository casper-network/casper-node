--- conflicted
+++ resolved
@@ -17,14 +17,10 @@
 use tokio::time::{self, error::Elapsed};
 use tracing::{error, info};
 
-<<<<<<< HEAD
-use casper_execution_engine::engine_state::{
-    GetBidsRequest, GetBidsResult, QueryRequest, SystemContractRegistry,
-=======
 use casper_storage::{
-    data_access_layer::{BidsRequest, BidsResult},
+    data_access_layer::{BidsRequest, BidsResult, QueryRequest, QueryResult::*},
     global_state::state::{StateProvider, StateReader},
->>>>>>> 51ce871f
+    tracking_copy::TrackingCopyError,
 };
 use casper_types::{
     execution::{ExecutionResult, ExecutionResultV2, Transform, TransformKind},
@@ -34,15 +30,10 @@
     },
     testing::TestRng,
     AccountConfig, AccountsConfig, ActivationPoint, AddressableEntityHash, Block, BlockHash,
-<<<<<<< HEAD
     BlockHeader, BlockV2, CLValue, Chainspec, ChainspecRawBytes, ConsensusProtocolName, Deploy,
     EntityAddr, EraId, Key, Motes, ProtocolVersion, PublicKey, Rewards, SecretKey, StoredValue,
-    TimeDiff, Timestamp, Transaction, TransactionHash, ValidatorConfig, U512,
-=======
-    BlockHeader, BlockV2, CLValue, Chainspec, ChainspecRawBytes, Deploy, EraId, Key, Motes,
-    ProtocolVersion, PublicKey, SecretKey, StoredValue, SystemContractRegistry, TimeDiff,
-    Timestamp, Transaction, TransactionHash, ValidatorConfig, U512,
->>>>>>> 51ce871f
+    SystemContractRegistry, TimeDiff, Timestamp, Transaction, TransactionHash, ValidatorConfig,
+    U512,
 };
 
 use crate::{
@@ -1813,8 +1804,6 @@
     filtered_nodes_indices: &[usize],
     spec_override: ConfigsOverride,
 ) {
-    use casper_execution_engine::engine_state::{Error, QueryResult::*};
-
     trait AsU512Ext {
         fn into_u512(self) -> Ratio<U512>;
     }
@@ -1899,22 +1888,24 @@
                 vec![mint::TOTAL_SUPPLY_KEY.to_owned()],
             );
 
-            representative_runtime
-                .engine_state()
-                .run_query(request)
-                .and_then(move |query_result| match query_result {
-                    Success { value, proofs: _ } => value
-                        .as_cl_value()
-                        .ok_or_else(|| Error::Mint("Value not a CLValue".to_owned()))?
-                        .clone()
-                        .into_t::<U512>()
-                        .map_err(|e| Error::Mint(format!("CLValue not a U512: {e}"))),
-                    ValueNotFound(s) => Err(Error::Mint(format!("ValueNotFound({s})"))),
-                    CircularReference(s) => Err(Error::Mint(format!("CircularReference({s})"))),
-                    DepthLimit { depth } => Err(Error::Mint(format!("DepthLimit({depth})"))),
-                    RootNotFound => Err(Error::RootNotFound(state_hash)),
-                })
-                .expect("failure to recover total supply")
+            let result = representative_runtime.engine_state().run_query(request);
+
+            match result {
+                Success { value, proofs: _ } => value
+                    .as_cl_value()
+                    .expect("failure to recover total supply as CL value")
+                    .clone()
+                    .into_t::<U512>()
+                    .map_err(TrackingCopyError::CLValue),
+                ValueNotFound(_) => Err(TrackingCopyError::NamedKeyNotFound(
+                    mint::TOTAL_SUPPLY_KEY.to_owned(),
+                )),
+                RootNotFound => Err(TrackingCopyError::Storage(
+                    casper_storage::global_state::error::Error::RootNotFound,
+                )),
+                Failure(e) => Err(e),
+            }
+            .expect("failure to recover total supply")
         })
         .collect();
 
