use std::{
    collections::BTreeMap, convert::TryFrom, iter, net::SocketAddr, str::FromStr, sync::Arc,
    time::Duration,
};

use either::Either;
use num::Zero;
use num_rational::Ratio;
use rand::Rng;
use tempfile::TempDir;
use tokio::time::{self, error::Elapsed};
use tracing::{error, info};

use casper_storage::{
    data_access_layer::{BidsRequest, BidsResult},
    global_state::state::{StateProvider, StateReader},
};
use casper_types::{
    execution::{ExecutionResult, ExecutionResultV2, Transform, TransformKind},
    system::{
        auction::{BidAddr, BidKind, BidsExt, DelegationRate},
        AUCTION,
    },
    testing::TestRng,
    AccountConfig, AccountsConfig, ActivationPoint, AddressableEntityHash, Block, BlockHash,
    BlockHeader, BlockV2, CLValue, Chainspec, ChainspecRawBytes, Deploy, EraId, Key, Motes,
<<<<<<< HEAD
    ProtocolVersion, PublicKey, SecretKey, StoredValue, TimeDiff, Timestamp, Transaction,
    TransactionHash, TransactionWithFinalizedApprovals, ValidatorConfig, U512,
=======
    ProtocolVersion, PublicKey, SecretKey, StoredValue, SystemEntityRegistry, TimeDiff, Timestamp,
    Transaction, TransactionHash, ValidatorConfig, U512,
>>>>>>> a483a0e6
};

use crate::{
    components::{
        consensus::{
            self, ClContext, ConsensusMessage, HighwayMessage, HighwayVertex, NewBlockPayload,
        },
        gossiper, network, storage,
        upgrade_watcher::NextUpgrade,
    },
    effect::{
        incoming::ConsensusMessageIncoming,
        requests::{ContractRuntimeRequest, NetworkRequest},
        EffectExt,
    },
    protocol::Message,
    reactor::{
        main_reactor::{Config, MainEvent, MainReactor, ReactorState},
        Runner,
    },
    testing::{
        self, filter_reactor::FilterReactor, network::TestingNetwork, ConditionCheckReactor,
    },
    types::{
        AvailableBlockRange, BlockPayload, DeployOrTransferHash, DeployWithFinalizedApprovals,
        ExitCode, NodeId, SyncHandling,
    },
    utils::{External, Loadable, Source, RESOURCES_PATH},
    WithDir,
};

const ERA_ZERO: EraId = EraId::new(0);
const ERA_ONE: EraId = EraId::new(1);
const ERA_TWO: EraId = EraId::new(2);
const ERA_THREE: EraId = EraId::new(3);
const TEN_SECS: Duration = Duration::from_secs(10);
const ONE_MIN: Duration = Duration::from_secs(60);

type Nodes = testing::network::Nodes<FilterReactor<MainReactor>>;

impl Runner<ConditionCheckReactor<FilterReactor<MainReactor>>> {
    fn main_reactor(&self) -> &MainReactor {
        self.reactor().inner().inner()
    }
}

enum InitialStakes {
    FromVec(Vec<u128>),
    Random { count: usize },
    AllEqual { count: usize, stake: u128 },
}

struct ChainspecOverride {
    minimum_block_time: TimeDiff,
    minimum_era_height: u64,
    unbonding_delay: u64,
}

impl Default for ChainspecOverride {
    fn default() -> Self {
        ChainspecOverride {
            minimum_block_time: "1second".parse().unwrap(),
            minimum_era_height: 2,
            unbonding_delay: 3,
        }
    }
}

struct NodeContext {
    id: NodeId,
    secret_key: Arc<SecretKey>,
    config: Config,
    storage_dir: TempDir,
}

struct TestFixture {
    rng: TestRng,
    node_contexts: Vec<NodeContext>,
    network: TestingNetwork<FilterReactor<MainReactor>>,
    chainspec: Arc<Chainspec>,
    chainspec_raw_bytes: Arc<ChainspecRawBytes>,
}

impl TestFixture {
    /// Sets up a new fixture with the number of nodes indicated by `initial_stakes`.
    ///
    /// Runs the network until all nodes are initialized (i.e. none of their reactor states are
    /// still `ReactorState::Initialize`).
    async fn new(initial_stakes: InitialStakes, spec_override: Option<ChainspecOverride>) -> Self {
        let mut rng = TestRng::new();
        let stake_values = match initial_stakes {
            InitialStakes::FromVec(stakes) => {
                stakes.into_iter().map(|stake| stake.into()).collect()
            }
            InitialStakes::Random { count } => {
                // By default we use very large stakes so we would catch overflow issues.
                iter::from_fn(|| Some(U512::from(rng.gen_range(100..999)) * U512::from(u128::MAX)))
                    .take(count)
                    .collect()
            }
            InitialStakes::AllEqual { count, stake } => {
                vec![stake.into(); count]
            }
        };

        let secret_keys: Vec<Arc<SecretKey>> = (0..stake_values.len())
            .map(|_| Arc::new(SecretKey::random(&mut rng)))
            .collect();

        let stakes = secret_keys
            .iter()
            .zip(stake_values)
            .map(|(secret_key, stake)| (PublicKey::from(secret_key.as_ref()), stake))
            .collect();
        Self::new_with_keys(rng, secret_keys, stakes, spec_override).await
    }

    async fn new_with_keys(
        mut rng: TestRng,
        secret_keys: Vec<Arc<SecretKey>>,
        stakes: BTreeMap<PublicKey, U512>,
        spec_override: Option<ChainspecOverride>,
    ) -> Self {
        testing::init_logging();

        // Load the `local` chainspec.
        let (mut chainspec, chainspec_raw_bytes) =
            <(Chainspec, ChainspecRawBytes)>::from_resources("local");

        let min_motes = 1_000_000_000_000u64; // 1000 token
        let max_motes = min_motes * 100; // 100_000 token
        let balance = U512::from(rng.gen_range(min_motes..max_motes));

        // Override accounts with those generated from the keys.
        let accounts = stakes
            .into_iter()
            .map(|(public_key, bonded_amount)| {
                let validator_config =
                    ValidatorConfig::new(Motes::new(bonded_amount), DelegationRate::zero());
                AccountConfig::new(public_key, Motes::new(balance), Some(validator_config))
            })
            .collect();
        let delegators = vec![];
        let administrators = vec![];
        chainspec.network_config.accounts_config =
            AccountsConfig::new(accounts, delegators, administrators);

        // Allow 2 seconds startup time per validator.
        let genesis_time = Timestamp::now() + TimeDiff::from_seconds(secret_keys.len() as u32 * 2);
        info!(
            "creating test chain configuration, genesis: {}",
            genesis_time
        );
        chainspec.protocol_config.activation_point = ActivationPoint::Genesis(genesis_time);
        chainspec.core_config.finality_threshold_fraction = Ratio::new(34, 100);
        chainspec.core_config.era_duration = TimeDiff::from_millis(0);
        chainspec.core_config.auction_delay = 1;
        chainspec.core_config.validator_slots = 100;
        let spec_override = spec_override.unwrap_or_default();
        chainspec.core_config.minimum_block_time = spec_override.minimum_block_time;
        chainspec.core_config.minimum_era_height = spec_override.minimum_era_height;
        chainspec.core_config.unbonding_delay = spec_override.unbonding_delay;
        chainspec.highway_config.maximum_round_length =
            chainspec.core_config.minimum_block_time * 2;

        let mut fixture = TestFixture {
            rng,
            node_contexts: vec![],
            network: TestingNetwork::new(),
            chainspec: Arc::new(chainspec),
            chainspec_raw_bytes: Arc::new(chainspec_raw_bytes),
        };

        for secret_key in secret_keys {
            let (config, storage_dir) = fixture.create_node_config(secret_key.as_ref(), None);
            fixture.add_node(secret_key, config, storage_dir).await;
        }

        fixture
            .run_until(
                move |nodes: &Nodes| {
                    nodes.values().all(|runner| {
                        !matches!(runner.main_reactor().state, ReactorState::Initialize)
                    })
                },
                Duration::from_secs(20),
            )
            .await;

        fixture
    }

    /// Returns the highest complete block from node 0.
    ///
    /// Panics if there is no such block.
    #[track_caller]
    fn highest_complete_block(&self) -> Block {
        let node_0 = self
            .node_contexts
            .first()
            .expect("should have at least one node")
            .id;
        self.network
            .nodes()
            .get(&node_0)
            .expect("should have node 0")
            .main_reactor()
            .storage()
            .get_highest_complete_block()
            .expect("should not error reading db")
            .expect("node 0 should have a complete block")
    }

    #[track_caller]
    fn switch_block(&self, era: EraId) -> BlockV2 {
        let node_0 = self
            .node_contexts
            .first()
            .expect("should have at least one node")
            .id;
        self.network
            .nodes()
            .get(&node_0)
            .expect("should have node 0")
            .main_reactor()
            .storage()
            .read_switch_block_by_era_id(era)
            .and_then(|block| BlockV2::try_from(block).ok())
            .unwrap_or_else(|| panic!("node 0 should have a switch block V2 for {}", era))
    }

    #[track_caller]
    fn create_node_config(
        &mut self,
        secret_key: &SecretKey,
        maybe_trusted_hash: Option<BlockHash>,
    ) -> (Config, TempDir) {
        // Set the network configuration.
        let network_cfg = match self.node_contexts.first() {
            Some(first_node) => {
                let known_address =
                    SocketAddr::from_str(&first_node.config.network.bind_address).unwrap();
                network::Config::default_local_net(known_address.port())
            }
            None => {
                let port = testing::unused_port_on_localhost();
                network::Config::default_local_net_first_node(port)
            }
        };
        let mut cfg = Config {
            network: network_cfg,
            gossip: gossiper::Config::new_with_small_timeouts(),
            ..Default::default()
        };

        // Additionally set up storage in a temporary directory.
        let (storage_cfg, temp_dir) = storage::Config::default_for_tests();
        // ...and the secret key for our validator.
        {
            let secret_key_path = temp_dir.path().join("secret_key");
            secret_key
                .to_file(secret_key_path.clone())
                .expect("could not write secret key");
            cfg.consensus.secret_key_path = External::Path(secret_key_path);
        }
        cfg.storage = storage_cfg;
        cfg.node.trusted_hash = maybe_trusted_hash;

        (cfg, temp_dir)
    }

    /// Adds a node to the network.
    ///
    /// If a previously-removed node is to be re-added, then the `secret_key`, `config` and
    /// `storage_dir` returned in the `NodeContext` during removal should be used here in order to
    /// ensure the same storage dir is used across both executions.
    async fn add_node(
        &mut self,
        secret_key: Arc<SecretKey>,
        config: Config,
        storage_dir: TempDir,
    ) -> NodeId {
        let (id, _) = self
            .network
            .add_node_with_config_and_chainspec(
                WithDir::new(RESOURCES_PATH.join("local"), config.clone()),
                Arc::clone(&self.chainspec),
                Arc::clone(&self.chainspec_raw_bytes),
                &mut self.rng,
            )
            .await
            .expect("could not add node to reactor");
        let node_context = NodeContext {
            id,
            secret_key,
            config,
            storage_dir,
        };
        self.node_contexts.push(node_context);
        info!("added node {} with id {}", self.node_contexts.len() - 1, id);
        id
    }

    #[track_caller]
    fn remove_and_stop_node(&mut self, index: usize) -> NodeContext {
        let node_context = self.node_contexts.remove(index);
        let runner = self.network.remove_node(&node_context.id).unwrap();
        runner.is_shutting_down.set();
        info!("removed node {} with id {}", index, node_context.id);
        node_context
    }

    /// Runs the network until `condition` is true.
    ///
    /// Returns an error if the condition isn't met in time.
    async fn try_run_until<F>(&mut self, condition: F, within: Duration) -> Result<(), Elapsed>
    where
        F: Fn(&Nodes) -> bool,
    {
        self.network
            .try_settle_on(&mut self.rng, condition, within)
            .await
    }

    /// Runs the network until `condition` is true.
    ///
    /// Panics if the condition isn't met in time.
    async fn run_until<F>(&mut self, condition: F, within: Duration)
    where
        F: Fn(&Nodes) -> bool,
    {
        self.network
            .settle_on(&mut self.rng, condition, within)
            .await
    }

    /// Runs the network until all nodes reach the given completed block height.
    ///
    /// Returns an error if the condition isn't met in time.
    async fn try_run_until_block_height(
        &mut self,
        block_height: u64,
        within: Duration,
    ) -> Result<(), Elapsed> {
        self.try_run_until(
            move |nodes: &Nodes| {
                nodes.values().all(|runner| {
                    runner
                        .main_reactor()
                        .storage()
                        .get_highest_complete_block()
                        .expect("should not error reading db")
                        .map(|block| block.height())
                        == Some(block_height)
                })
            },
            within,
        )
        .await
    }

    /// Runs the network until all nodes reach the given completed block height.
    ///
    /// Panics if the condition isn't met in time.
    async fn run_until_block_height(&mut self, block_height: u64, within: Duration) {
        self.try_run_until_block_height(block_height, within)
            .await
            .unwrap_or_else(|_| {
                panic!(
                    "should reach block {} within {} seconds",
                    block_height,
                    within.as_secs_f64(),
                )
            })
    }

    /// Runs the network until all nodes' consensus components reach the given era.
    ///
    /// Panics if the condition isn't met in time.
    async fn run_until_consensus_in_era(&mut self, era_id: EraId, within: Duration) {
        self.try_run_until(
            move |nodes: &Nodes| {
                nodes
                    .values()
                    .all(|runner| runner.main_reactor().consensus().current_era() == Some(era_id))
            },
            within,
        )
        .await
        .unwrap_or_else(|_| {
            panic!(
                "should reach {} within {} seconds",
                era_id,
                within.as_secs_f64(),
            )
        })
    }

    /// Runs the network until all nodes' storage components have stored the switch block header for
    /// the given era.
    ///
    /// Panics if the condition isn't met in time.
    async fn run_until_stored_switch_block_header(&mut self, era_id: EraId, within: Duration) {
        self.try_run_until(
            move |nodes: &Nodes| {
                nodes.values().all(|runner| {
                    runner
                        .main_reactor()
                        .storage()
                        .read_highest_switch_block_headers(1)
                        .unwrap()
                        .last()
                        .map_or(false, |header| header.era_id() == era_id)
                })
            },
            within,
        )
        .await
        .unwrap_or_else(|_| {
            panic!(
                "should have stored switch block header for {} within {} seconds",
                era_id,
                within.as_secs_f64(),
            )
        })
    }

    /// Runs the network until all nodes have executed the given transaction and stored the
    /// execution result.
    ///
    /// Panics if the condition isn't met in time.
    async fn run_until_executed_transaction(
        &mut self,
        txn_hash: &TransactionHash,
        within: Duration,
    ) {
        self.try_run_until(
            move |nodes: &Nodes| {
                nodes.values().all(|runner| {
                    runner
                        .main_reactor()
                        .storage()
                        .read_execution_result(txn_hash)
                        .is_some()
                })
            },
            within,
        )
        .await
        .unwrap_or_else(|_| {
            panic!(
                "should have stored execution result for {} within {} seconds",
                txn_hash,
                within.as_secs_f64(),
            )
        })
    }

    async fn schedule_upgrade_for_era_two(&mut self) {
        for runner in self.network.runners_mut() {
            runner
                .process_injected_effects(|effect_builder| {
                    let upgrade = NextUpgrade::new(
                        ActivationPoint::EraId(ERA_TWO),
                        ProtocolVersion::from_parts(999, 0, 0),
                    );
                    effect_builder
                        .announce_upgrade_activation_point_read(upgrade)
                        .ignore()
                })
                .await;
        }
    }

    #[track_caller]
    fn check_bid_existence_at_tip(
        &self,
        validator_public_key: &PublicKey,
        delegator_public_key: Option<&PublicKey>,
        should_exist: bool,
    ) {
        let (_, runner) = self
            .network
            .nodes()
            .iter()
            .find(|(_, runner)| {
                runner.main_reactor().consensus.public_key() == validator_public_key
            })
            .expect("should have runner");

        let highest_block = runner
            .main_reactor()
            .storage
            .read_highest_block()
            .expect("should have block");

        let bids_request = BidsRequest::new(*highest_block.state_root_hash());
        let bids_result = runner
            .main_reactor()
            .contract_runtime
            .data_provider()
            .bids(bids_request);

        if let BidsResult::Success { bids } = bids_result {
            match bids.iter().find(|bid_kind| {
                &bid_kind.validator_public_key() == validator_public_key
                    && bid_kind.delegator_public_key().as_ref() == delegator_public_key
            }) {
                None => {
                    if should_exist {
                        panic!("should have bid in {}", highest_block.era_id());
                    }
                }
                Some(bid) => {
                    if !should_exist {
                        info!("unexpected bid record existence: {:?}", bid);
                        panic!("expected to not have bid");
                    }
                }
            }
        } else {
            panic!("network should have bids");
        }
    }

    /// Returns the hash of the given system contract.
    #[track_caller]
    fn system_contract_hash(&self, system_contract_name: &str) -> AddressableEntityHash {
        let node_0 = self
            .node_contexts
            .first()
            .expect("should have at least one node")
            .id;
        let reactor = self
            .network
            .nodes()
            .get(&node_0)
            .expect("should have node 0")
            .main_reactor();

        let highest_block = reactor
            .storage
            .read_highest_block()
            .expect("should have block");

        // we need the native auction addr so we can directly call it w/o wasm
        // we can get it out of the system contract registry which is just a
        // value in global state under a stable key.
        let maybe_registry = reactor
            .contract_runtime
            .engine_state()
            .get_state()
            .checkout(*highest_block.state_root_hash())
            .expect("should checkout")
            .expect("should have view")
            .read(&Key::SystemEntityRegistry)
            .expect("should not have gs storage error")
            .expect("should have stored value");

        let system_contract_registry: SystemEntityRegistry = match maybe_registry {
            StoredValue::CLValue(cl_value) => CLValue::into_t(cl_value).unwrap(),
            _ => {
                panic!("expected CLValue")
            }
        };

        *system_contract_registry.get(system_contract_name).unwrap()
    }

    async fn inject_transaction(&mut self, txn: Transaction) {
        // saturate the network with the deploy via just making them all store and accept it
        // they're all validators so one of them should propose it
        for runner in self.network.runners_mut() {
            runner
                .process_injected_effects(|effect_builder| {
                    effect_builder
                        .put_transaction_to_storage(txn.clone())
                        .ignore()
                })
                .await;
            runner
                .process_injected_effects(|effect_builder| {
                    effect_builder
                        .announce_new_transaction_accepted(Arc::new(txn.clone()), Source::Client)
                        .ignore()
                })
                .await;
        }
    }

    /// Returns the transforms from the stored, successful execution result for the given
    /// transaction from node 0.
    ///
    /// Panics if there is no such execution result, or if it is not a `Success` variant.
    #[track_caller]
    fn successful_execution_transforms(&self, txn_hash: &TransactionHash) -> Vec<Transform> {
        let node_0 = self
            .node_contexts
            .first()
            .expect("should have at least one node")
            .id;
        match self
            .network
            .nodes()
            .get(&node_0)
            .expect("should have node 0")
            .main_reactor()
            .storage()
            .read_execution_result(txn_hash)
            .expect("node 0 should have given execution result")
        {
            ExecutionResult::V1(_) => unreachable!(),
            ExecutionResult::V2(ExecutionResultV2::Success { effects, .. }) => {
                effects.transforms().to_vec()
            }
            ExecutionResult::V2(ExecutionResultV2::Failure {
                cost,
                error_message,
                ..
            }) => {
                panic!(
                    "transaction execution failed: {} cost: {}",
                    error_message, cost
                );
            }
        }
    }
}

/// Given a block height and a node id, returns a predicate to check if the lowest available block
/// for the specified node is at or below the specified height.
fn node_has_lowest_available_block_at_or_below_height(
    height: u64,
    node_id: NodeId,
) -> impl Fn(&Nodes) -> bool {
    move |nodes: &Nodes| {
        nodes.get(&node_id).map_or(true, |runner| {
            let available_block_range = runner.main_reactor().storage().get_available_block_range();
            if available_block_range.low() == 0 && available_block_range.high() == 0 {
                false
            } else {
                available_block_range.low() <= height
            }
        })
    }
}

fn is_ping(event: &MainEvent) -> bool {
    if let MainEvent::ConsensusMessageIncoming(ConsensusMessageIncoming { message, .. }) = event {
        if let ConsensusMessage::Protocol { ref payload, .. } = **message {
            return matches!(
                payload.deserialize_incoming::<HighwayMessage<ClContext>>(),
                Ok(HighwayMessage::<ClContext>::NewVertex(HighwayVertex::Ping(
                    _
                )))
            );
        }
    }
    false
}

/// A set of consecutive switch blocks.
struct SwitchBlocks {
    headers: Vec<BlockHeader>,
}

impl SwitchBlocks {
    /// Collects all switch blocks of the first `era_count` eras, and asserts that they are equal
    /// in all nodes.
    fn collect(nodes: &Nodes, era_count: u64) -> SwitchBlocks {
        let mut headers = Vec::new();
        for era_number in 0..era_count {
            let mut header_iter = nodes.values().map(|runner| {
                let storage = runner.main_reactor().storage();
                let maybe_block = storage.read_switch_block_by_era_id(EraId::from(era_number));
                maybe_block.expect("missing switch block").take_header()
            });
            let header = header_iter.next().unwrap();
            assert_eq!(era_number, header.era_id().value());
            for other_header in header_iter {
                assert_eq!(header, other_header);
            }
            headers.push(header);
        }
        SwitchBlocks { headers }
    }

    /// Returns the list of equivocators in the given era.
    fn equivocators(&self, era_number: u64) -> &[PublicKey] {
        self.headers[era_number as usize]
            .maybe_equivocators()
            .expect("era end")
    }

    /// Returns the list of inactive validators in the given era.
    fn inactive_validators(&self, era_number: u64) -> &[PublicKey] {
        self.headers[era_number as usize]
            .maybe_inactive_validators()
            .expect("era end")
    }

    /// Returns the list of validators in the successor era.
    fn next_era_validators(&self, era_number: u64) -> &BTreeMap<PublicKey, U512> {
        self.headers[era_number as usize]
            .next_era_validator_weights()
            .expect("validators")
    }

    /// Returns the set of bids in the auction contract at the end of the given era.
    fn bids(&self, nodes: &Nodes, era_number: u64) -> Vec<BidKind> {
        let state_root_hash = *self.headers[era_number as usize].state_root_hash();
        for runner in nodes.values() {
            let request = BidsRequest::new(state_root_hash);
            let engine_state = runner.main_reactor().contract_runtime().engine_state();
            if let BidsResult::Success { bids } = engine_state.get_bids(request) {
                return bids;
            }
        }
        unreachable!("at least one node should have bids for era {}", era_number);
    }
}

#[tokio::test]
async fn run_network() {
    // Set up a network with five nodes and run until in era 2.
    let initial_stakes = InitialStakes::Random { count: 5 };
    let mut fixture = TestFixture::new(initial_stakes, None).await;
    fixture.run_until_consensus_in_era(ERA_TWO, ONE_MIN).await;
}

#[tokio::test]
async fn historical_sync_with_era_height_1() {
    let initial_stakes = InitialStakes::Random { count: 5 };
    let spec_override = ChainspecOverride {
        minimum_block_time: "4seconds".parse().unwrap(),
        ..Default::default()
    };
    let mut fixture = TestFixture::new(initial_stakes, Some(spec_override)).await;

    // Wait for all nodes to reach era 3.
    fixture.run_until_consensus_in_era(ERA_THREE, ONE_MIN).await;

    // Create a joiner node.
    let secret_key = SecretKey::random(&mut fixture.rng);
    let trusted_hash = *fixture.highest_complete_block().hash();
    let (mut config, storage_dir) = fixture.create_node_config(&secret_key, Some(trusted_hash));
    config.node.sync_handling = SyncHandling::Genesis;
    let joiner_id = fixture
        .add_node(Arc::new(secret_key), config, storage_dir)
        .await;

    // Wait for joiner node to sync back to the block from era 1
    fixture
        .run_until(
            node_has_lowest_available_block_at_or_below_height(1, joiner_id),
            ONE_MIN,
        )
        .await;

    // Remove the weights for era 0 and era 1 from the validator matrix
    let runner = fixture
        .network
        .nodes_mut()
        .get_mut(&joiner_id)
        .expect("Could not find runner for node {joiner_id}");
    let reactor = runner.reactor_mut().inner_mut().inner_mut();
    reactor.validator_matrix.purge_era_validators(&ERA_ZERO);
    reactor.validator_matrix.purge_era_validators(&ERA_ONE);

    // Continue syncing and check if the joiner node reaches era 0
    fixture
        .run_until(
            node_has_lowest_available_block_at_or_below_height(0, joiner_id),
            ONE_MIN,
        )
        .await;
}

#[tokio::test]
async fn should_not_historical_sync_no_sync_node() {
    let initial_stakes = InitialStakes::Random { count: 5 };
    let spec_override = ChainspecOverride {
        minimum_block_time: "4seconds".parse().unwrap(),
        minimum_era_height: 1,
        ..Default::default()
    };
    let mut fixture = TestFixture::new(initial_stakes, Some(spec_override)).await;

    // Wait for all nodes to complete block 1.
    fixture.run_until_block_height(1, ONE_MIN).await;

    // Create a joiner node.
    let highest_block = fixture.highest_complete_block();
    let trusted_hash = *highest_block.hash();
    let trusted_height = highest_block.height();
    assert!(
        trusted_height > 0,
        "trusted height must be non-zero to allow for checking that the joiner doesn't do \
        historical syncing"
    );
    info!("joining node using block {trusted_height} {trusted_hash}");
    let secret_key = SecretKey::random(&mut fixture.rng);
    let (mut config, storage_dir) = fixture.create_node_config(&secret_key, Some(trusted_hash));
    config.node.sync_handling = SyncHandling::NoSync;
    let joiner_id = fixture
        .add_node(Arc::new(secret_key), config, storage_dir)
        .await;

    let joiner_avail_range = |nodes: &Nodes| {
        nodes
            .get(&joiner_id)
            .expect("should have joiner")
            .main_reactor()
            .storage()
            .get_available_block_range()
    };

    // Run until the joiner doesn't have the default available block range, i.e. it has completed
    // syncing the initial block.
    fixture
        .try_run_until(
            |nodes: &Nodes| joiner_avail_range(nodes) != AvailableBlockRange::RANGE_0_0,
            ONE_MIN,
        )
        .await
        .expect("timed out waiting for joiner to sync first block");

    let available_block_range_pre = joiner_avail_range(fixture.network.nodes());

    let pre = available_block_range_pre.low();
    assert!(
        pre >= trusted_height,
        "should not have acquired a block earlier than trusted hash block {} {}",
        pre,
        trusted_height
    );

    // Ensure the joiner's chain is advancing.
    fixture
        .try_run_until(
            |nodes: &Nodes| joiner_avail_range(nodes).high() > available_block_range_pre.high(),
            ONE_MIN,
        )
        .await
        .unwrap_or_else(|_| {
            panic!(
                "timed out waiting for joiner's highest complete block to exceed {}",
                available_block_range_pre.high()
            )
        });

    // Ensure the joiner is not doing historical sync.
    fixture
        .try_run_until(
            |nodes: &Nodes| joiner_avail_range(nodes).low() < available_block_range_pre.low(),
            TEN_SECS,
        )
        .await
        .unwrap_err();
}

#[tokio::test]
async fn run_equivocator_network() {
    let mut rng = crate::new_rng();

    let alice_secret_key = Arc::new(SecretKey::random(&mut rng));
    let alice_public_key = PublicKey::from(&*alice_secret_key);
    let bob_secret_key = Arc::new(SecretKey::random(&mut rng));
    let bob_public_key = PublicKey::from(&*bob_secret_key);
    let charlie_secret_key = Arc::new(SecretKey::random(&mut rng));
    let charlie_public_key = PublicKey::from(&*charlie_secret_key);

    let mut stakes = BTreeMap::new();
    stakes.insert(alice_public_key.clone(), U512::from(1));
    stakes.insert(bob_public_key.clone(), U512::from(1));
    stakes.insert(charlie_public_key, U512::from(u64::MAX));

    // Here's where things go wrong: Bob doesn't run a node at all, and Alice runs two!
    let secret_keys = vec![
        alice_secret_key.clone(),
        alice_secret_key,
        charlie_secret_key,
    ];

    // We configure the era to take 15 rounds. That should guarantee that the two nodes equivocate.
    let spec_override = ChainspecOverride {
        minimum_era_height: 10,
        ..Default::default()
    };

    let mut fixture =
        TestFixture::new_with_keys(rng, secret_keys, stakes.clone(), Some(spec_override)).await;

    let min_round_len = fixture.chainspec.core_config.minimum_block_time;
    let mut maybe_first_message_time = None;

    let mut alice_reactors = fixture
        .network
        .reactors_mut()
        .filter(|reactor| *reactor.inner().consensus().public_key() == alice_public_key);

    // Delay all messages to and from the first of Alice's nodes until three rounds after the first
    // message.  Further, significantly delay any incoming pings to avoid the node detecting the
    // doppelganger and deactivating itself.
    alice_reactors.next().unwrap().set_filter(move |event| {
        if is_ping(&event) {
            return Either::Left(time::sleep((min_round_len * 30).into()).event(move |_| event));
        }
        let now = Timestamp::now();
        match &event {
            MainEvent::ConsensusMessageIncoming(_) => {}
            MainEvent::NetworkRequest(
                NetworkRequest::SendMessage { payload, .. }
                | NetworkRequest::ValidatorBroadcast { payload, .. }
                | NetworkRequest::Gossip { payload, .. },
            ) if matches!(**payload, Message::Consensus(_)) => {}
            _ => return Either::Right(event),
        };
        let first_message_time = *maybe_first_message_time.get_or_insert(now);
        if now < first_message_time + min_round_len * 3 {
            return Either::Left(time::sleep(min_round_len.into()).event(move |_| event));
        }
        Either::Right(event)
    });

    // Significantly delay all incoming pings to the second of Alice's nodes.
    alice_reactors.next().unwrap().set_filter(move |event| {
        if is_ping(&event) {
            return Either::Left(time::sleep((min_round_len * 30).into()).event(move |_| event));
        }
        Either::Right(event)
    });

    drop(alice_reactors);

    let era_count = 4;

    let timeout = ONE_MIN * (era_count + 1) as u32;
    info!("Waiting for {} eras to end.", era_count);
    fixture
        .run_until_stored_switch_block_header(EraId::new(era_count - 1), timeout)
        .await;

    // network settled; select data to analyze
    let switch_blocks = SwitchBlocks::collect(fixture.network.nodes(), era_count);
    let mut era_bids = BTreeMap::new();
    for era in 0..era_count {
        era_bids.insert(era, switch_blocks.bids(fixture.network.nodes(), era));
    }

    // Since this setup sometimes produces no equivocation or an equivocation in era 2 rather than
    // era 1, we set an offset here.  If neither era has an equivocation, exit early.
    // TODO: Remove this once https://github.com/casper-network/casper-node/issues/1859 is fixed.
    for switch_block in &switch_blocks.headers {
        let era_id = switch_block.era_id();
        let count = switch_blocks.equivocators(era_id.value()).len();
        info!("equivocators in {}: {}", era_id, count);
    }
    let offset = if !switch_blocks.equivocators(1).is_empty() {
        0
    } else if !switch_blocks.equivocators(2).is_empty() {
        error!("failed to equivocate in era 1 - asserting equivocation detected in era 2");
        1
    } else {
        error!("failed to equivocate in era 1 or 2");
        return;
    };

    // Era 0 consists only of the genesis block.
    // In era 1, Alice equivocates. Since eviction takes place with a delay of one
    // (`auction_delay`) era, she is still included in the next era's validator set.
    let next_era_id = 1 + offset;

    assert_eq!(
        switch_blocks.equivocators(next_era_id),
        [alice_public_key.clone()]
    );
    let next_era_bids = era_bids.get(&next_era_id).expect("should have offset era");

    let next_era_alice = next_era_bids
        .validator_bid(&alice_public_key)
        .expect("should have Alice's offset bid");
    assert!(
        next_era_alice.inactive(),
        "Alice's bid should be inactive in offset era."
    );
    assert!(switch_blocks
        .next_era_validators(next_era_id)
        .contains_key(&alice_public_key));

    // In era 2 Alice is banned. Banned validators count neither as faulty nor inactive, even
    // though they cannot participate. In the next era, she will be evicted.
    let future_era_id = 2 + offset;
    assert_eq!(switch_blocks.equivocators(future_era_id), []);
    let future_era_bids = era_bids
        .get(&future_era_id)
        .expect("should have future era");
    let future_era_alice = future_era_bids
        .validator_bid(&alice_public_key)
        .expect("should have Alice's future bid");
    assert!(
        future_era_alice.inactive(),
        "Alice's bid should be inactive in future era."
    );
    assert!(!switch_blocks
        .next_era_validators(future_era_id)
        .contains_key(&alice_public_key));

    // In era 3 Alice is not a validator anymore and her bid remains deactivated.
    let era_3 = 3;
    if offset == 0 {
        assert_eq!(switch_blocks.equivocators(era_3), []);
        let era_3_bids = era_bids.get(&era_3).expect("should have era 3 bids");
        let era_3_alice = era_3_bids
            .validator_bid(&alice_public_key)
            .expect("should have Alice's era 3 bid");
        assert!(
            era_3_alice.inactive(),
            "Alice's bid should be inactive in era 3."
        );
        assert!(!switch_blocks
            .next_era_validators(era_3)
            .contains_key(&alice_public_key));
    }

    // Bob is inactive.
    assert_eq!(
        switch_blocks.inactive_validators(1),
        [bob_public_key.clone()]
    );
    assert_eq!(
        switch_blocks.inactive_validators(2),
        [bob_public_key.clone()]
    );

    for (era, bids) in era_bids {
        for (public_key, stake) in &stakes {
            let bid = bids
                .validator_bid(public_key)
                .expect("should have bid for public key {public_key} in era {era}");
            let staked_amount = bid.staked_amount();
            assert!(
                staked_amount >= *stake,
                "expected stake {} for public key {} in era {}, found {}",
                staked_amount,
                public_key,
                era,
                stake
            );
        }
    }
}

async fn assert_network_shutdown_for_upgrade_with_stakes(initial_stakes: InitialStakes) {
    let mut fixture = TestFixture::new(initial_stakes, None).await;

    // An upgrade is scheduled for era 2, after the switch block in era 1 (height 2).
    fixture.schedule_upgrade_for_era_two().await;

    // Run until the nodes shut down for the upgrade.
    fixture
        .network
        .settle_on_exit(&mut fixture.rng, ExitCode::Success, ONE_MIN)
        .await;
}

#[tokio::test]
async fn nodes_should_have_enough_signatures_before_upgrade_with_equal_stake() {
    // Equal stake ensures that one node was able to learn about signatures created by the other, by
    // whatever means necessary (gossiping, broadcasting, fetching, etc.).
    let initial_stakes = InitialStakes::AllEqual {
        count: 2,
        stake: u128::MAX,
    };
    assert_network_shutdown_for_upgrade_with_stakes(initial_stakes).await;
}

#[tokio::test]
async fn nodes_should_have_enough_signatures_before_upgrade_with_one_dominant_stake() {
    let initial_stakes = InitialStakes::FromVec(vec![u128::MAX, 255]);
    assert_network_shutdown_for_upgrade_with_stakes(initial_stakes).await;
}

#[tokio::test]
async fn dont_upgrade_without_switch_block() {
    let initial_stakes = InitialStakes::Random { count: 2 };
    let mut fixture = TestFixture::new(initial_stakes, None).await;
    fixture.run_until_consensus_in_era(ERA_ONE, ONE_MIN).await;

    eprintln!(
        "Running 'dont_upgrade_without_switch_block' test with rng={}",
        fixture.rng
    );

    // An upgrade is scheduled for era 2, after the switch block in era 1 (height 2).
    // We artificially delay the execution of that block.
    fixture.schedule_upgrade_for_era_two().await;
    for runner in fixture.network.runners_mut() {
        let mut exec_request_received = false;
        runner.reactor_mut().inner_mut().set_filter(move |event| {
            if let MainEvent::ContractRuntimeRequest(
                ContractRuntimeRequest::EnqueueBlockForExecution {
                    executable_block, ..
                },
            ) = &event
            {
                if executable_block.era_report.is_some()
                    && executable_block.era_id == ERA_ONE
                    && !exec_request_received
                {
                    info!("delaying {}", executable_block);
                    exec_request_received = true;
                    return Either::Left(
                        time::sleep(Duration::from_secs(10)).event(move |_| event),
                    );
                }
                info!("not delaying {}", executable_block);
            }
            Either::Right(event)
        });
    }

    // Run until the nodes shut down for the upgrade.
    fixture
        .network
        .settle_on_exit(&mut fixture.rng, ExitCode::Success, ONE_MIN)
        .await;

    // Verify that the switch block has been stored: Even though it was delayed the node didn't
    // restart before executing and storing it.
    for runner in fixture.network.nodes().values() {
        let header = runner
            .main_reactor()
            .storage()
            .read_block_header_by_height(2, false)
            .expect("failed to read from storage")
            .expect("missing switch block");
        assert_eq!(ERA_ONE, header.era_id(), "era should be 1");
        assert!(header.is_switch_block(), "header should be switch block");
    }
}

#[tokio::test]
async fn should_store_finalized_approvals() {
    // Set up a network with two nodes where node 0 (Alice) is effectively guaranteed to be the
    // proposer.
    let initial_stakes = InitialStakes::FromVec(vec![u128::MAX, 1]);
    let mut fixture = TestFixture::new(initial_stakes, None).await;

    let alice_secret_key = Arc::clone(&fixture.node_contexts[0].secret_key);
    let alice_public_key = PublicKey::from(&*alice_secret_key);
    let bob_secret_key = Arc::clone(&fixture.node_contexts[1].secret_key);
    let charlie_secret_key = Arc::new(SecretKey::random(&mut fixture.rng)); // just for ordering testing purposes

    // Wait for all nodes to complete era 0.
    fixture.run_until_consensus_in_era(ERA_ONE, ONE_MIN).await;

    // Submit a deploy.
    let mut deploy_alice_bob = Deploy::random_valid_native_transfer_without_deps(&mut fixture.rng);
    let mut deploy_alice_bob_charlie = deploy_alice_bob.clone();
    let mut deploy_bob_alice = deploy_alice_bob.clone();

    deploy_alice_bob.sign(&alice_secret_key);
    deploy_alice_bob.sign(&bob_secret_key);

    deploy_alice_bob_charlie.sign(&alice_secret_key);
    deploy_alice_bob_charlie.sign(&bob_secret_key);
    deploy_alice_bob_charlie.sign(&charlie_secret_key);

    deploy_bob_alice.sign(&bob_secret_key);
    deploy_bob_alice.sign(&alice_secret_key);

    // We will be testing the correct sequence of approvals against the deploy signed by Bob and
    // Alice.
    // The deploy signed by Alice and Bob should give the same ordering of approvals.
    let expected_approvals: Vec<_> = deploy_bob_alice.approvals().iter().cloned().collect();

    // We'll give the deploy signed by Alice, Bob and Charlie to Bob, so these will be his original
    // approvals. Save these for checks later.
    let bobs_original_approvals: Vec<_> = deploy_alice_bob_charlie
        .approvals()
        .iter()
        .cloned()
        .collect();
    assert_ne!(bobs_original_approvals, expected_approvals);

    let deploy_hash = *DeployOrTransferHash::new(&deploy_alice_bob).deploy_hash();

    for runner in fixture.network.runners_mut() {
        let deploy = if runner.main_reactor().consensus().public_key() == &alice_public_key {
            // Alice will propose the deploy signed by Alice and Bob.
            deploy_alice_bob.clone()
        } else {
            // Bob will receive the deploy signed by Alice, Bob and Charlie.
            deploy_alice_bob_charlie.clone()
        };
        runner
            .process_injected_effects(|effect_builder| {
                effect_builder
                    .put_transaction_to_storage(Transaction::from(deploy.clone()))
                    .ignore()
            })
            .await;
        runner
            .process_injected_effects(|effect_builder| {
                effect_builder
                    .announce_new_transaction_accepted(
                        Arc::new(Transaction::from(deploy)),
                        Source::Client,
                    )
                    .ignore()
            })
            .await;
    }

    // Run until the deploy gets executed.
    let has_stored_exec_results = |nodes: &Nodes| {
        nodes.values().all(|runner| {
            runner
                .main_reactor()
                .storage()
                .read_execution_result(&TransactionHash::Deploy(deploy_hash))
                .is_some()
        })
    };
    fixture.run_until(has_stored_exec_results, ONE_MIN).await;

    // Check if the approvals agree.
    for runner in fixture.network.nodes().values() {
        let maybe_dwa = runner
            .main_reactor()
            .storage()
            .get_transaction_with_finalized_approvals_by_hash(&TransactionHash::from(deploy_hash))
            .map(|transaction_wfa| match transaction_wfa {
                TransactionWithFinalizedApprovals::Deploy {
                    deploy,
                    finalized_approvals,
                } => DeployWithFinalizedApprovals::new(deploy, finalized_approvals),
                _ => panic!("should receive deploy with finalized approvals"),
            });
        let maybe_finalized_approvals = maybe_dwa
            .as_ref()
            .and_then(|dwa| dwa.finalized_approvals())
            .map(|fa| fa.inner().iter().cloned().collect());
        let maybe_original_approvals = maybe_dwa
            .as_ref()
            .map(|dwa| dwa.original_approvals().iter().cloned().collect());
        if runner.main_reactor().consensus().public_key() != &alice_public_key {
            // Bob should have finalized approvals, and his original approvals should be different.
            assert_eq!(
                maybe_finalized_approvals.as_ref(),
                Some(&expected_approvals)
            );
            assert_eq!(
                maybe_original_approvals.as_ref(),
                Some(&bobs_original_approvals)
            );
        } else {
            // Alice should only have the correct approvals as the original ones, and no finalized
            // approvals (as they wouldn't be stored, because they would be the same as the
            // original ones).
            assert_eq!(maybe_finalized_approvals.as_ref(), None);
            assert_eq!(maybe_original_approvals.as_ref(), Some(&expected_approvals));
        }
    }
}

// This test exercises a scenario in which a proposed block contains invalid accusations.
// Blocks containing no deploys or transfers used to be incorrectly marked as not needing
// validation even if they contained accusations, which opened up a security hole through which a
// malicious validator could accuse whomever they wanted of equivocating and have these
// accusations accepted by the other validators. This has been patched and the test asserts that
// such a scenario is no longer possible.
#[tokio::test]
async fn empty_block_validation_regression() {
    let initial_stakes = InitialStakes::AllEqual {
        count: 4,
        stake: 100,
    };
    let spec_override = ChainspecOverride {
        minimum_era_height: 15,
        ..Default::default()
    };
    let mut fixture = TestFixture::new(initial_stakes, Some(spec_override)).await;

    let malicious_validator =
        PublicKey::from(fixture.node_contexts.first().unwrap().secret_key.as_ref());
    info!("Malicious validator: {}", malicious_validator);
    let everyone_else: Vec<_> = fixture
        .node_contexts
        .iter()
        .skip(1)
        .map(|node_context| PublicKey::from(node_context.secret_key.as_ref()))
        .collect();
    let malicious_id = fixture.node_contexts.first().unwrap().id;
    let malicious_runner = fixture.network.nodes_mut().get_mut(&malicious_id).unwrap();
    malicious_runner
        .reactor_mut()
        .inner_mut()
        .set_filter(move |event| match event {
            MainEvent::Consensus(consensus::Event::NewBlockPayload(NewBlockPayload {
                era_id,
                block_payload: _,
                block_context,
            })) => {
                info!("Accusing everyone else!");
                // We hook into the NewBlockPayload event to replace the block being proposed with
                // an empty one that accuses all the validators, except the malicious validator.
                Either::Right(MainEvent::Consensus(consensus::Event::NewBlockPayload(
                    NewBlockPayload {
                        era_id,
                        block_payload: Arc::new(BlockPayload::new(
                            vec![],
                            vec![],
                            vec![],
                            vec![],
                            everyone_else.clone(),
                            Default::default(),
                            false,
                        )),
                        block_context,
                    },
                )))
            }
            event => Either::Right(event),
        });

    info!("Waiting for the first era after genesis to end.");
    fixture.run_until_consensus_in_era(ERA_TWO, ONE_MIN).await;
    let switch_blocks = SwitchBlocks::collect(fixture.network.nodes(), 2);

    // Nobody actually double-signed. The accusations should have had no effect.
    assert_eq!(
        switch_blocks.equivocators(0),
        [],
        "expected no equivocators"
    );
    // If the malicious validator was the first proposer, all their Highway units might be invalid,
    // because they all refer to the invalid proposal, so they might get flagged as inactive. No
    // other validators should be considered inactive.
    match switch_blocks.inactive_validators(0) {
        [] => {}
        [inactive_validator] if malicious_validator == *inactive_validator => {}
        inactive => panic!("unexpected inactive validators: {:?}", inactive),
    }
}

#[tokio::test]
async fn network_should_recover_from_stall() {
    // Set up a network with three nodes.
    let initial_stakes = InitialStakes::AllEqual {
        count: 3,
        stake: 100,
    };
    let mut fixture = TestFixture::new(initial_stakes, None).await;

    // Let all nodes progress until block 2 is marked complete.
    fixture.run_until_block_height(2, ONE_MIN).await;

    // Kill all nodes except for node 0.
    let mut stopped_nodes = vec![];
    for _ in 1..fixture.node_contexts.len() {
        let node_context = fixture.remove_and_stop_node(1);
        stopped_nodes.push(node_context);
    }

    // Expect node 0 can't produce more blocks, i.e. the network has stalled.
    fixture
        .try_run_until_block_height(3, TEN_SECS)
        .await
        .expect_err("should time out");

    // Restart the stopped nodes.
    for node_context in stopped_nodes {
        fixture
            .add_node(
                node_context.secret_key,
                node_context.config,
                node_context.storage_dir,
            )
            .await;
    }

    // Ensure all nodes progress until block 3 is marked complete.
    fixture.run_until_block_height(3, TEN_SECS).await;
}

#[tokio::test]
async fn run_withdraw_bid_network() {
    let alice_stake = 200_000_000_000_u64;
    let initial_stakes = InitialStakes::FromVec(vec![alice_stake.into(), 10_000_000_000]);

    let mut fixture = TestFixture::new(initial_stakes, None).await;
    let alice_secret_key = Arc::clone(&fixture.node_contexts[0].secret_key);
    let alice_public_key = PublicKey::from(&*alice_secret_key);

    // Wait for all nodes to complete block 0.
    fixture.run_until_block_height(0, ONE_MIN).await;

    // Ensure our post genesis assumption that Alice has a bid is correct.
    fixture.check_bid_existence_at_tip(&alice_public_key, None, true);

    // Create & sign deploy to withdraw Alice's full stake.
    let mut deploy = Deploy::withdraw_bid(
        fixture.chainspec.network_config.name.clone(),
        fixture.system_contract_hash(AUCTION),
        alice_public_key.clone(),
        alice_stake.into(),
        Timestamp::now(),
        TimeDiff::from_seconds(60),
    );
    deploy.sign(&alice_secret_key);
    let txn = Transaction::Deploy(deploy);
    let txn_hash = txn.hash();

    // Inject the transaction and run the network until executed.
    fixture.inject_transaction(txn).await;
    fixture
        .run_until_executed_transaction(&txn_hash, TEN_SECS)
        .await;

    // Ensure execution succeeded and that there is a Prune transform for the bid's key.
    let bid_key = Key::BidAddr(BidAddr::from(alice_public_key.clone()));
    fixture
        .successful_execution_transforms(&txn_hash)
        .iter()
        .find(|transform| match transform.kind() {
            TransformKind::Prune(prune_key) => prune_key == &bid_key,
            _ => false,
        })
        .expect("should have a prune record for bid");

    // Crank the network forward until the era ends.
    fixture
        .run_until_stored_switch_block_header(ERA_ONE, ONE_MIN)
        .await;
    fixture.check_bid_existence_at_tip(&alice_public_key, None, false);
}

#[tokio::test]
async fn run_undelegate_bid_network() {
    let alice_stake = 200_000_000_000_u64;
    let bob_stake = 300_000_000_000_u64;
    let initial_stakes = InitialStakes::FromVec(vec![alice_stake.into(), bob_stake.into()]);

    let mut fixture = TestFixture::new(initial_stakes, None).await;
    let alice_secret_key = Arc::clone(&fixture.node_contexts[0].secret_key);
    let alice_public_key = PublicKey::from(&*alice_secret_key);
    let bob_public_key = PublicKey::from(&*fixture.node_contexts[1].secret_key);

    // Wait for all nodes to complete block 0.
    fixture.run_until_block_height(0, ONE_MIN).await;

    // Ensure our post genesis assumption that Alice and Bob have bids is correct.
    fixture.check_bid_existence_at_tip(&alice_public_key, None, true);
    fixture.check_bid_existence_at_tip(&bob_public_key, None, true);
    // Alice should not have a delegation bid record for Bob (yet).
    fixture.check_bid_existence_at_tip(&bob_public_key, Some(&alice_public_key), false);

    // Have Alice delegate to Bob.
    //
    // Note, in the real world validators usually don't also delegate to other validators,  but in
    // this test fixture the only accounts in the system are those created for genesis validators.
    let alice_delegation_amount =
        U512::from(fixture.chainspec.core_config.minimum_delegation_amount);
    let mut deploy = Deploy::delegate(
        fixture.chainspec.network_config.name.clone(),
        fixture.system_contract_hash(AUCTION),
        bob_public_key.clone(),
        alice_public_key.clone(),
        alice_delegation_amount,
        Timestamp::now(),
        TimeDiff::from_seconds(60),
    );
    deploy.sign(&alice_secret_key);
    let txn = Transaction::Deploy(deploy);
    let txn_hash = txn.hash();

    // Inject the transaction and run the network until executed.
    fixture.inject_transaction(txn).await;
    fixture
        .run_until_executed_transaction(&txn_hash, TEN_SECS)
        .await;

    // Ensure execution succeeded and that there is a Write transform for the bid's key.
    let bid_key = Key::BidAddr(BidAddr::new_from_public_keys(
        &bob_public_key,
        Some(&alice_public_key),
    ));
    fixture
        .successful_execution_transforms(&txn_hash)
        .iter()
        .find(|transform| match transform.kind() {
            TransformKind::Write(StoredValue::BidKind(bid_kind)) => {
                Key::from(bid_kind.bid_addr()) == bid_key
            }
            _ => false,
        })
        .expect("should have a write record for delegate bid");

    // Alice should now have a delegation bid record for Bob.
    fixture.check_bid_existence_at_tip(&bob_public_key, Some(&alice_public_key), true);

    // Create & sign transaction to undelegate from Alice to Bob.
    let mut deploy = Deploy::undelegate(
        fixture.chainspec.network_config.name.clone(),
        fixture.system_contract_hash(AUCTION),
        bob_public_key.clone(),
        alice_public_key.clone(),
        alice_delegation_amount,
        Timestamp::now(),
        TimeDiff::from_seconds(60),
    );
    deploy.sign(&alice_secret_key);
    let txn = Transaction::Deploy(deploy);
    let txn_hash = txn.hash();

    // Inject the transaction and run the network until executed.
    fixture.inject_transaction(txn).await;
    fixture
        .run_until_executed_transaction(&txn_hash, TEN_SECS)
        .await;

    // Ensure execution succeeded and that there is a Prune transform for the bid's key.
    fixture
        .successful_execution_transforms(&txn_hash)
        .iter()
        .find(|transform| match transform.kind() {
            TransformKind::Prune(prune_key) => prune_key == &bid_key,
            _ => false,
        })
        .expect("should have a prune record for undelegated bid");

    // Crank the network forward until the era ends.
    fixture
        .run_until_stored_switch_block_header(ERA_ONE, ONE_MIN)
        .await;

    // Ensure the validator records are still present but the undelegated bid is gone.
    fixture.check_bid_existence_at_tip(&alice_public_key, None, true);
    fixture.check_bid_existence_at_tip(&bob_public_key, None, true);
    fixture.check_bid_existence_at_tip(&bob_public_key, Some(&alice_public_key), false);
}

#[tokio::test]
async fn run_redelegate_bid_network() {
    let alice_stake = 200_000_000_000_u64;
    let bob_stake = 300_000_000_000_u64;
    let charlie_stake = 300_000_000_000_u64;
    let initial_stakes = InitialStakes::FromVec(vec![
        alice_stake.into(),
        bob_stake.into(),
        charlie_stake.into(),
    ]);

    let spec_override = ChainspecOverride {
        unbonding_delay: 1,
        minimum_era_height: 5,
        ..Default::default()
    };
    let mut fixture = TestFixture::new(initial_stakes, Some(spec_override)).await;
    let alice_secret_key = Arc::clone(&fixture.node_contexts[0].secret_key);
    let alice_public_key = PublicKey::from(&*alice_secret_key);
    let bob_public_key = PublicKey::from(&*fixture.node_contexts[1].secret_key);
    let charlie_public_key = PublicKey::from(&*fixture.node_contexts[2].secret_key);

    // Wait for all nodes to complete block 0.
    fixture.run_until_block_height(0, ONE_MIN).await;

    // Ensure our post genesis assumption that Alice, Bob and Charlie have bids is correct.
    fixture.check_bid_existence_at_tip(&alice_public_key, None, true);
    fixture.check_bid_existence_at_tip(&bob_public_key, None, true);
    fixture.check_bid_existence_at_tip(&charlie_public_key, None, true);
    // Alice should not have a delegation bid record for Bob or Charlie (yet).
    fixture.check_bid_existence_at_tip(&bob_public_key, Some(&alice_public_key), false);
    fixture.check_bid_existence_at_tip(&charlie_public_key, Some(&alice_public_key), false);

    // Have Alice delegate to Bob.
    let alice_delegation_amount =
        U512::from(fixture.chainspec.core_config.minimum_delegation_amount);
    let mut deploy = Deploy::delegate(
        fixture.chainspec.network_config.name.clone(),
        fixture.system_contract_hash(AUCTION),
        bob_public_key.clone(),
        alice_public_key.clone(),
        alice_delegation_amount,
        Timestamp::now(),
        TimeDiff::from_seconds(60),
    );
    deploy.sign(&alice_secret_key);
    let txn = Transaction::Deploy(deploy);
    let txn_hash = txn.hash();

    // Inject the transaction and run the network until executed.
    fixture.inject_transaction(txn).await;
    fixture
        .run_until_executed_transaction(&txn_hash, TEN_SECS)
        .await;

    // Ensure execution succeeded and that there is a Write transform for the bid's key.
    let bid_key = Key::BidAddr(BidAddr::new_from_public_keys(
        &bob_public_key,
        Some(&alice_public_key),
    ));
    fixture
        .successful_execution_transforms(&txn_hash)
        .iter()
        .find(|transform| match transform.kind() {
            TransformKind::Write(StoredValue::BidKind(bid_kind)) => {
                Key::from(bid_kind.bid_addr()) == bid_key
            }
            _ => false,
        })
        .expect("should have a write record for delegate bid");

    // Alice should now have a delegation bid record for Bob.
    fixture.check_bid_existence_at_tip(&bob_public_key, Some(&alice_public_key), true);

    // Create & sign transaction to undelegate Alice from Bob and delegate to Charlie.
    let mut deploy = Deploy::redelegate(
        fixture.chainspec.network_config.name.clone(),
        fixture.system_contract_hash(AUCTION),
        bob_public_key.clone(),
        alice_public_key.clone(),
        charlie_public_key.clone(),
        alice_delegation_amount,
        Timestamp::now(),
        TimeDiff::from_seconds(60),
    );

    deploy.sign(&alice_secret_key);
    let txn = Transaction::Deploy(deploy);
    let txn_hash = txn.hash();

    // Inject the transaction and run the network until executed.
    fixture.inject_transaction(txn).await;
    fixture
        .run_until_executed_transaction(&txn_hash, TEN_SECS)
        .await;

    // Ensure execution succeeded and that there is a Prune transform for the bid's key.
    fixture
        .successful_execution_transforms(&txn_hash)
        .iter()
        .find(|transform| match transform.kind() {
            TransformKind::Prune(prune_key) => prune_key == &bid_key,
            _ => false,
        })
        .expect("should have a prune record for undelegated bid");

    // Original delegation bid should be removed.
    fixture.check_bid_existence_at_tip(&bob_public_key, Some(&alice_public_key), false);
    // Redelegate doesn't occur until after unbonding delay elapses.
    fixture.check_bid_existence_at_tip(&charlie_public_key, Some(&alice_public_key), false);

    // Crank the network forward to run out the unbonding delay.
    // First, close out the era the redelegate was processed in.
    fixture
        .run_until_stored_switch_block_header(ERA_ONE, ONE_MIN)
        .await;
    // The undelegate is in the unbonding queue.
    fixture.check_bid_existence_at_tip(&charlie_public_key, Some(&alice_public_key), false);
    // Unbonding delay is 1 on this test network, so step 1 more era.
    fixture
        .run_until_stored_switch_block_header(ERA_TWO, ONE_MIN)
        .await;

    // Ensure the validator records are still present.
    fixture.check_bid_existence_at_tip(&alice_public_key, None, true);
    fixture.check_bid_existence_at_tip(&bob_public_key, None, true);
    // Ensure redelegated bid exists.
    fixture.check_bid_existence_at_tip(&charlie_public_key, Some(&alice_public_key), true);
}

#[tokio::test]
async fn rewards_are_calculated() {
    let initial_stakes = InitialStakes::Random { count: 5 };
    let spec_override = ChainspecOverride {
        minimum_era_height: 3,
        ..Default::default()
    };
    let mut fixture = TestFixture::new(initial_stakes, Some(spec_override)).await;
    fixture
        .run_until_consensus_in_era(ERA_THREE, Duration::from_secs(150))
        .await;

    let switch_block = fixture.switch_block(ERA_TWO);

    for reward in switch_block.era_end().unwrap().rewards().values() {
        assert_ne!(reward, &U512::zero());
    }
}<|MERGE_RESOLUTION|>--- conflicted
+++ resolved
@@ -24,13 +24,8 @@
     testing::TestRng,
     AccountConfig, AccountsConfig, ActivationPoint, AddressableEntityHash, Block, BlockHash,
     BlockHeader, BlockV2, CLValue, Chainspec, ChainspecRawBytes, Deploy, EraId, Key, Motes,
-<<<<<<< HEAD
-    ProtocolVersion, PublicKey, SecretKey, StoredValue, TimeDiff, Timestamp, Transaction,
-    TransactionHash, TransactionWithFinalizedApprovals, ValidatorConfig, U512,
-=======
     ProtocolVersion, PublicKey, SecretKey, StoredValue, SystemEntityRegistry, TimeDiff, Timestamp,
-    Transaction, TransactionHash, ValidatorConfig, U512,
->>>>>>> a483a0e6
+    Transaction, TransactionHash, TransactionWithFinalizedApprovals, ValidatorConfig, U512,
 };
 
 use crate::{
