--- conflicted
+++ resolved
@@ -31,18 +31,12 @@
         mint, AUCTION,
     },
     testing::TestRng,
-<<<<<<< HEAD
-    AccountConfig, AccountsConfig, ActivationPoint, AddressableEntityHash, Block, BlockHash,
-    BlockHeader, BlockV2, CLValue, Chainspec, ChainspecRawBytes, ConsensusProtocolName, Deploy,
-    EntityAddr, EraId, Key, Motes, ProtocolVersion, PublicKey, Rewards, SecretKey, StoredValue,
-    SystemEntityRegistry, TimeDiff, Timestamp, Transaction, TransactionHash, ValidatorConfig, U512,
-=======
     AccountConfig, AccountsConfig, ActivationPoint, AddressableEntityHash, AvailableBlockRange,
     Block, BlockHash, BlockHeader, BlockV2, CLValue, Chainspec, ChainspecRawBytes,
     ConsensusProtocolName, Deploy, EntityAddr, EraId, Key, Motes, NextUpgrade, ProtocolVersion,
     PublicKey, Rewards, SecretKey, StoredValue, SystemEntityRegistry, TimeDiff, Timestamp,
-    Transaction, TransactionHash, TransactionWithFinalizedApprovals, ValidatorConfig, U512,
->>>>>>> 2f3267a7
+    Transaction, TransactionApproval, TransactionHash, TransactionWithFinalizedApprovals,
+    ValidatorConfig, U512,
 };
 
 use crate::{
@@ -66,11 +60,7 @@
     testing::{
         self, filter_reactor::FilterReactor, network::TestingNetwork, ConditionCheckReactor,
     },
-<<<<<<< HEAD
-    types::{AvailableBlockRange, BlockPayload, ExitCode, NodeId, SyncHandling},
-=======
-    types::{BlockPayload, DeployOrTransferHash, ExitCode, NodeId, SyncHandling},
->>>>>>> 2f3267a7
+    types::{BlockPayload, ExitCode, NodeId, SyncHandling},
     utils::{External, Loadable, Source, RESOURCES_PATH},
     WithDir,
 };
@@ -1335,13 +1325,10 @@
 
     // Check if the approvals agree.
     for runner in fixture.network.nodes().values() {
-        let maybe_dwa = runner
+        let maybe_twa = runner
             .main_reactor()
             .storage()
-<<<<<<< HEAD
-            .get_transaction_with_finalized_approvals_by_hash(&transaction_hash);
-=======
-            .get_transaction_with_finalized_approvals_by_hash(&TransactionHash::from(deploy_hash))
+            .get_transaction_with_finalized_approvals_by_hash(&transaction_hash)
             .map(|transaction_wfa| match transaction_wfa {
                 TransactionWithFinalizedApprovals::Deploy {
                     deploy,
@@ -1349,14 +1336,17 @@
                 } => (deploy, finalized_approvals),
                 _ => panic!("should receive deploy with finalized approvals"),
             });
->>>>>>> 2f3267a7
-        let maybe_finalized_approvals = maybe_dwa
+        let maybe_finalized_approvals = maybe_twa
             .as_ref()
             .and_then(|(_, approvals)| approvals.as_ref())
-            .map(|fa| fa.inner().iter().cloned().collect());
-        let maybe_original_approvals = maybe_dwa
-            .as_ref()
-            .map(|(deploy, _)| deploy.approvals().iter().cloned().collect());
+            .map(|fa| fa.inner().iter().map(TransactionApproval::from).collect());
+        let maybe_original_approvals = maybe_twa.as_ref().map(|(deploy, _)| {
+            deploy
+                .approvals()
+                .iter()
+                .map(TransactionApproval::from)
+                .collect()
+        });
         if runner.main_reactor().consensus().public_key() != &alice_public_key {
             // Bob should have finalized approvals, and his original approvals should be different.
             assert_eq!(
