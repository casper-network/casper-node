use std::{
    fmt::{self, Debug, Display, Formatter},
    mem,
};

use derive_more::From;
use serde::Serialize;

use casper_types::{
    system::auction::EraValidators, Block, BlockHeader, BlockV2, EraId, FinalitySignature,
    FinalitySignatureV2, Transaction,
};

use crate::{
    components::{
        binary_port, block_accumulator,
        block_synchronizer::{self, GlobalStateSynchronizerEvent, TrieAccumulatorEvent},
        block_validator, consensus, contract_runtime, diagnostics_port, event_stream_server,
        fetcher, gossiper,
        network::{self, GossipedAddress},
<<<<<<< HEAD
        rest_server, rpc_server, shutdown_trigger, storage, sync_leaper, transaction_acceptor,
        transaction_buffer, upgrade_watcher,
=======
        rest_server, shutdown_trigger, storage, sync_leaper, transaction_acceptor, upgrade_watcher,
>>>>>>> 2f3267a7
    },
    effect::{
        announcements::{
            BlockAccumulatorAnnouncement, ConsensusAnnouncement, ContractRuntimeAnnouncement,
            ControlAnnouncement, FatalAnnouncement, FetchedNewBlockAnnouncement,
            FetchedNewFinalitySignatureAnnouncement, GossiperAnnouncement, MetaBlockAnnouncement,
            PeerBehaviorAnnouncement, TransactionAcceptorAnnouncement,
            TransactionBufferAnnouncement, UnexecutedBlockAnnouncement, UpgradeWatcherAnnouncement,
        },
        diagnostics_port::DumpConsensusStateRequest,
        incoming::{
            ConsensusDemand, ConsensusMessageIncoming, FinalitySignatureIncoming, GossiperIncoming,
            NetRequestIncoming, NetResponseIncoming, TrieDemand, TrieRequestIncoming,
            TrieResponseIncoming,
        },
        requests::{
            AcceptTransactionRequest, BeginGossipRequest, BlockAccumulatorRequest,
            BlockSynchronizerRequest, BlockValidationRequest, ChainspecRawBytesRequest,
<<<<<<< HEAD
            ConsensusRequest, ContractRuntimeRequest, FetcherRequest, MakeBlockExecutableRequest,
            MarkBlockCompletedRequest, MetricsRequest, NetworkInfoRequest, NetworkRequest,
            ReactorStatusRequest, RestRequest, RpcRequest, SetNodeStopRequest, StorageRequest,
            SyncGlobalStateRequest, TransactionBufferRequest, TrieAccumulatorRequest,
=======
            ConsensusRequest, ContractRuntimeRequest, DeployBufferRequest, FetcherRequest,
            MakeBlockExecutableRequest, MarkBlockCompletedRequest, MetricsRequest,
            NetworkInfoRequest, NetworkRequest, ReactorInfoRequest, RestRequest,
            SetNodeStopRequest, StorageRequest, SyncGlobalStateRequest, TrieAccumulatorRequest,
>>>>>>> 2f3267a7
            UpgradeWatcherRequest,
        },
    },
    protocol::Message,
    reactor::ReactorEvent,
    types::{BlockExecutionResultsOrChunk, LegacyDeploy, SyncLeap, TrieOrChunk},
};
use casper_storage::block_store::types::ApprovalsHashes;

// Enforce an upper bound for the `MainEvent` size, which is already quite hefty.
// 192 is six 256 bit copies, ideally we'd be below, but for now we enforce this as an upper limit.
// 200 is where the `large_enum_variant` clippy lint draws the line as well.
const _MAIN_EVENT_SIZE: usize = mem::size_of::<MainEvent>();
//const_assert!(_MAIN_EVENT_SIZE <= 192);

/// Top-level event for the reactor.
#[derive(Debug, From, Serialize)]
#[must_use]
pub(crate) enum MainEvent {
    #[from]
    ControlAnnouncement(ControlAnnouncement),
    #[from]
    FatalAnnouncement(FatalAnnouncement),

    /// Check the status of the reactor, should only be raised by the reactor itself
    ReactorCrank,

    #[from]
    UpgradeWatcher(#[serde(skip_serializing)] upgrade_watcher::Event),
    #[from]
    UpgradeWatcherRequest(#[serde(skip_serializing)] UpgradeWatcherRequest),
    #[from]
    UpgradeWatcherAnnouncement(#[serde(skip_serializing)] UpgradeWatcherAnnouncement),
    #[from]
    BinaryPort(#[serde(skip_serializing)] binary_port::Event),
    #[from]
    RestServer(#[serde(skip_serializing)] rest_server::Event),
    #[from]
    MetricsRequest(#[serde(skip_serializing)] MetricsRequest),
    #[from]
    ChainspecRawBytesRequest(#[serde(skip_serializing)] ChainspecRawBytesRequest),
    #[from]
    EventStreamServer(#[serde(skip_serializing)] event_stream_server::Event),
    #[from]
    ShutdownTrigger(shutdown_trigger::Event),
    #[from]
    DiagnosticsPort(diagnostics_port::Event),
    #[from]
    DumpConsensusStateRequest(DumpConsensusStateRequest),
    #[from]
    Network(network::Event<Message>),
    #[from]
    NetworkRequest(#[serde(skip_serializing)] NetworkRequest<Message>),
    #[from]
    NetworkInfoRequest(#[serde(skip_serializing)] NetworkInfoRequest),
    #[from]
    NetworkPeerBehaviorAnnouncement(PeerBehaviorAnnouncement),
    #[from]
    NetworkPeerRequestingData(NetRequestIncoming),
    #[from]
    NetworkPeerProvidingData(NetResponseIncoming),
    #[from]
    AddressGossiper(gossiper::Event<GossipedAddress>),
    #[from]
    AddressGossiperCrank(BeginGossipRequest<GossipedAddress>),
    #[from]
    AddressGossiperIncoming(GossiperIncoming<GossipedAddress>),
    #[from]
    AddressGossiperAnnouncement(#[serde(skip_serializing)] GossiperAnnouncement<GossipedAddress>),
    #[from]
    SyncLeaper(sync_leaper::Event),
    #[from]
    SyncLeapFetcher(#[serde(skip_serializing)] fetcher::Event<SyncLeap>),
    #[from]
    SyncLeapFetcherRequest(#[serde(skip_serializing)] FetcherRequest<SyncLeap>),
    #[from]
    Consensus(#[serde(skip_serializing)] consensus::Event),
    #[from]
    ConsensusMessageIncoming(ConsensusMessageIncoming),
    #[from]
    ConsensusDemand(ConsensusDemand),
    #[from]
    ConsensusAnnouncement(#[serde(skip_serializing)] ConsensusAnnouncement),
    #[from]
    BlockHeaderFetcher(#[serde(skip_serializing)] fetcher::Event<BlockHeader>),
    #[from]
    BlockHeaderFetcherRequest(#[serde(skip_serializing)] FetcherRequest<BlockHeader>),
    #[from]
    BlockValidator(#[serde(skip_serializing)] block_validator::Event),
    #[from]
    BlockValidatorRequest(#[serde(skip_serializing)] BlockValidationRequest),
    #[from]
    BlockAccumulator(#[serde(skip_serializing)] block_accumulator::Event),
    #[from]
    BlockAccumulatorRequest(#[serde(skip_serializing)] BlockAccumulatorRequest),
    #[from]
    BlockAccumulatorAnnouncement(#[serde(skip_serializing)] BlockAccumulatorAnnouncement),
    #[from]
    BlockSynchronizer(#[serde(skip_serializing)] block_synchronizer::Event),
    #[from]
    BlockSynchronizerRequest(#[serde(skip_serializing)] BlockSynchronizerRequest),

    #[from]
    ApprovalsHashesFetcher(#[serde(skip_serializing)] fetcher::Event<ApprovalsHashes>),
    #[from]
    ApprovalsHashesFetcherRequest(#[serde(skip_serializing)] FetcherRequest<ApprovalsHashes>),

    #[from]
    BlockGossiper(#[serde(skip_serializing)] gossiper::Event<BlockV2>),
    #[from]
    BlockGossiperIncoming(GossiperIncoming<BlockV2>),
    #[from]
    BlockGossiperAnnouncement(#[serde(skip_serializing)] GossiperAnnouncement<BlockV2>),
    #[from]
    BlockFetcher(#[serde(skip_serializing)] fetcher::Event<Block>),
    #[from]
    BlockFetcherRequest(#[serde(skip_serializing)] FetcherRequest<Block>),
    #[from]
    BlockFetcherAnnouncement(#[serde(skip_serializing)] FetchedNewBlockAnnouncement),
    #[from]
    MakeBlockExecutableRequest(MakeBlockExecutableRequest),
    #[from]
    MarkBlockCompletedRequest(MarkBlockCompletedRequest),
    #[from]
    FinalitySignatureIncoming(FinalitySignatureIncoming),
    #[from]
    FinalitySignatureGossiper(#[serde(skip_serializing)] gossiper::Event<FinalitySignatureV2>),
    #[from]
    FinalitySignatureGossiperIncoming(GossiperIncoming<FinalitySignatureV2>),
    #[from]
    FinalitySignatureGossiperAnnouncement(
        #[serde(skip_serializing)] GossiperAnnouncement<FinalitySignatureV2>,
    ),
    #[from]
    FinalitySignatureFetcher(#[serde(skip_serializing)] fetcher::Event<FinalitySignature>),
    #[from]
    FinalitySignatureFetcherRequest(#[serde(skip_serializing)] FetcherRequest<FinalitySignature>),
    #[from]
    FinalitySignatureFetcherAnnouncement(
        #[serde(skip_serializing)] FetchedNewFinalitySignatureAnnouncement,
    ),
    #[from]
    TransactionAcceptor(#[serde(skip_serializing)] transaction_acceptor::Event),
    #[from]
    AcceptTransactionRequest(AcceptTransactionRequest),
    #[from]
    TransactionAcceptorAnnouncement(#[serde(skip_serializing)] TransactionAcceptorAnnouncement),
    #[from]
    TransactionGossiper(#[serde(skip_serializing)] gossiper::Event<Transaction>),
    #[from]
    TransactionGossiperIncoming(GossiperIncoming<Transaction>),
    #[from]
    TransactionGossiperAnnouncement(#[serde(skip_serializing)] GossiperAnnouncement<Transaction>),
    #[from]
    TransactionBuffer(#[serde(skip_serializing)] transaction_buffer::Event),
    #[from]
    TransactionBufferAnnouncement(#[serde(skip_serializing)] TransactionBufferAnnouncement),
    #[from]
    LegacyDeployFetcher(#[serde(skip_serializing)] fetcher::Event<LegacyDeploy>),
    #[from]
    LegacyDeployFetcherRequest(#[serde(skip_serializing)] FetcherRequest<LegacyDeploy>),
    #[from]
    TransactionFetcher(#[serde(skip_serializing)] fetcher::Event<Transaction>),
    #[from]
    TransactionFetcherRequest(#[serde(skip_serializing)] FetcherRequest<Transaction>),
    #[from]
    TransactionBufferRequest(TransactionBufferRequest),
    #[from]
    ContractRuntime(contract_runtime::Event),
    #[from]
    ContractRuntimeRequest(ContractRuntimeRequest),
    #[from]
    ContractRuntimeAnnouncement(#[serde(skip_serializing)] ContractRuntimeAnnouncement),
    #[from]
    TrieOrChunkFetcher(#[serde(skip_serializing)] fetcher::Event<TrieOrChunk>),
    #[from]
    TrieOrChunkFetcherRequest(#[serde(skip_serializing)] FetcherRequest<TrieOrChunk>),
    #[from]
    BlockExecutionResultsOrChunkFetcher(
        #[serde(skip_serializing)] fetcher::Event<BlockExecutionResultsOrChunk>,
    ),
    #[from]
    BlockExecutionResultsOrChunkFetcherRequest(
        #[serde(skip_serializing)] FetcherRequest<BlockExecutionResultsOrChunk>,
    ),
    #[from]
    TrieRequestIncoming(TrieRequestIncoming),
    #[from]
    TrieDemand(TrieDemand),
    #[from]
    TrieResponseIncoming(TrieResponseIncoming),
    #[from]
    Storage(storage::Event),
    #[from]
    StorageRequest(StorageRequest),
    #[from]
    SetNodeStopRequest(SetNodeStopRequest),
    #[from]
    MainReactorRequest(ReactorInfoRequest),
    #[from]
    MetaBlockAnnouncement(MetaBlockAnnouncement),
    #[from]
    UnexecutedBlockAnnouncement(UnexecutedBlockAnnouncement),

    // Event related to figuring out validators for blocks after upgrades.
    GotBlockAfterUpgradeEraValidators(EraId, EraValidators, EraValidators),
}

impl ReactorEvent for MainEvent {
    fn is_control(&self) -> bool {
        matches!(self, MainEvent::ControlAnnouncement(_))
    }

    fn try_into_control(self) -> Option<ControlAnnouncement> {
        if let Self::ControlAnnouncement(ctrl_ann) = self {
            Some(ctrl_ann)
        } else {
            None
        }
    }

    #[inline]
    fn description(&self) -> &'static str {
        match self {
            MainEvent::ReactorCrank => "ReactorCrank",
            MainEvent::Network(_) => "Network",
            MainEvent::SyncLeaper(_) => "SyncLeaper",
            MainEvent::TransactionBuffer(_) => "TransactionBuffer",
            MainEvent::Storage(_) => "Storage",
            MainEvent::RestServer(_) => "RestServer",
            MainEvent::EventStreamServer(_) => "EventStreamServer",
            MainEvent::UpgradeWatcher(_) => "UpgradeWatcher",
            MainEvent::Consensus(_) => "Consensus",
            MainEvent::TransactionAcceptor(_) => "TransactionAcceptor",
            MainEvent::AcceptTransactionRequest(_) => "AcceptTransactionRequest",
            MainEvent::LegacyDeployFetcher(_) => "LegacyDeployFetcher",
            MainEvent::TransactionFetcher(_) => "TransactionFetcher",
            MainEvent::TransactionGossiper(_) => "TransactionGossiper",
            MainEvent::FinalitySignatureGossiper(_) => "FinalitySignatureGossiper",
            MainEvent::AddressGossiper(_) => "AddressGossiper",
            MainEvent::BlockValidator(_) => "BlockValidator",
            MainEvent::ContractRuntimeRequest(_) => "ContractRuntimeRequest",
            MainEvent::BlockHeaderFetcher(_) => "BlockHeaderFetcher",
            MainEvent::TrieOrChunkFetcher(_) => "TrieOrChunkFetcher",
            MainEvent::BlockExecutionResultsOrChunkFetcher(_) => {
                "BlockExecutionResultsOrChunkFetcher"
            }
            MainEvent::FinalitySignatureFetcher(_) => "FinalitySignatureFetcher",
            MainEvent::SyncLeapFetcher(_) => "SyncLeapFetcher",
            MainEvent::ApprovalsHashesFetcher(_) => "ApprovalsHashesFetcher",
            MainEvent::ShutdownTrigger(_) => "ShutdownTrigger",
            MainEvent::DiagnosticsPort(_) => "DiagnosticsPort",
            MainEvent::NetworkRequest(_) => "NetworkRequest",
            MainEvent::NetworkInfoRequest(_) => "NetworkInfoRequest",
            MainEvent::BlockHeaderFetcherRequest(_) => "BlockHeaderFetcherRequest",
            MainEvent::TrieOrChunkFetcherRequest(_) => "TrieOrChunkFetcherRequest",
            MainEvent::BlockExecutionResultsOrChunkFetcherRequest(_) => {
                "BlockExecutionResultsOrChunkFetcherRequest"
            }
            MainEvent::LegacyDeployFetcherRequest(_) => "LegacyDeployFetcherRequest",
            MainEvent::TransactionFetcherRequest(_) => "TransactionFetcherRequest",
            MainEvent::FinalitySignatureFetcherRequest(_) => "FinalitySignatureFetcherRequest",
            MainEvent::SyncLeapFetcherRequest(_) => "SyncLeapFetcherRequest",
            MainEvent::ApprovalsHashesFetcherRequest(_) => "ApprovalsHashesFetcherRequest",
            MainEvent::TransactionBufferRequest(_) => "TransactionBufferRequest",
            MainEvent::BlockValidatorRequest(_) => "BlockValidatorRequest",
            MainEvent::MetricsRequest(_) => "MetricsRequest",
            MainEvent::ChainspecRawBytesRequest(_) => "ChainspecRawBytesRequest",
            MainEvent::UpgradeWatcherRequest(_) => "UpgradeWatcherRequest",
            MainEvent::StorageRequest(_) => "StorageRequest",
            MainEvent::MarkBlockCompletedRequest(_) => "MarkBlockCompletedRequest",
            MainEvent::DumpConsensusStateRequest(_) => "DumpConsensusStateRequest",
            MainEvent::ControlAnnouncement(_) => "ControlAnnouncement",
            MainEvent::FatalAnnouncement(_) => "FatalAnnouncement",
            MainEvent::TransactionAcceptorAnnouncement(_) => "TransactionAcceptorAnnouncement",
            MainEvent::ConsensusAnnouncement(_) => "ConsensusAnnouncement",
            MainEvent::ContractRuntimeAnnouncement(_) => "ContractRuntimeAnnouncement",
            MainEvent::TransactionGossiperAnnouncement(_) => "TransactionGossiperAnnouncement",
            MainEvent::AddressGossiperAnnouncement(_) => "AddressGossiperAnnouncement",
            MainEvent::UpgradeWatcherAnnouncement(_) => "UpgradeWatcherAnnouncement",
            MainEvent::NetworkPeerBehaviorAnnouncement(_) => "BlocklistAnnouncement",
            MainEvent::TransactionBufferAnnouncement(_) => "TransactionBufferAnnouncement",
            MainEvent::FinalitySignatureFetcherAnnouncement(_) => {
                "FinalitySignatureFetcherAnnouncement"
            }
            MainEvent::AddressGossiperCrank(_) => "BeginAddressGossipRequest",
            MainEvent::ConsensusMessageIncoming(_) => "ConsensusMessageIncoming",
            MainEvent::ConsensusDemand(_) => "ConsensusDemand",
            MainEvent::TransactionGossiperIncoming(_) => "TransactionGossiperIncoming",
            MainEvent::FinalitySignatureGossiperIncoming(_) => "FinalitySignatureGossiperIncoming",
            MainEvent::AddressGossiperIncoming(_) => "AddressGossiperIncoming",
            MainEvent::NetworkPeerRequestingData(_) => "NetRequestIncoming",
            MainEvent::NetworkPeerProvidingData(_) => "NetResponseIncoming",
            MainEvent::TrieRequestIncoming(_) => "TrieRequestIncoming",
            MainEvent::TrieDemand(_) => "TrieDemand",
            MainEvent::TrieResponseIncoming(_) => "TrieResponseIncoming",
            MainEvent::FinalitySignatureIncoming(_) => "FinalitySignatureIncoming",
            MainEvent::ContractRuntime(_) => "ContractRuntime",
            MainEvent::FinalitySignatureGossiperAnnouncement(_) => {
                "FinalitySignatureGossiperAnnouncement"
            }
            MainEvent::BlockAccumulator(_) => "BlockAccumulator",
            MainEvent::BlockAccumulatorRequest(_) => "BlockAccumulatorRequest",
            MainEvent::BlockAccumulatorAnnouncement(_) => "BlockAccumulatorAnnouncement",
            MainEvent::BlockSynchronizer(_) => "BlockSynchronizer",
            MainEvent::BlockSynchronizerRequest(_) => "BlockSynchronizerRequest",
            MainEvent::BlockGossiper(_) => "BlockGossiper",
            MainEvent::BlockGossiperIncoming(_) => "BlockGossiperIncoming",
            MainEvent::BlockGossiperAnnouncement(_) => "BlockGossiperAnnouncement",
            MainEvent::BlockFetcher(_) => "BlockFetcher",
            MainEvent::BlockFetcherRequest(_) => "BlockFetcherRequest",
            MainEvent::BlockFetcherAnnouncement(_) => "BlockFetcherAnnouncement",
            MainEvent::SetNodeStopRequest(_) => "SetNodeStopRequest",
            MainEvent::MainReactorRequest(_) => "MainReactorRequest",
            MainEvent::MakeBlockExecutableRequest(_) => "MakeBlockExecutableRequest",
            MainEvent::MetaBlockAnnouncement(_) => "MetaBlockAnnouncement",
            MainEvent::UnexecutedBlockAnnouncement(_) => "UnexecutedBlockAnnouncement",
            MainEvent::GotBlockAfterUpgradeEraValidators(_, _, _) => {
                "GotImmediateSwitchBlockEraValidators"
            }
            MainEvent::BinaryPort(_) => "BinaryPort",
        }
    }
}

impl Display for MainEvent {
    fn fmt(&self, f: &mut Formatter<'_>) -> fmt::Result {
        match self {
            MainEvent::ReactorCrank => write!(f, "reactor crank"),
            MainEvent::Storage(event) => write!(f, "storage: {}", event),
            MainEvent::Network(event) => write!(f, "network: {}", event),
            MainEvent::SyncLeaper(event) => write!(f, "sync leaper: {}", event),
<<<<<<< HEAD
            MainEvent::TransactionBuffer(event) => write!(f, "transaction buffer: {}", event),
            MainEvent::RpcServer(event) => write!(f, "rpc server: {}", event),
=======
            MainEvent::DeployBuffer(event) => write!(f, "deploy buffer: {}", event),
>>>>>>> 2f3267a7
            MainEvent::RestServer(event) => write!(f, "rest server: {}", event),
            MainEvent::EventStreamServer(event) => {
                write!(f, "event stream server: {}", event)
            }
            MainEvent::UpgradeWatcher(event) => write!(f, "upgrade watcher: {}", event),
            MainEvent::Consensus(event) => write!(f, "consensus: {}", event),
            MainEvent::TransactionAcceptor(event) => write!(f, "transaction acceptor: {}", event),
            MainEvent::AcceptTransactionRequest(req) => write!(f, "{}", req),
            MainEvent::LegacyDeployFetcher(event) => write!(f, "legacy deploy fetcher: {}", event),
            MainEvent::TransactionFetcher(event) => write!(f, "transaction fetcher: {}", event),
            MainEvent::TransactionGossiper(event) => write!(f, "transaction gossiper: {}", event),
            MainEvent::FinalitySignatureGossiper(event) => {
                write!(f, "block signature gossiper: {}", event)
            }
            MainEvent::AddressGossiper(event) => write!(f, "address gossiper: {}", event),
            MainEvent::ContractRuntimeRequest(event) => {
                write!(f, "contract runtime request: {:?}", event)
            }
            MainEvent::BlockValidator(event) => write!(f, "block validator: {}", event),
            MainEvent::BlockHeaderFetcher(event) => {
                write!(f, "block header fetcher: {}", event)
            }
            MainEvent::TrieOrChunkFetcher(event) => {
                write!(f, "trie or chunk fetcher: {}", event)
            }
            MainEvent::BlockExecutionResultsOrChunkFetcher(event) => {
                write!(f, "block execution results or chunk fetcher: {}", event)
            }
            MainEvent::FinalitySignatureFetcher(event) => {
                write!(f, "finality signature fetcher: {}", event)
            }
            MainEvent::SyncLeapFetcher(event) => {
                write!(f, "sync leap fetcher: {}", event)
            }
            MainEvent::ApprovalsHashesFetcher(event) => {
                write!(f, "approvals hashes fetcher: {}", event)
            }
            MainEvent::BlockAccumulator(event) => {
                write!(f, "block accumulator: {}", event)
            }
            MainEvent::BlockAccumulatorRequest(req) => {
                write!(f, "block accumulator request: {}", req)
            }
            MainEvent::BlockAccumulatorAnnouncement(ann) => {
                write!(f, "block accumulator announcement: {}", ann)
            }
            MainEvent::BlockSynchronizer(event) => {
                write!(f, "block synchronizer: {}", event)
            }
            MainEvent::BlockSynchronizerRequest(req) => {
                write!(f, "block synchronizer request: {}", req)
            }
            MainEvent::ShutdownTrigger(event) => write!(f, "shutdown trigger: {}", event),
            MainEvent::DiagnosticsPort(event) => write!(f, "diagnostics port: {}", event),
            MainEvent::NetworkRequest(req) => write!(f, "network request: {}", req),
            MainEvent::NetworkInfoRequest(req) => {
                write!(f, "network info request: {}", req)
            }
            MainEvent::ChainspecRawBytesRequest(req) => {
                write!(f, "chainspec loader request: {}", req)
            }
            MainEvent::UpgradeWatcherRequest(req) => {
                write!(f, "upgrade watcher request: {}", req)
            }
            MainEvent::StorageRequest(req) => write!(f, "storage request: {}", req),
            MainEvent::MarkBlockCompletedRequest(req) => {
                write!(f, "mark block completed request: {}", req)
            }
            MainEvent::BlockHeaderFetcherRequest(request) => {
                write!(f, "block header fetcher request: {}", request)
            }
            MainEvent::TrieOrChunkFetcherRequest(request) => {
                write!(f, "trie or chunk fetcher request: {}", request)
            }
            MainEvent::BlockExecutionResultsOrChunkFetcherRequest(request) => {
                write!(
                    f,
                    "block execution results or chunk fetcher request: {}",
                    request
                )
            }
            MainEvent::LegacyDeployFetcherRequest(request) => {
                write!(f, "legacy deploy fetcher request: {}", request)
            }
            MainEvent::TransactionFetcherRequest(request) => {
                write!(f, "transaction fetcher request: {}", request)
            }
            MainEvent::FinalitySignatureFetcherRequest(request) => {
                write!(f, "finality signature fetcher request: {}", request)
            }
            MainEvent::SyncLeapFetcherRequest(request) => {
                write!(f, "sync leap fetcher request: {}", request)
            }
            MainEvent::ApprovalsHashesFetcherRequest(request) => {
                write!(f, "approvals hashes fetcher request: {}", request)
            }
            MainEvent::AddressGossiperCrank(request) => {
                write!(f, "begin address gossip request: {}", request)
            }
            MainEvent::TransactionBufferRequest(req) => {
                write!(f, "transaction buffer request: {}", req)
            }
            MainEvent::BlockValidatorRequest(req) => {
                write!(f, "block validator request: {}", req)
            }
            MainEvent::MetricsRequest(req) => write!(f, "metrics request: {}", req),
            MainEvent::ControlAnnouncement(ctrl_ann) => write!(f, "control: {}", ctrl_ann),
            MainEvent::FatalAnnouncement(fatal_ann) => write!(f, "fatal: {}", fatal_ann),
            MainEvent::DumpConsensusStateRequest(req) => {
                write!(f, "dump consensus state: {}", req)
            }
            MainEvent::TransactionAcceptorAnnouncement(ann) => {
                write!(f, "transaction acceptor announcement: {}", ann)
            }
            MainEvent::ConsensusAnnouncement(ann) => {
                write!(f, "consensus announcement: {}", ann)
            }
            MainEvent::ContractRuntimeAnnouncement(ann) => {
                write!(f, "block-executor announcement: {}", ann)
            }
            MainEvent::TransactionGossiperAnnouncement(ann) => {
                write!(f, "transaction gossiper announcement: {}", ann)
            }
            MainEvent::FinalitySignatureGossiperAnnouncement(ann) => {
                write!(f, "block signature gossiper announcement: {}", ann)
            }
            MainEvent::AddressGossiperAnnouncement(ann) => {
                write!(f, "address gossiper announcement: {}", ann)
            }
            MainEvent::TransactionBufferAnnouncement(ann) => {
                write!(f, "transaction buffer announcement: {}", ann)
            }
            MainEvent::UpgradeWatcherAnnouncement(ann) => {
                write!(f, "chainspec loader announcement: {}", ann)
            }
            MainEvent::NetworkPeerBehaviorAnnouncement(ann) => {
                write!(f, "blocklist announcement: {}", ann)
            }
            MainEvent::FinalitySignatureFetcherAnnouncement(ann) => {
                write!(f, "finality signature fetcher announcement: {}", ann)
            }
            MainEvent::ConsensusMessageIncoming(inner) => Display::fmt(inner, f),
            MainEvent::ConsensusDemand(inner) => Display::fmt(inner, f),
            MainEvent::TransactionGossiperIncoming(inner) => Display::fmt(inner, f),
            MainEvent::FinalitySignatureGossiperIncoming(inner) => Display::fmt(inner, f),
            MainEvent::AddressGossiperIncoming(inner) => Display::fmt(inner, f),
            MainEvent::NetworkPeerRequestingData(inner) => Display::fmt(inner, f),
            MainEvent::NetworkPeerProvidingData(inner) => Display::fmt(inner, f),
            MainEvent::TrieRequestIncoming(inner) => Display::fmt(inner, f),
            MainEvent::TrieDemand(inner) => Display::fmt(inner, f),
            MainEvent::TrieResponseIncoming(inner) => Display::fmt(inner, f),
            MainEvent::FinalitySignatureIncoming(inner) => Display::fmt(inner, f),
            MainEvent::ContractRuntime(inner) => Display::fmt(inner, f),
            MainEvent::BlockGossiper(inner) => Display::fmt(inner, f),
            MainEvent::BlockGossiperIncoming(inner) => Display::fmt(inner, f),
            MainEvent::BlockGossiperAnnouncement(inner) => Display::fmt(inner, f),
            MainEvent::BlockFetcher(inner) => Display::fmt(inner, f),
            MainEvent::BlockFetcherRequest(inner) => Display::fmt(inner, f),
            MainEvent::BlockFetcherAnnouncement(inner) => Display::fmt(inner, f),
            MainEvent::SetNodeStopRequest(inner) => Display::fmt(inner, f),
            MainEvent::MainReactorRequest(inner) => Display::fmt(inner, f),
            MainEvent::MakeBlockExecutableRequest(inner) => Display::fmt(inner, f),
            MainEvent::MetaBlockAnnouncement(inner) => Display::fmt(inner, f),
            MainEvent::UnexecutedBlockAnnouncement(inner) => Display::fmt(inner, f),
            MainEvent::GotBlockAfterUpgradeEraValidators(era_id, _, _) => {
                write!(
                    f,
                    "got era validators for block after an upgrade in era {}",
                    era_id
                )
            }
            MainEvent::BinaryPort(inner) => Display::fmt(inner, f),
        }
    }
}

impl From<SyncGlobalStateRequest> for MainEvent {
    fn from(request: SyncGlobalStateRequest) -> Self {
        MainEvent::BlockSynchronizer(block_synchronizer::Event::GlobalStateSynchronizer(
            request.into(),
        ))
    }
}

impl From<TrieAccumulatorRequest> for MainEvent {
    fn from(request: TrieAccumulatorRequest) -> Self {
        MainEvent::BlockSynchronizer(block_synchronizer::Event::GlobalStateSynchronizer(
            block_synchronizer::GlobalStateSynchronizerEvent::TrieAccumulatorEvent(request.into()),
        ))
    }
}

impl From<GlobalStateSynchronizerEvent> for MainEvent {
    fn from(event: GlobalStateSynchronizerEvent) -> Self {
        MainEvent::BlockSynchronizer(event.into())
    }
}

impl From<TrieAccumulatorEvent> for MainEvent {
    fn from(event: TrieAccumulatorEvent) -> Self {
        MainEvent::BlockSynchronizer(block_synchronizer::Event::GlobalStateSynchronizer(
            event.into(),
        ))
    }
}

impl From<RestRequest> for MainEvent {
    fn from(request: RestRequest) -> Self {
        MainEvent::RestServer(rest_server::Event::RestRequest(request))
    }
}

impl From<NetworkRequest<consensus::ConsensusMessage>> for MainEvent {
    fn from(request: NetworkRequest<consensus::ConsensusMessage>) -> Self {
        MainEvent::NetworkRequest(request.map_payload(Message::from))
    }
}

impl From<NetworkRequest<gossiper::Message<Transaction>>> for MainEvent {
    fn from(request: NetworkRequest<gossiper::Message<Transaction>>) -> Self {
        MainEvent::NetworkRequest(request.map_payload(Message::from))
    }
}

impl From<NetworkRequest<gossiper::Message<BlockV2>>> for MainEvent {
    fn from(request: NetworkRequest<gossiper::Message<BlockV2>>) -> Self {
        MainEvent::NetworkRequest(request.map_payload(Message::from))
    }
}

impl From<NetworkRequest<gossiper::Message<FinalitySignatureV2>>> for MainEvent {
    fn from(request: NetworkRequest<gossiper::Message<FinalitySignatureV2>>) -> Self {
        MainEvent::NetworkRequest(request.map_payload(Message::from))
    }
}

impl From<NetworkRequest<gossiper::Message<GossipedAddress>>> for MainEvent {
    fn from(request: NetworkRequest<gossiper::Message<GossipedAddress>>) -> Self {
        MainEvent::NetworkRequest(request.map_payload(Message::from))
    }
}

impl From<ConsensusRequest> for MainEvent {
    fn from(request: ConsensusRequest) -> Self {
        MainEvent::Consensus(consensus::Event::ConsensusRequest(request))
    }
}<|MERGE_RESOLUTION|>--- conflicted
+++ resolved
@@ -18,12 +18,8 @@
         block_validator, consensus, contract_runtime, diagnostics_port, event_stream_server,
         fetcher, gossiper,
         network::{self, GossipedAddress},
-<<<<<<< HEAD
-        rest_server, rpc_server, shutdown_trigger, storage, sync_leaper, transaction_acceptor,
+        rest_server, shutdown_trigger, storage, sync_leaper, transaction_acceptor,
         transaction_buffer, upgrade_watcher,
-=======
-        rest_server, shutdown_trigger, storage, sync_leaper, transaction_acceptor, upgrade_watcher,
->>>>>>> 2f3267a7
     },
     effect::{
         announcements::{
@@ -42,17 +38,10 @@
         requests::{
             AcceptTransactionRequest, BeginGossipRequest, BlockAccumulatorRequest,
             BlockSynchronizerRequest, BlockValidationRequest, ChainspecRawBytesRequest,
-<<<<<<< HEAD
             ConsensusRequest, ContractRuntimeRequest, FetcherRequest, MakeBlockExecutableRequest,
             MarkBlockCompletedRequest, MetricsRequest, NetworkInfoRequest, NetworkRequest,
-            ReactorStatusRequest, RestRequest, RpcRequest, SetNodeStopRequest, StorageRequest,
+            ReactorInfoRequest, RestRequest, SetNodeStopRequest, StorageRequest,
             SyncGlobalStateRequest, TransactionBufferRequest, TrieAccumulatorRequest,
-=======
-            ConsensusRequest, ContractRuntimeRequest, DeployBufferRequest, FetcherRequest,
-            MakeBlockExecutableRequest, MarkBlockCompletedRequest, MetricsRequest,
-            NetworkInfoRequest, NetworkRequest, ReactorInfoRequest, RestRequest,
-            SetNodeStopRequest, StorageRequest, SyncGlobalStateRequest, TrieAccumulatorRequest,
->>>>>>> 2f3267a7
             UpgradeWatcherRequest,
         },
     },
@@ -385,12 +374,7 @@
             MainEvent::Storage(event) => write!(f, "storage: {}", event),
             MainEvent::Network(event) => write!(f, "network: {}", event),
             MainEvent::SyncLeaper(event) => write!(f, "sync leaper: {}", event),
-<<<<<<< HEAD
             MainEvent::TransactionBuffer(event) => write!(f, "transaction buffer: {}", event),
-            MainEvent::RpcServer(event) => write!(f, "rpc server: {}", event),
-=======
-            MainEvent::DeployBuffer(event) => write!(f, "deploy buffer: {}", event),
->>>>>>> 2f3267a7
             MainEvent::RestServer(event) => write!(f, "rest server: {}", event),
             MainEvent::EventStreamServer(event) => {
                 write!(f, "event stream server: {}", event)
