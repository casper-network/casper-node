//! Specimen support.
//!
//! Structs implementing the specimen trait allow for specific sample instances being created, such
//! as the biggest possible.

use std::{
    any::{Any, TypeId},
    collections::{BTreeMap, BTreeSet, HashMap},
    convert::{TryFrom, TryInto},
    iter::FromIterator,
    net::{Ipv6Addr, SocketAddr, SocketAddrV6},
    sync::Arc,
};

use either::Either;
use once_cell::sync::OnceCell;
use serde::Serialize;
use strum::{EnumIter, IntoEnumIterator};

use casper_types::{
    account::AccountHash,
    bytesrepr::Bytes,
    crypto::{sign, PublicKey, Signature},
    AccessRights, AsymmetricType, Block, BlockHash, BlockHeader, BlockHeaderV1, BlockHeaderV2,
    BlockSignatures, BlockSignaturesV2, BlockV2, ChainNameDigest, ChunkWithProof, Deploy,
    DeployApproval, DeployApprovalsHash, DeployHash, DeployId, Digest, EraEndV1, EraEndV2, EraId,
    EraReport, ExecutableDeployItem, FinalitySignature, FinalitySignatureId, FinalitySignatureV2,
    PackageHash, ProtocolVersion, RewardedSignatures, RuntimeArgs, SecretKey, SemVer,
    SignedBlockHeader, SingleBlockRewardedSignatures, TimeDiff, Timestamp, Transaction,
    TransactionApprovalsHash, TransactionHash, TransactionId, TransactionV1, TransactionV1Approval,
    TransactionV1ApprovalsHash, TransactionV1Builder, TransactionV1Hash, URef, KEY_HASH_LENGTH,
    U512,
};

use crate::{
    components::{
        consensus::{max_rounds_per_era, utils::ValidatorMap},
        fetcher::Tag,
    },
    protocol::Message,
    types::{
<<<<<<< HEAD
        ApprovalsHashes, BlockExecutionResultsOrChunk, BlockPayload, FinalizedBlock,
=======
        BlockExecutionResultsOrChunk, BlockPayload, DeployHashWithApprovals, FinalizedBlock,
>>>>>>> f1616eaf
        InternalEraReport, LegacyDeploy, SyncLeap, TransactionHashWithApprovals, TrieOrChunk,
    },
};
use casper_storage::block_store::types::ApprovalsHashes;

/// The largest valid unicode codepoint that can be encoded to UTF-8.
pub(crate) const HIGHEST_UNICODE_CODEPOINT: char = '\u{10FFFF}';

/// A cache used for memoization, typically on a single estimator.
#[derive(Debug, Default)]
pub(crate) struct Cache {
    /// A map of items that have been hashed. Indexed by type.
    items: HashMap<TypeId, Vec<Box<dyn Any>>>,
}

impl Cache {
    /// Retrieves a potentially memoized instance.
    pub(crate) fn get<T: Any>(&mut self) -> Option<&T> {
        self.get_all::<T>()
            .get(0)
            .map(|box_any| box_any.downcast_ref::<T>().expect("cache corrupted"))
    }

    /// Sets the memoized instance if not already set.
    ///
    /// Returns a reference to the memoized instance. Note that this may be an instance other than
    /// the passed in `item`, if the cache entry was not empty before/
    pub(crate) fn set<T: Any>(&mut self, item: T) -> &T {
        let items = self.get_all::<T>();
        if items.is_empty() {
            let boxed_item: Box<dyn Any> = Box::new(item);
            items.push(boxed_item);
        }
        self.get::<T>().expect("should not be empty")
    }

    /// Get or insert the vector storing item instances.
    fn get_all<T: Any>(&mut self) -> &mut Vec<Box<dyn Any>> {
        self.items.entry(TypeId::of::<T>()).or_default()
    }
}

/// Given a specific type instance, estimates its serialized size.
pub(crate) trait SizeEstimator {
    /// Estimate the serialized size of a value.
    fn estimate<T: Serialize>(&self, val: &T) -> usize;

    /// Requires a parameter.
    ///
    /// Parameters indicate potential specimens which values to expect, e.g. a maximum number of
    /// items configured for a specific collection.
    ///
    /// ## Panics
    ///
    /// - If the named parameter is not set, panics.
    /// - If `T` is of an invalid type.
    fn parameter<T: TryFrom<i64>>(&self, name: &'static str) -> T;

    /// Require a parameter, cast into a boolean.
    ///
    /// See [`parameter`] for details. Will return `false` if the stored value is `0`,
    /// otherwise `true`.
    ///
    /// This method exists because `bool` does not implement `TryFrom<i64>`.
    ///
    /// ## Panics
    ///
    /// Same as [`parameter`].
    fn parameter_bool(&self, name: &'static str) -> bool {
        self.parameter::<i64>(name) != 0
    }
}

/// Supports returning a maximum size specimen.
///
/// "Maximum size" refers to the instance that uses the highest amount of memory and is also most
/// likely to have the largest representation when serialized.
pub(crate) trait LargestSpecimen: Sized {
    /// Returns the largest possible specimen for this type.
    fn largest_specimen<E: SizeEstimator>(estimator: &E, cache: &mut Cache) -> Self;
}

/// Supports generating a unique sequence of specimen that are as large as possible.
pub(crate) trait LargeUniqueSequence<E>
where
    Self: Sized + Ord,
    E: SizeEstimator,
{
    /// Create a new sequence of the largest possible unique specimens.
    ///
    /// Note that multiple calls to this function will return overlapping sequences.
    // Note: This functions returns a materialized sequence instead of a generator to avoid
    //       complications with borrowing `E`.
    fn large_unique_sequence(estimator: &E, count: usize, cache: &mut Cache) -> BTreeSet<Self>;
}

/// Produces the largest variant of a specific `enum` using an estimator and a generation function.
pub(crate) fn largest_variant<T, D, E, F>(estimator: &E, generator: F) -> T
where
    T: Serialize,
    D: IntoEnumIterator,
    E: SizeEstimator,
    F: FnMut(D) -> T,
{
    D::iter()
        .map(generator)
        .max_by_key(|candidate| estimator.estimate(candidate))
        .expect("should have at least one candidate")
}

/// Generates a vec of a given size filled with the largest specimen.
pub(crate) fn vec_of_largest_specimen<T: LargestSpecimen, E: SizeEstimator>(
    estimator: &E,
    count: usize,
    cache: &mut Cache,
) -> Vec<T> {
    let mut vec = Vec::new();
    for _ in 0..count {
        vec.push(LargestSpecimen::largest_specimen(estimator, cache));
    }
    vec
}

/// Generates a vec of the largest specimen, with a size from a property.
pub(crate) fn vec_prop_specimen<T: LargestSpecimen, E: SizeEstimator>(
    estimator: &E,
    parameter_name: &'static str,
    cache: &mut Cache,
) -> Vec<T> {
    let mut count = estimator.parameter(parameter_name);
    if count < 0 {
        count = 0;
    }

    vec_of_largest_specimen(estimator, count as usize, cache)
}

/// Generates a `BTreeMap` with the size taken from a property.
///
/// Keys are generated uniquely using `LargeUniqueSequence`, while values will be largest specimen.
pub(crate) fn btree_map_distinct_from_prop<K, V, E>(
    estimator: &E,
    parameter_name: &'static str,
    cache: &mut Cache,
) -> BTreeMap<K, V>
where
    V: LargestSpecimen,
    K: Ord + LargeUniqueSequence<E> + Sized,
    E: SizeEstimator,
{
    let mut count = estimator.parameter(parameter_name);
    if count < 0 {
        count = 0;
    }

    K::large_unique_sequence(estimator, count as usize, cache)
        .into_iter()
        .map(|key| (key, LargestSpecimen::largest_specimen(estimator, cache)))
        .collect()
}

/// Generates a `BTreeSet` with the size taken from a property.
///
/// Value are generated uniquely using `LargeUniqueSequence`.
pub(crate) fn btree_set_distinct_from_prop<T, E>(
    estimator: &E,
    parameter_name: &'static str,
    cache: &mut Cache,
) -> BTreeSet<T>
where
    T: Ord + LargeUniqueSequence<E> + Sized,
    E: SizeEstimator,
{
    let mut count = estimator.parameter(parameter_name);
    if count < 0 {
        count = 0;
    }

    T::large_unique_sequence(estimator, count as usize, cache)
}

/// Generates a `BTreeSet` with a given amount of items.
///
/// Value are generated uniquely using `LargeUniqueSequence`.
pub(crate) fn btree_set_distinct<T, E>(
    estimator: &E,
    count: usize,
    cache: &mut Cache,
) -> BTreeSet<T>
where
    T: Ord + LargeUniqueSequence<E> + Sized,
    E: SizeEstimator,
{
    T::large_unique_sequence(estimator, count, cache)
}

impl LargestSpecimen for SocketAddr {
    fn largest_specimen<E: SizeEstimator>(estimator: &E, cache: &mut Cache) -> Self {
        SocketAddr::V6(SocketAddrV6::largest_specimen(estimator, cache))
    }
}

impl LargestSpecimen for SocketAddrV6 {
    fn largest_specimen<E: SizeEstimator>(estimator: &E, cache: &mut Cache) -> Self {
        SocketAddrV6::new(
            LargestSpecimen::largest_specimen(estimator, cache),
            LargestSpecimen::largest_specimen(estimator, cache),
            LargestSpecimen::largest_specimen(estimator, cache),
            LargestSpecimen::largest_specimen(estimator, cache),
        )
    }
}

impl LargestSpecimen for Ipv6Addr {
    fn largest_specimen<E: SizeEstimator>(_estimator: &E, _cache: &mut Cache) -> Self {
        // Leading zeros get shorted, ensure there are none in the address.
        Ipv6Addr::new(
            0xffff, 0xffff, 0xffff, 0xffff, 0xffff, 0xffff, 0xffff, 0xffff,
        )
    }
}

impl LargestSpecimen for bool {
    fn largest_specimen<E: SizeEstimator>(_estimator: &E, _cache: &mut Cache) -> Self {
        true
    }
}

impl LargestSpecimen for u8 {
    fn largest_specimen<E: SizeEstimator>(_estimator: &E, _cache: &mut Cache) -> Self {
        u8::MAX
    }
}

impl LargestSpecimen for u16 {
    fn largest_specimen<E: SizeEstimator>(_estimator: &E, _cache: &mut Cache) -> Self {
        u16::MAX
    }
}

impl LargestSpecimen for u32 {
    fn largest_specimen<E: SizeEstimator>(_estimator: &E, _cache: &mut Cache) -> Self {
        u32::MAX
    }
}

impl LargestSpecimen for u64 {
    fn largest_specimen<E: SizeEstimator>(_estimator: &E, _cache: &mut Cache) -> Self {
        u64::MAX
    }
}

impl LargestSpecimen for u128 {
    fn largest_specimen<E: SizeEstimator>(_estimator: &E, _cache: &mut Cache) -> Self {
        u128::MAX
    }
}

impl<T: LargestSpecimen + Copy, const N: usize> LargestSpecimen for [T; N] {
    fn largest_specimen<E: SizeEstimator>(estimator: &E, cache: &mut Cache) -> Self {
        [LargestSpecimen::largest_specimen(estimator, cache); N]
    }
}

impl<T> LargestSpecimen for Option<T>
where
    T: LargestSpecimen,
{
    fn largest_specimen<E: SizeEstimator>(estimator: &E, cache: &mut Cache) -> Self {
        Some(LargestSpecimen::largest_specimen(estimator, cache))
    }
}

impl<T> LargestSpecimen for Box<T>
where
    T: LargestSpecimen,
{
    fn largest_specimen<E: SizeEstimator>(estimator: &E, cache: &mut Cache) -> Self {
        Box::new(LargestSpecimen::largest_specimen(estimator, cache))
    }
}

impl<T> LargestSpecimen for Arc<T>
where
    T: LargestSpecimen,
{
    fn largest_specimen<E: SizeEstimator>(estimator: &E, cache: &mut Cache) -> Self {
        Arc::new(LargestSpecimen::largest_specimen(estimator, cache))
    }
}

impl<T1, T2> LargestSpecimen for (T1, T2)
where
    T1: LargestSpecimen,
    T2: LargestSpecimen,
{
    fn largest_specimen<E: SizeEstimator>(estimator: &E, cache: &mut Cache) -> Self {
        (
            LargestSpecimen::largest_specimen(estimator, cache),
            LargestSpecimen::largest_specimen(estimator, cache),
        )
    }
}

impl<T1, T2, T3> LargestSpecimen for (T1, T2, T3)
where
    T1: LargestSpecimen,
    T2: LargestSpecimen,
    T3: LargestSpecimen,
{
    fn largest_specimen<E: SizeEstimator>(estimator: &E, cache: &mut Cache) -> Self {
        (
            LargestSpecimen::largest_specimen(estimator, cache),
            LargestSpecimen::largest_specimen(estimator, cache),
            LargestSpecimen::largest_specimen(estimator, cache),
        )
    }
}

// Various third party crates.

impl<L, R> LargestSpecimen for Either<L, R>
where
    L: LargestSpecimen + Serialize,
    R: LargestSpecimen + Serialize,
{
    fn largest_specimen<E: SizeEstimator>(estimator: &E, cache: &mut Cache) -> Self {
        let l = L::largest_specimen(estimator, cache);
        let r = R::largest_specimen(estimator, cache);

        if estimator.estimate(&l) >= estimator.estimate(&r) {
            Either::Left(l)
        } else {
            Either::Right(r)
        }
    }
}

// impls for `casper_types`, which is technically a foreign crate -- so we put them here.
impl LargestSpecimen for ProtocolVersion {
    fn largest_specimen<E: SizeEstimator>(estimator: &E, cache: &mut Cache) -> Self {
        ProtocolVersion::new(LargestSpecimen::largest_specimen(estimator, cache))
    }
}

impl LargestSpecimen for URef {
    fn largest_specimen<E: SizeEstimator>(estimator: &E, cache: &mut Cache) -> Self {
        URef::new(
            [LargestSpecimen::largest_specimen(estimator, cache); 32],
            AccessRights::READ_ADD_WRITE,
        )
    }
}

impl LargestSpecimen for AccountHash {
    fn largest_specimen<E: SizeEstimator>(estimator: &E, cache: &mut Cache) -> Self {
        AccountHash::new([LargestSpecimen::largest_specimen(estimator, cache); 32])
    }
}

impl LargestSpecimen for SemVer {
    fn largest_specimen<E: SizeEstimator>(estimator: &E, cache: &mut Cache) -> Self {
        SemVer {
            major: LargestSpecimen::largest_specimen(estimator, cache),
            minor: LargestSpecimen::largest_specimen(estimator, cache),
            patch: LargestSpecimen::largest_specimen(estimator, cache),
        }
    }
}

impl LargestSpecimen for PublicKey {
    fn largest_specimen<E: SizeEstimator>(estimator: &E, cache: &mut Cache) -> Self {
        PublicKey::large_unique_sequence(estimator, 1, cache)
            .into_iter()
            .next()
            .unwrap()
    }
}

// Dummy implementation to replace the buggy real one below:
impl<E> LargeUniqueSequence<E> for PublicKey
where
    E: SizeEstimator,
{
    fn large_unique_sequence(estimator: &E, count: usize, cache: &mut Cache) -> BTreeSet<Self> {
        let data_vec = cache.get_all::<Self>();

        /// Generates a secret key from a fixed, numbered seed.
        fn generate_key<E: SizeEstimator>(estimator: &E, seed: usize) -> PublicKey {
            // Like `Signature`, we do not wish to pollute the types crate here.
            #[derive(Copy, Clone, Debug, EnumIter)]
            enum PublicKeyDiscriminants {
                System,
                Ed25519,
                Secp256k1,
            }
            largest_variant::<PublicKey, PublicKeyDiscriminants, _, _>(estimator, |variant| {
                // We take advantage of two things here:
                //
                // 1. The required seed bytes for Ed25519 and Secp256k1 are both the same length of
                //    32 bytes.
                // 2. While Secp256k1 does not allow the most trivial seed bytes of 0x00..0001, a
                //    a hash function output seems to satisfy it, and our current hashing scheme
                //    also output 32 bytes.
                let seed_bytes = Digest::hash(seed.to_be_bytes()).value();

                match variant {
                    PublicKeyDiscriminants::System => PublicKey::system(),
                    PublicKeyDiscriminants::Ed25519 => {
                        let ed25519_sec = SecretKey::ed25519_from_bytes(seed_bytes)
                            .expect("unable to create ed25519 key from seed bytes");
                        PublicKey::from(&ed25519_sec)
                    }
                    PublicKeyDiscriminants::Secp256k1 => {
                        let secp256k1_sec = SecretKey::secp256k1_from_bytes(seed_bytes)
                            .expect("unable to create secp256k1 key from seed bytes");
                        PublicKey::from(&secp256k1_sec)
                    }
                }
            })
        }

        while data_vec.len() < count {
            let seed = data_vec.len();
            let key = generate_key(estimator, seed);
            data_vec.push(Box::new(key));
        }

        debug_assert!(data_vec.len() >= count);
        let output_set: BTreeSet<Self> = data_vec[..count]
            .iter()
            .map(|item| item.downcast_ref::<Self>().expect("cache corrupted"))
            .cloned()
            .collect();
        debug_assert_eq!(output_set.len(), count);

        output_set
    }
}

impl<E> LargeUniqueSequence<E> for Digest
where
    E: SizeEstimator,
{
    fn large_unique_sequence(_estimator: &E, count: usize, _cache: &mut Cache) -> BTreeSet<Self> {
        (0..count).map(|n| Digest::hash(n.to_ne_bytes())).collect()
    }
}

impl LargestSpecimen for Signature {
    fn largest_specimen<E: SizeEstimator>(estimator: &E, cache: &mut Cache) -> Self {
        if let Some(item) = cache.get::<Self>() {
            return *item;
        }

        // Note: We do not use strum generated discriminator enums for the signature, as we do not
        //       want to make `strum` a direct dependency of `casper-types`, to keep its size down.
        #[derive(Debug, Copy, Clone, EnumIter)]
        enum SignatureDiscriminants {
            System,
            Ed25519,
            Secp256k1,
        }

        *cache.set(largest_variant::<Self, SignatureDiscriminants, _, _>(
            estimator,
            |variant| match variant {
                SignatureDiscriminants::System => Signature::system(),
                SignatureDiscriminants::Ed25519 => {
                    let ed25519_sec = &SecretKey::generate_ed25519().expect("a correct secret");

                    sign([0_u8], ed25519_sec, &ed25519_sec.into())
                }
                SignatureDiscriminants::Secp256k1 => {
                    let secp256k1_sec = &SecretKey::generate_secp256k1().expect("a correct secret");

                    sign([0_u8], secp256k1_sec, &secp256k1_sec.into())
                }
            },
        ))
    }
}

impl LargestSpecimen for EraId {
    fn largest_specimen<E: SizeEstimator>(estimator: &E, cache: &mut Cache) -> Self {
        EraId::new(LargestSpecimen::largest_specimen(estimator, cache))
    }
}

impl LargestSpecimen for Timestamp {
    fn largest_specimen<E: SizeEstimator>(_estimator: &E, _cache: &mut Cache) -> Self {
        const MAX_TIMESTAMP_HUMAN_READABLE: u64 = 253_402_300_799;
        Timestamp::from(MAX_TIMESTAMP_HUMAN_READABLE)
    }
}

impl LargestSpecimen for TimeDiff {
    fn largest_specimen<E: SizeEstimator>(estimator: &E, cache: &mut Cache) -> Self {
        TimeDiff::from_millis(LargestSpecimen::largest_specimen(estimator, cache))
    }
}

impl LargestSpecimen for BlockHeaderV1 {
    fn largest_specimen<E: SizeEstimator>(estimator: &E, cache: &mut Cache) -> Self {
        BlockHeaderV1::new(
            LargestSpecimen::largest_specimen(estimator, cache),
            LargestSpecimen::largest_specimen(estimator, cache),
            LargestSpecimen::largest_specimen(estimator, cache),
            LargestSpecimen::largest_specimen(estimator, cache),
            LargestSpecimen::largest_specimen(estimator, cache),
            LargestSpecimen::largest_specimen(estimator, cache),
            LargestSpecimen::largest_specimen(estimator, cache),
            LargestSpecimen::largest_specimen(estimator, cache),
            LargestSpecimen::largest_specimen(estimator, cache),
            LargestSpecimen::largest_specimen(estimator, cache),
            OnceCell::with_value(LargestSpecimen::largest_specimen(estimator, cache)),
        )
    }
}

impl LargestSpecimen for BlockHeaderV2 {
    fn largest_specimen<E: SizeEstimator>(estimator: &E, cache: &mut Cache) -> Self {
        BlockHeaderV2::new(
            LargestSpecimen::largest_specimen(estimator, cache),
            LargestSpecimen::largest_specimen(estimator, cache),
            LargestSpecimen::largest_specimen(estimator, cache),
            LargestSpecimen::largest_specimen(estimator, cache),
            LargestSpecimen::largest_specimen(estimator, cache),
            LargestSpecimen::largest_specimen(estimator, cache),
            LargestSpecimen::largest_specimen(estimator, cache),
            LargestSpecimen::largest_specimen(estimator, cache),
            LargestSpecimen::largest_specimen(estimator, cache),
            LargestSpecimen::largest_specimen(estimator, cache),
            OnceCell::with_value(LargestSpecimen::largest_specimen(estimator, cache)),
        )
    }
}

impl LargestSpecimen for BlockHeader {
    fn largest_specimen<E: SizeEstimator>(estimator: &E, cache: &mut Cache) -> Self {
        let v1 = BlockHeaderV1::largest_specimen(estimator, cache);
        let v2 = BlockHeaderV2::largest_specimen(estimator, cache);

        if estimator.estimate(&v1) > estimator.estimate(&v2) {
            BlockHeader::V1(v1)
        } else {
            BlockHeader::V2(v2)
        }
    }
}

/// A wrapper around `BlockHeader` that implements `LargestSpecimen` without including the era
/// end.
pub(crate) struct BlockHeaderWithoutEraEnd(BlockHeaderV2);

impl BlockHeaderWithoutEraEnd {
    pub(crate) fn into_block_header(self) -> BlockHeader {
        BlockHeader::V2(self.0)
    }
}

impl LargestSpecimen for BlockHeaderWithoutEraEnd {
    fn largest_specimen<E: SizeEstimator>(estimator: &E, cache: &mut Cache) -> Self {
        BlockHeaderWithoutEraEnd(BlockHeaderV2::new(
            LargestSpecimen::largest_specimen(estimator, cache),
            LargestSpecimen::largest_specimen(estimator, cache),
            LargestSpecimen::largest_specimen(estimator, cache),
            LargestSpecimen::largest_specimen(estimator, cache),
            LargestSpecimen::largest_specimen(estimator, cache),
            None,
            LargestSpecimen::largest_specimen(estimator, cache),
            LargestSpecimen::largest_specimen(estimator, cache),
            LargestSpecimen::largest_specimen(estimator, cache),
            LargestSpecimen::largest_specimen(estimator, cache),
            OnceCell::with_value(LargestSpecimen::largest_specimen(estimator, cache)),
        ))
    }
}

impl LargestSpecimen for EraEndV1 {
    fn largest_specimen<E: SizeEstimator>(estimator: &E, cache: &mut Cache) -> Self {
        EraEndV1::new(
            LargestSpecimen::largest_specimen(estimator, cache),
            btree_map_distinct_from_prop(estimator, "validator_count", cache),
        )
    }
}

impl LargestSpecimen for EraEndV2 {
    fn largest_specimen<E: SizeEstimator>(estimator: &E, cache: &mut Cache) -> Self {
        EraEndV2::new(
            vec_prop_specimen(estimator, "validator_count", cache),
            vec_prop_specimen(estimator, "validator_count", cache),
            btree_map_distinct_from_prop(estimator, "validator_count", cache),
            btree_map_distinct_from_prop(estimator, "validator_count", cache),
        )
    }
}

impl LargestSpecimen for InternalEraReport {
    fn largest_specimen<E: SizeEstimator>(estimator: &E, cache: &mut Cache) -> Self {
        InternalEraReport {
            equivocators: vec_prop_specimen(estimator, "validator_count", cache),
            inactive_validators: vec_prop_specimen(estimator, "validator_count", cache),
        }
    }
}

impl LargestSpecimen for SignedBlockHeader {
    fn largest_specimen<E: SizeEstimator>(estimator: &E, cache: &mut Cache) -> Self {
        SignedBlockHeader::new(
            LargestSpecimen::largest_specimen(estimator, cache),
            LargestSpecimen::largest_specimen(estimator, cache),
        )
    }
}

impl LargestSpecimen for BlockSignatures {
    fn largest_specimen<E: SizeEstimator>(estimator: &E, cache: &mut Cache) -> Self {
        let mut block_signatures = BlockSignaturesV2::new(
            LargestSpecimen::largest_specimen(estimator, cache),
            LargestSpecimen::largest_specimen(estimator, cache),
            LargestSpecimen::largest_specimen(estimator, cache),
            LargestSpecimen::largest_specimen(estimator, cache),
        );
        let sigs = btree_map_distinct_from_prop(estimator, "validator_count", cache);
        sigs.into_iter().for_each(|(public_key, sig)| {
            block_signatures.insert_signature(public_key, sig);
        });
        BlockSignatures::V2(block_signatures)
    }
}

impl LargestSpecimen for BlockV2 {
    fn largest_specimen<E: SizeEstimator>(estimator: &E, cache: &mut Cache) -> Self {
        let transfer_hashes = vec![
            TransactionHash::largest_specimen(estimator, cache);
            estimator.parameter::<usize>("max_transfers_per_block")
        ];
        let staking_hashes = vec![
            TransactionHash::largest_specimen(estimator, cache);
            estimator.parameter::<usize>("max_staking_transactions_per_block")
        ];
        let install_upgrade_hashes =
            vec![
                TransactionHash::largest_specimen(estimator, cache);
                estimator.parameter::<usize>("max_install_upgrade_transactions_per_block")
            ];
        let standard_hashes = vec![
            TransactionHash::largest_specimen(estimator, cache);
            estimator
                .parameter::<usize>("max_standard_transactions_per_block")
        ];

        BlockV2::new(
            LargestSpecimen::largest_specimen(estimator, cache),
            LargestSpecimen::largest_specimen(estimator, cache),
            LargestSpecimen::largest_specimen(estimator, cache),
            LargestSpecimen::largest_specimen(estimator, cache),
            LargestSpecimen::largest_specimen(estimator, cache),
            LargestSpecimen::largest_specimen(estimator, cache),
            LargestSpecimen::largest_specimen(estimator, cache),
            LargestSpecimen::largest_specimen(estimator, cache),
            LargestSpecimen::largest_specimen(estimator, cache),
            LargestSpecimen::largest_specimen(estimator, cache),
            transfer_hashes,
            staking_hashes,
            install_upgrade_hashes,
            standard_hashes,
            LargestSpecimen::largest_specimen(estimator, cache),
        )
    }
}

impl LargestSpecimen for Block {
    fn largest_specimen<E: SizeEstimator>(estimator: &E, cache: &mut Cache) -> Self {
        Block::V2(LargestSpecimen::largest_specimen(estimator, cache))
    }
}

impl LargestSpecimen for FinalizedBlock {
    fn largest_specimen<E: SizeEstimator>(estimator: &E, cache: &mut Cache) -> Self {
        FinalizedBlock::new(
            LargestSpecimen::largest_specimen(estimator, cache),
            LargestSpecimen::largest_specimen(estimator, cache),
            LargestSpecimen::largest_specimen(estimator, cache),
            LargestSpecimen::largest_specimen(estimator, cache),
            LargestSpecimen::largest_specimen(estimator, cache),
            LargestSpecimen::largest_specimen(estimator, cache),
        )
    }
}

impl LargestSpecimen for FinalitySignature {
    fn largest_specimen<E: SizeEstimator>(estimator: &E, cache: &mut Cache) -> Self {
        FinalitySignature::V2(LargestSpecimen::largest_specimen(estimator, cache))
    }
}

impl LargestSpecimen for FinalitySignatureV2 {
    fn largest_specimen<E: SizeEstimator>(estimator: &E, cache: &mut Cache) -> Self {
        FinalitySignatureV2::new(
            LargestSpecimen::largest_specimen(estimator, cache),
            LargestSpecimen::largest_specimen(estimator, cache),
            LargestSpecimen::largest_specimen(estimator, cache),
            LargestSpecimen::largest_specimen(estimator, cache),
            LargestSpecimen::largest_specimen(estimator, cache),
            LargestSpecimen::largest_specimen(estimator, cache),
        )
    }
}

impl LargestSpecimen for FinalitySignatureId {
    fn largest_specimen<E: SizeEstimator>(estimator: &E, cache: &mut Cache) -> Self {
        FinalitySignatureId::new(
            LargestSpecimen::largest_specimen(estimator, cache),
            LargestSpecimen::largest_specimen(estimator, cache),
            LargestSpecimen::largest_specimen(estimator, cache),
        )
    }
}

impl LargestSpecimen for EraReport<PublicKey> {
    fn largest_specimen<E: SizeEstimator>(estimator: &E, cache: &mut Cache) -> Self {
        EraReport::new(
            vec_prop_specimen(estimator, "validator_count", cache),
            btree_map_distinct_from_prop(estimator, "validator_count", cache),
            vec_prop_specimen(estimator, "validator_count", cache),
        )
    }
}

impl LargestSpecimen for BlockHash {
    fn largest_specimen<E: SizeEstimator>(estimator: &E, cache: &mut Cache) -> Self {
        BlockHash::new(LargestSpecimen::largest_specimen(estimator, cache))
    }
}

impl LargestSpecimen for ChainNameDigest {
    fn largest_specimen<E: SizeEstimator>(_estimator: &E, _cache: &mut Cache) -> Self {
        // ChainNameDigest is fixed size by definition, so any value will do.
        ChainNameDigest::from_chain_name("")
    }
}

// impls for `casper_hashing`, which is technically a foreign crate -- so we put them here.
impl LargestSpecimen for Digest {
    fn largest_specimen<E: SizeEstimator>(_estimator: &E, _cache: &mut Cache) -> Self {
        // Hashes are fixed size by definition, so any value will do.
        Digest::hash("")
    }
}

impl LargestSpecimen for BlockPayload {
    fn largest_specimen<E: SizeEstimator>(estimator: &E, cache: &mut Cache) -> Self {
        // We cannot just use the standard largest specimen for `TransactionHashWithApprovals`, as
        // this would cause a quadratic increase in transactions. Instead, we generate one
        // large transaction that contains the number of approvals if they are spread out
        // across the block.

        let large_txn = match Transaction::largest_specimen(estimator, cache) {
            Transaction::Deploy(deploy) => {
                Transaction::Deploy(deploy.with_approvals(btree_set_distinct_from_prop(
                    estimator,
                    "average_approvals_per_transaction_in_block",
                    cache,
                )))
            }
            Transaction::V1(v1) => {
                Transaction::V1(v1.with_approvals(btree_set_distinct_from_prop(
                    estimator,
                    "average_approvals_per_transaction_in_block",
                    cache,
                )))
            }
        };
        let large_txn_hash_with_approvals = TransactionHashWithApprovals::from(&large_txn);

        let transfer_hashes = vec![
            large_txn_hash_with_approvals.clone();
            estimator.parameter::<usize>("max_transfers_per_block")
        ];
        let staking_hashes = vec![
            large_txn_hash_with_approvals.clone();
            estimator.parameter::<usize>("max_staking_transactions_per_block")
        ];
        let install_upgrade_hashes =
            vec![
                large_txn_hash_with_approvals.clone();
                estimator.parameter::<usize>("max_install_upgrade_transactions_per_block")
            ];
        let standard_hashes = vec![
            large_txn_hash_with_approvals;
            estimator
                .parameter::<usize>("max_standard_transactions_per_block")
        ];

        BlockPayload::new(
            transfer_hashes,
            staking_hashes,
            install_upgrade_hashes,
            standard_hashes,
            vec_prop_specimen(estimator, "max_accusations_per_block", cache),
            LargestSpecimen::largest_specimen(estimator, cache),
            LargestSpecimen::largest_specimen(estimator, cache),
        )
    }
}

impl LargestSpecimen for RewardedSignatures {
    fn largest_specimen<E: SizeEstimator>(estimator: &E, cache: &mut Cache) -> Self {
        RewardedSignatures::new(
            std::iter::repeat(LargestSpecimen::largest_specimen(estimator, cache))
                .take(estimator.parameter("signature_rewards_max_delay")),
        )
    }
}

impl LargestSpecimen for SingleBlockRewardedSignatures {
    fn largest_specimen<E: SizeEstimator>(estimator: &E, _cache: &mut Cache) -> Self {
        SingleBlockRewardedSignatures::pack(
            std::iter::repeat(1).take(estimator.parameter("validator_count")),
        )
    }
}

impl LargestSpecimen for DeployHash {
    fn largest_specimen<E: SizeEstimator>(estimator: &E, cache: &mut Cache) -> Self {
        DeployHash::new(LargestSpecimen::largest_specimen(estimator, cache))
    }
}

impl LargestSpecimen for DeployApproval {
    fn largest_specimen<E: SizeEstimator>(estimator: &E, cache: &mut Cache) -> Self {
        DeployApproval::new(
            LargestSpecimen::largest_specimen(estimator, cache),
            LargestSpecimen::largest_specimen(estimator, cache),
        )
    }
}

impl<E> LargeUniqueSequence<E> for DeployApproval
where
    Self: Sized + Ord,
    E: SizeEstimator,
{
    fn large_unique_sequence(estimator: &E, count: usize, cache: &mut Cache) -> BTreeSet<Self> {
        PublicKey::large_unique_sequence(estimator, count, cache)
            .into_iter()
            .map(|public_key| {
                DeployApproval::new(
                    public_key,
                    LargestSpecimen::largest_specimen(estimator, cache),
                )
            })
            .collect()
    }
}

impl LargestSpecimen for TransactionHashWithApprovals {
    fn largest_specimen<E: SizeEstimator>(estimator: &E, cache: &mut Cache) -> Self {
        // Note: This is an upper bound, the actual value is lower. We are keeping the order of
        //       magnitude intact though.
        let max_items = estimator.parameter::<usize>("max_transfers_per_block")
            + estimator.parameter::<usize>("max_standard_per_block");

        let transaction = TransactionHashWithApprovals::new_deploy(
            LargestSpecimen::largest_specimen(estimator, cache),
            btree_set_distinct(estimator, max_items, cache),
        );
        let v1 = TransactionHashWithApprovals::new_v1(
            LargestSpecimen::largest_specimen(estimator, cache),
            btree_set_distinct(estimator, max_items, cache),
        );

        if estimator.estimate(&transaction) > estimator.estimate(&v1) {
            transaction
        } else {
            v1
        }
    }
}

impl LargestSpecimen for Deploy {
    fn largest_specimen<E: SizeEstimator>(estimator: &E, cache: &mut Cache) -> Self {
        // Note: Deploys have a maximum size enforced on their serialized representation. A deploy
        //       generated here is guaranteed to exceed this maximum size due to the session code
        //       being this maximum size already (see the [`LargestSpecimen`] implementation of
        //       [`ExecutableDeployItem`]). For this reason, we leave `dependencies` and `payment`
        //       small.
        Deploy::new(
            LargestSpecimen::largest_specimen(estimator, cache),
            LargestSpecimen::largest_specimen(estimator, cache),
            LargestSpecimen::largest_specimen(estimator, cache),
            Default::default(), // See note.
            largest_chain_name(estimator),
            LargestSpecimen::largest_specimen(estimator, cache),
            ExecutableDeployItem::Transfer {
                args: Default::default(), // See note.
            },
            &LargestSpecimen::largest_specimen(estimator, cache),
            LargestSpecimen::largest_specimen(estimator, cache),
        )
    }
}

impl LargestSpecimen for DeployId {
    fn largest_specimen<E: SizeEstimator>(estimator: &E, cache: &mut Cache) -> Self {
        DeployId::new(
            LargestSpecimen::largest_specimen(estimator, cache),
            LargestSpecimen::largest_specimen(estimator, cache),
        )
    }
}

impl LargestSpecimen for DeployApprovalsHash {
    fn largest_specimen<E: SizeEstimator>(_estimator: &E, _cache: &mut Cache) -> Self {
        DeployApprovalsHash::compute(&Default::default())
            .expect("empty approvals hash should compute")
    }
}

impl LargestSpecimen for TransactionV1Approval {
    fn largest_specimen<E: SizeEstimator>(estimator: &E, cache: &mut Cache) -> Self {
        TransactionV1Approval::new(
            LargestSpecimen::largest_specimen(estimator, cache),
            LargestSpecimen::largest_specimen(estimator, cache),
        )
    }
}

impl<E> LargeUniqueSequence<E> for TransactionV1Approval
where
    Self: Sized + Ord,
    E: SizeEstimator,
{
    fn large_unique_sequence(estimator: &E, count: usize, cache: &mut Cache) -> BTreeSet<Self> {
        PublicKey::large_unique_sequence(estimator, count, cache)
            .into_iter()
            .map(|public_key| {
                TransactionV1Approval::new(
                    public_key,
                    LargestSpecimen::largest_specimen(estimator, cache),
                )
            })
            .collect()
    }
}

impl LargestSpecimen for TransactionApprovalsHash {
    fn largest_specimen<E: SizeEstimator>(estimator: &E, cache: &mut Cache) -> Self {
        let deploy_ah =
            TransactionApprovalsHash::Deploy(LargestSpecimen::largest_specimen(estimator, cache));
        let txn_v1_ah =
            TransactionApprovalsHash::V1(LargestSpecimen::largest_specimen(estimator, cache));

        if estimator.estimate(&deploy_ah) >= estimator.estimate(&txn_v1_ah) {
            deploy_ah
        } else {
            txn_v1_ah
        }
    }
}

impl LargestSpecimen for TransactionV1Hash {
    fn largest_specimen<E: SizeEstimator>(estimator: &E, cache: &mut Cache) -> Self {
        TransactionV1Hash::new(LargestSpecimen::largest_specimen(estimator, cache))
    }
}

impl LargestSpecimen for TransactionV1 {
    fn largest_specimen<E: SizeEstimator>(estimator: &E, cache: &mut Cache) -> Self {
        TransactionV1Builder::new_transfer(
            LargestSpecimen::largest_specimen(estimator, cache),
            LargestSpecimen::largest_specimen(estimator, cache),
            U512::largest_specimen(estimator, cache),
            LargestSpecimen::largest_specimen(estimator, cache),
            LargestSpecimen::largest_specimen(estimator, cache),
        )
        .unwrap()
        .with_secret_key(&LargestSpecimen::largest_specimen(estimator, cache))
        .with_timestamp(LargestSpecimen::largest_specimen(estimator, cache))
        .with_ttl(LargestSpecimen::largest_specimen(estimator, cache))
        .with_chain_name(largest_chain_name(estimator))
        .with_payment_amount(LargestSpecimen::largest_specimen(estimator, cache))
        .build()
        .unwrap()
    }
}

impl LargestSpecimen for TransactionV1ApprovalsHash {
    fn largest_specimen<E: SizeEstimator>(_estimator: &E, _cache: &mut Cache) -> Self {
        TransactionV1ApprovalsHash::compute(&Default::default())
            .expect("empty approvals hash should compute")
    }
}

impl LargestSpecimen for TransactionId {
    fn largest_specimen<E: SizeEstimator>(estimator: &E, cache: &mut Cache) -> Self {
        let deploy = TransactionId::new_deploy(
            LargestSpecimen::largest_specimen(estimator, cache),
            LargestSpecimen::largest_specimen(estimator, cache),
        );
        let v1 = TransactionId::new_v1(
            LargestSpecimen::largest_specimen(estimator, cache),
            LargestSpecimen::largest_specimen(estimator, cache),
        );

        if estimator.estimate(&deploy) >= estimator.estimate(&v1) {
            deploy
        } else {
            v1
        }
    }
}

impl LargestSpecimen for Transaction {
    fn largest_specimen<E: SizeEstimator>(estimator: &E, cache: &mut Cache) -> Self {
        let deploy = Transaction::Deploy(LargestSpecimen::largest_specimen(estimator, cache));
        let v1 = Transaction::V1(LargestSpecimen::largest_specimen(estimator, cache));

        if estimator.estimate(&deploy) >= estimator.estimate(&v1) {
            deploy
        } else {
            v1
        }
    }
}

impl LargestSpecimen for TransactionHash {
    fn largest_specimen<E: SizeEstimator>(estimator: &E, cache: &mut Cache) -> Self {
        let deploy_hash =
            TransactionHash::Deploy(LargestSpecimen::largest_specimen(estimator, cache));
        let v1_hash = TransactionHash::V1(LargestSpecimen::largest_specimen(estimator, cache));

        if estimator.estimate(&deploy_hash) >= estimator.estimate(&v1_hash) {
            deploy_hash
        } else {
            v1_hash
        }
    }
}

// EE impls
impl LargestSpecimen for ExecutableDeployItem {
    fn largest_specimen<E: SizeEstimator>(estimator: &E, cache: &mut Cache) -> Self {
        // `module_bytes` already blows this up to the maximum deploy size, so we use this variant
        // as the largest always and don't need to fill in any args.
        //
        // However, this does not hold true for all encoding schemes: An inefficient encoding can
        // easily, via `RuntimeArgs`, result in a much larger encoded size, e.g. when encoding an
        // array of 1-byte elements in a format that uses string quoting and a delimiter to seperate
        // elements.
        //
        // We compromise by not supporting encodings this inefficient and add 10 * a 32-bit integer
        // as a safety margin for tags and length prefixes.
        let max_size_with_margin =
            estimator.parameter::<i32>("max_transaction_size").max(0) as usize + 10 * 4;

        ExecutableDeployItem::ModuleBytes {
            module_bytes: Bytes::from(vec_of_largest_specimen(
                estimator,
                max_size_with_margin,
                cache,
            )),
            args: RuntimeArgs::new(),
        }
    }
}

impl LargestSpecimen for U512 {
    fn largest_specimen<E: SizeEstimator>(_estimator: &E, _cache: &mut Cache) -> Self {
        U512::max_value()
    }
}

impl LargestSpecimen for PackageHash {
    fn largest_specimen<E: SizeEstimator>(estimator: &E, cache: &mut Cache) -> Self {
        PackageHash::new([LargestSpecimen::largest_specimen(estimator, cache); KEY_HASH_LENGTH])
    }
}

impl LargestSpecimen for ChunkWithProof {
    fn largest_specimen<E: SizeEstimator>(_estimator: &E, _cache: &mut Cache) -> Self {
        ChunkWithProof::new(&[0xFF; Self::CHUNK_SIZE_BYTES], 0)
            .expect("the chunk to be correctly created")
    }
}

impl LargestSpecimen for SecretKey {
    fn largest_specimen<E: SizeEstimator>(_estimator: &E, _cache: &mut Cache) -> Self {
        SecretKey::ed25519_from_bytes([u8::MAX; 32]).expect("valid secret key bytes")
    }
}

impl<T: LargestSpecimen> LargestSpecimen for ValidatorMap<T> {
    fn largest_specimen<E: SizeEstimator>(estimator: &E, cache: &mut Cache) -> Self {
        let max_validators = estimator.parameter("validator_count");

        ValidatorMap::from_iter(
            std::iter::repeat_with(|| LargestSpecimen::largest_specimen(estimator, cache))
                .take(max_validators),
        )
    }
}

/// Returns the largest `Message::GetRequest`.
pub(crate) fn largest_get_request<E: SizeEstimator>(estimator: &E, cache: &mut Cache) -> Message {
    largest_variant::<Message, Tag, _, _>(estimator, |variant| {
        match variant {
            Tag::Transaction => Message::new_get_request::<Transaction>(
                &LargestSpecimen::largest_specimen(estimator, cache),
            ),
            Tag::LegacyDeploy => Message::new_get_request::<LegacyDeploy>(
                &LargestSpecimen::largest_specimen(estimator, cache),
            ),
            Tag::Block => Message::new_get_request::<Block>(&LargestSpecimen::largest_specimen(
                estimator, cache,
            )),
            Tag::BlockHeader => Message::new_get_request::<BlockHeader>(
                &LargestSpecimen::largest_specimen(estimator, cache),
            ),
            Tag::TrieOrChunk => Message::new_get_request::<TrieOrChunk>(
                &LargestSpecimen::largest_specimen(estimator, cache),
            ),
            Tag::FinalitySignature => Message::new_get_request::<FinalitySignature>(
                &LargestSpecimen::largest_specimen(estimator, cache),
            ),
            Tag::SyncLeap => Message::new_get_request::<SyncLeap>(
                &LargestSpecimen::largest_specimen(estimator, cache),
            ),
            Tag::ApprovalsHashes => Message::new_get_request::<ApprovalsHashes>(
                &LargestSpecimen::largest_specimen(estimator, cache),
            ),
            Tag::BlockExecutionResults => Message::new_get_request::<BlockExecutionResultsOrChunk>(
                &LargestSpecimen::largest_specimen(estimator, cache),
            ),
        }
        .expect("did not expect new_get_request from largest deploy to fail")
    })
}

/// Returns the largest `Message::GetResponse`.
pub(crate) fn largest_get_response<E: SizeEstimator>(estimator: &E, cache: &mut Cache) -> Message {
    largest_variant::<Message, Tag, _, _>(estimator, |variant| {
        match variant {
            Tag::Transaction => Message::new_get_response::<Transaction>(
                &LargestSpecimen::largest_specimen(estimator, cache),
            ),
            Tag::LegacyDeploy => Message::new_get_response::<LegacyDeploy>(
                &LargestSpecimen::largest_specimen(estimator, cache),
            ),
            Tag::Block => Message::new_get_response::<Block>(&LargestSpecimen::largest_specimen(
                estimator, cache,
            )),
            Tag::BlockHeader => Message::new_get_response::<BlockHeader>(
                &LargestSpecimen::largest_specimen(estimator, cache),
            ),
            Tag::TrieOrChunk => Message::new_get_response::<TrieOrChunk>(
                &LargestSpecimen::largest_specimen(estimator, cache),
            ),
            Tag::FinalitySignature => Message::new_get_response::<FinalitySignature>(
                &LargestSpecimen::largest_specimen(estimator, cache),
            ),
            Tag::SyncLeap => Message::new_get_response::<SyncLeap>(
                &LargestSpecimen::largest_specimen(estimator, cache),
            ),
            Tag::ApprovalsHashes => Message::new_get_response::<ApprovalsHashes>(
                &LargestSpecimen::largest_specimen(estimator, cache),
            ),
            Tag::BlockExecutionResults => {
                Message::new_get_response::<BlockExecutionResultsOrChunk>(
                    &LargestSpecimen::largest_specimen(estimator, cache),
                )
            }
        }
        .expect("did not expect new_get_response from largest deploy to fail")
    })
}

/// Returns the largest string allowed for a chain name.
fn largest_chain_name<E: SizeEstimator>(estimator: &E) -> String {
    string_max_characters(estimator.parameter("network_name_limit"))
}

/// Returns a string with `len`s characters of the largest possible size.
fn string_max_characters(max_char: usize) -> String {
    std::iter::repeat(HIGHEST_UNICODE_CODEPOINT)
        .take(max_char)
        .collect()
}

/// Returns the max rounds per era with the specimen parameters.
///
/// See the [`max_rounds_per_era`] function.
pub(crate) fn estimator_max_rounds_per_era(estimator: &impl SizeEstimator) -> usize {
    let minimum_era_height = estimator.parameter("minimum_era_height");
    let era_duration_ms = TimeDiff::from_millis(estimator.parameter("era_duration_ms"));
    let minimum_round_length_ms =
        TimeDiff::from_millis(estimator.parameter("minimum_round_length_ms"));

    max_rounds_per_era(minimum_era_height, era_duration_ms, minimum_round_length_ms)
        .try_into()
        .expect("to be a valid `usize`")
}

#[cfg(test)]
mod tests {
    use super::Cache;

    #[test]
    fn memoization_cache_simple() {
        let mut cache = Cache::default();

        assert!(cache.get::<u32>().is_none());
        assert!(cache.get::<String>().is_none());

        cache.set::<u32>(1234);
        assert_eq!(cache.get::<u32>(), Some(&1234));

        cache.set::<String>("a string is not copy".to_owned());
        assert_eq!(
            cache.get::<String>().map(String::as_str),
            Some("a string is not copy")
        );
        assert_eq!(cache.get::<u32>(), Some(&1234));

        cache.set::<String>("this should not overwrite".to_owned());
        assert_eq!(
            cache.get::<String>().map(String::as_str),
            Some("a string is not copy")
        );
    }
}<|MERGE_RESOLUTION|>--- conflicted
+++ resolved
@@ -39,12 +39,8 @@
     },
     protocol::Message,
     types::{
-<<<<<<< HEAD
-        ApprovalsHashes, BlockExecutionResultsOrChunk, BlockPayload, FinalizedBlock,
-=======
-        BlockExecutionResultsOrChunk, BlockPayload, DeployHashWithApprovals, FinalizedBlock,
->>>>>>> f1616eaf
-        InternalEraReport, LegacyDeploy, SyncLeap, TransactionHashWithApprovals, TrieOrChunk,
+        BlockExecutionResultsOrChunk, BlockPayload, FinalizedBlock, InternalEraReport,
+        LegacyDeploy, SyncLeap, TransactionHashWithApprovals, TrieOrChunk,
     },
 };
 use casper_storage::block_store::types::ApprovalsHashes;
