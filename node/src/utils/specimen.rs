//! Specimen support.
//!
//! Structs implementing the specimen trait allow for specific sample instances being created, such
//! as the biggest possible.

use std::{
    any::{Any, TypeId},
    collections::{BTreeMap, BTreeSet, HashMap},
    convert::{TryFrom, TryInto},
    iter::FromIterator,
    net::{Ipv6Addr, SocketAddr, SocketAddrV6},
    sync::Arc,
};

use either::Either;
use once_cell::sync::OnceCell;
use serde::Serialize;
use strum::{EnumIter, IntoEnumIterator};

use casper_types::{
    account::AccountHash,
    bytesrepr::Bytes,
    crypto::{sign, PublicKey, Signature},
    AccessRights, Approval, ApprovalsHash, AsymmetricType, Block, BlockHash, BlockHeader,
    BlockHeaderV1, BlockHeaderV2, BlockSignatures, BlockSignaturesV2, BlockV2, ChainNameDigest,
    ChunkWithProof, Deploy, DeployHash, DeployId, Digest, EraEndV1, EraEndV2, EraId, EraReport,
    ExecutableDeployItem, FinalitySignature, FinalitySignatureId, FinalitySignatureV2, PackageHash,
    ProtocolVersion, RewardedSignatures, RuntimeArgs, SecretKey, SemVer, SignedBlockHeader,
    SingleBlockRewardedSignatures, TimeDiff, Timestamp, Transaction, TransactionCategory,
    TransactionHash, TransactionId, TransactionSessionKind, TransactionV1, TransactionV1Builder,
    TransactionV1Hash, URef, KEY_HASH_LENGTH, U512,
};

use crate::{
    components::{
        consensus::{max_rounds_per_era, utils::ValidatorMap},
        fetcher::Tag,
    },
    protocol::Message,
    types::{
        BlockExecutionResultsOrChunk, BlockPayload, FinalizedBlock, InternalEraReport,
        LegacyDeploy, SyncLeap, TrieOrChunk,
    },
};
use casper_storage::block_store::types::ApprovalsHashes;

/// The largest valid unicode codepoint that can be encoded to UTF-8.
pub(crate) const HIGHEST_UNICODE_CODEPOINT: char = '\u{10FFFF}';

/// A cache used for memoization, typically on a single estimator.
#[derive(Debug, Default)]
pub(crate) struct Cache {
    /// A map of items that have been hashed. Indexed by type.
    items: HashMap<TypeId, Vec<Box<dyn Any>>>,
}

impl Cache {
    /// Retrieves a potentially memoized instance.
    pub(crate) fn get<T: Any>(&mut self) -> Option<&T> {
        self.get_all::<T>()
            .get(0)
            .map(|box_any| box_any.downcast_ref::<T>().expect("cache corrupted"))
    }

    /// Sets the memoized instance if not already set.
    ///
    /// Returns a reference to the memoized instance. Note that this may be an instance other than
    /// the passed in `item`, if the cache entry was not empty before/
    pub(crate) fn set<T: Any>(&mut self, item: T) -> &T {
        let items = self.get_all::<T>();
        if items.is_empty() {
            let boxed_item: Box<dyn Any> = Box::new(item);
            items.push(boxed_item);
        }
        self.get::<T>().expect("should not be empty")
    }

    /// Get or insert the vector storing item instances.
    fn get_all<T: Any>(&mut self) -> &mut Vec<Box<dyn Any>> {
        self.items.entry(TypeId::of::<T>()).or_default()
    }
}

/// Given a specific type instance, estimates its serialized size.
pub(crate) trait SizeEstimator {
    /// Estimate the serialized size of a value.
    fn estimate<T: Serialize>(&self, val: &T) -> usize;

    /// Requires a parameter.
    ///
    /// Parameters indicate potential specimens which values to expect, e.g. a maximum number of
    /// items configured for a specific collection.
    ///
    /// ## Panics
    ///
    /// - If the named parameter is not set, panics.
    /// - If `T` is of an invalid type.
    fn parameter<T: TryFrom<i64>>(&self, name: &'static str) -> T;

    /// Require a parameter, cast into a boolean.
    ///
    /// See [`parameter`] for details. Will return `false` if the stored value is `0`,
    /// otherwise `true`.
    ///
    /// This method exists because `bool` does not implement `TryFrom<i64>`.
    ///
    /// ## Panics
    ///
    /// Same as [`parameter`].
    fn parameter_bool(&self, name: &'static str) -> bool {
        self.parameter::<i64>(name) != 0
    }
}

/// Supports returning a maximum size specimen.
///
/// "Maximum size" refers to the instance that uses the highest amount of memory and is also most
/// likely to have the largest representation when serialized.
pub(crate) trait LargestSpecimen: Sized {
    /// Returns the largest possible specimen for this type.
    fn largest_specimen<E: SizeEstimator>(estimator: &E, cache: &mut Cache) -> Self;
}

/// Supports generating a unique sequence of specimen that are as large as possible.
pub(crate) trait LargeUniqueSequence<E>
where
    Self: Sized + Ord,
    E: SizeEstimator,
{
    /// Create a new sequence of the largest possible unique specimens.
    ///
    /// Note that multiple calls to this function will return overlapping sequences.
    // Note: This functions returns a materialized sequence instead of a generator to avoid
    //       complications with borrowing `E`.
    fn large_unique_sequence(estimator: &E, count: usize, cache: &mut Cache) -> BTreeSet<Self>;
}

/// Produces the largest variant of a specific `enum` using an estimator and a generation function.
pub(crate) fn largest_variant<T, D, E, F>(estimator: &E, generator: F) -> T
where
    T: Serialize,
    D: IntoEnumIterator,
    E: SizeEstimator,
    F: FnMut(D) -> T,
{
    D::iter()
        .map(generator)
        .max_by_key(|candidate| estimator.estimate(candidate))
        .expect("should have at least one candidate")
}

/// Generates a vec of a given size filled with the largest specimen.
pub(crate) fn vec_of_largest_specimen<T: LargestSpecimen, E: SizeEstimator>(
    estimator: &E,
    count: usize,
    cache: &mut Cache,
) -> Vec<T> {
    let mut vec = Vec::new();
    for _ in 0..count {
        vec.push(LargestSpecimen::largest_specimen(estimator, cache));
    }
    vec
}

/// Generates a vec of the largest specimen, with a size from a property.
pub(crate) fn vec_prop_specimen<T: LargestSpecimen, E: SizeEstimator>(
    estimator: &E,
    parameter_name: &'static str,
    cache: &mut Cache,
) -> Vec<T> {
    let mut count = estimator.parameter(parameter_name);
    if count < 0 {
        count = 0;
    }

    vec_of_largest_specimen(estimator, count as usize, cache)
}

/// Generates a `BTreeMap` with the size taken from a property.
///
/// Keys are generated uniquely using `LargeUniqueSequence`, while values will be largest specimen.
pub(crate) fn btree_map_distinct_from_prop<K, V, E>(
    estimator: &E,
    parameter_name: &'static str,
    cache: &mut Cache,
) -> BTreeMap<K, V>
where
    V: LargestSpecimen,
    K: Ord + LargeUniqueSequence<E> + Sized,
    E: SizeEstimator,
{
    let mut count = estimator.parameter(parameter_name);
    if count < 0 {
        count = 0;
    }

    K::large_unique_sequence(estimator, count as usize, cache)
        .into_iter()
        .map(|key| (key, LargestSpecimen::largest_specimen(estimator, cache)))
        .collect()
}

/// Generates a `BTreeSet` with the size taken from a property.
///
/// Value are generated uniquely using `LargeUniqueSequence`.
pub(crate) fn btree_set_distinct_from_prop<T, E>(
    estimator: &E,
    parameter_name: &'static str,
    cache: &mut Cache,
) -> BTreeSet<T>
where
    T: Ord + LargeUniqueSequence<E> + Sized,
    E: SizeEstimator,
{
    let mut count = estimator.parameter(parameter_name);
    if count < 0 {
        count = 0;
    }

    T::large_unique_sequence(estimator, count as usize, cache)
}

/// Generates a `BTreeSet` with a given amount of items.
///
/// Value are generated uniquely using `LargeUniqueSequence`.
pub(crate) fn btree_set_distinct<T, E>(
    estimator: &E,
    count: usize,
    cache: &mut Cache,
) -> BTreeSet<T>
where
    T: Ord + LargeUniqueSequence<E> + Sized,
    E: SizeEstimator,
{
    T::large_unique_sequence(estimator, count, cache)
}

impl LargestSpecimen for SocketAddr {
    fn largest_specimen<E: SizeEstimator>(estimator: &E, cache: &mut Cache) -> Self {
        SocketAddr::V6(SocketAddrV6::largest_specimen(estimator, cache))
    }
}

impl LargestSpecimen for SocketAddrV6 {
    fn largest_specimen<E: SizeEstimator>(estimator: &E, cache: &mut Cache) -> Self {
        SocketAddrV6::new(
            LargestSpecimen::largest_specimen(estimator, cache),
            LargestSpecimen::largest_specimen(estimator, cache),
            LargestSpecimen::largest_specimen(estimator, cache),
            LargestSpecimen::largest_specimen(estimator, cache),
        )
    }
}

impl LargestSpecimen for Ipv6Addr {
    fn largest_specimen<E: SizeEstimator>(_estimator: &E, _cache: &mut Cache) -> Self {
        // Leading zeros get shorted, ensure there are none in the address.
        Ipv6Addr::new(
            0xffff, 0xffff, 0xffff, 0xffff, 0xffff, 0xffff, 0xffff, 0xffff,
        )
    }
}

impl LargestSpecimen for bool {
    fn largest_specimen<E: SizeEstimator>(_estimator: &E, _cache: &mut Cache) -> Self {
        true
    }
}

impl LargestSpecimen for u8 {
    fn largest_specimen<E: SizeEstimator>(_estimator: &E, _cache: &mut Cache) -> Self {
        u8::MAX
    }
}

impl LargestSpecimen for u16 {
    fn largest_specimen<E: SizeEstimator>(_estimator: &E, _cache: &mut Cache) -> Self {
        u16::MAX
    }
}

impl LargestSpecimen for u32 {
    fn largest_specimen<E: SizeEstimator>(_estimator: &E, _cache: &mut Cache) -> Self {
        u32::MAX
    }
}

impl LargestSpecimen for u64 {
    fn largest_specimen<E: SizeEstimator>(_estimator: &E, _cache: &mut Cache) -> Self {
        u64::MAX
    }
}

impl LargestSpecimen for u128 {
    fn largest_specimen<E: SizeEstimator>(_estimator: &E, _cache: &mut Cache) -> Self {
        u128::MAX
    }
}

impl<T: LargestSpecimen + Copy, const N: usize> LargestSpecimen for [T; N] {
    fn largest_specimen<E: SizeEstimator>(estimator: &E, cache: &mut Cache) -> Self {
        [LargestSpecimen::largest_specimen(estimator, cache); N]
    }
}

impl<T> LargestSpecimen for Option<T>
where
    T: LargestSpecimen,
{
    fn largest_specimen<E: SizeEstimator>(estimator: &E, cache: &mut Cache) -> Self {
        Some(LargestSpecimen::largest_specimen(estimator, cache))
    }
}

impl<T> LargestSpecimen for Box<T>
where
    T: LargestSpecimen,
{
    fn largest_specimen<E: SizeEstimator>(estimator: &E, cache: &mut Cache) -> Self {
        Box::new(LargestSpecimen::largest_specimen(estimator, cache))
    }
}

impl<T> LargestSpecimen for Arc<T>
where
    T: LargestSpecimen,
{
    fn largest_specimen<E: SizeEstimator>(estimator: &E, cache: &mut Cache) -> Self {
        Arc::new(LargestSpecimen::largest_specimen(estimator, cache))
    }
}

impl<T1, T2> LargestSpecimen for (T1, T2)
where
    T1: LargestSpecimen,
    T2: LargestSpecimen,
{
    fn largest_specimen<E: SizeEstimator>(estimator: &E, cache: &mut Cache) -> Self {
        (
            LargestSpecimen::largest_specimen(estimator, cache),
            LargestSpecimen::largest_specimen(estimator, cache),
        )
    }
}

impl<T1, T2, T3> LargestSpecimen for (T1, T2, T3)
where
    T1: LargestSpecimen,
    T2: LargestSpecimen,
    T3: LargestSpecimen,
{
    fn largest_specimen<E: SizeEstimator>(estimator: &E, cache: &mut Cache) -> Self {
        (
            LargestSpecimen::largest_specimen(estimator, cache),
            LargestSpecimen::largest_specimen(estimator, cache),
            LargestSpecimen::largest_specimen(estimator, cache),
        )
    }
}

// Various third party crates.

impl<L, R> LargestSpecimen for Either<L, R>
where
    L: LargestSpecimen + Serialize,
    R: LargestSpecimen + Serialize,
{
    fn largest_specimen<E: SizeEstimator>(estimator: &E, cache: &mut Cache) -> Self {
        let l = L::largest_specimen(estimator, cache);
        let r = R::largest_specimen(estimator, cache);

        if estimator.estimate(&l) >= estimator.estimate(&r) {
            Either::Left(l)
        } else {
            Either::Right(r)
        }
    }
}

// impls for `casper_types`, which is technically a foreign crate -- so we put them here.
impl LargestSpecimen for ProtocolVersion {
    fn largest_specimen<E: SizeEstimator>(estimator: &E, cache: &mut Cache) -> Self {
        ProtocolVersion::new(LargestSpecimen::largest_specimen(estimator, cache))
    }
}

impl LargestSpecimen for URef {
    fn largest_specimen<E: SizeEstimator>(estimator: &E, cache: &mut Cache) -> Self {
        URef::new(
            [LargestSpecimen::largest_specimen(estimator, cache); 32],
            AccessRights::READ_ADD_WRITE,
        )
    }
}

impl LargestSpecimen for AccountHash {
    fn largest_specimen<E: SizeEstimator>(estimator: &E, cache: &mut Cache) -> Self {
        AccountHash::new([LargestSpecimen::largest_specimen(estimator, cache); 32])
    }
}

impl LargestSpecimen for SemVer {
    fn largest_specimen<E: SizeEstimator>(estimator: &E, cache: &mut Cache) -> Self {
        SemVer {
            major: LargestSpecimen::largest_specimen(estimator, cache),
            minor: LargestSpecimen::largest_specimen(estimator, cache),
            patch: LargestSpecimen::largest_specimen(estimator, cache),
        }
    }
}

impl LargestSpecimen for PublicKey {
    fn largest_specimen<E: SizeEstimator>(estimator: &E, cache: &mut Cache) -> Self {
        PublicKey::large_unique_sequence(estimator, 1, cache)
            .into_iter()
            .next()
            .unwrap()
    }
}

// Dummy implementation to replace the buggy real one below:
impl<E> LargeUniqueSequence<E> for PublicKey
where
    E: SizeEstimator,
{
    fn large_unique_sequence(estimator: &E, count: usize, cache: &mut Cache) -> BTreeSet<Self> {
        let data_vec = cache.get_all::<Self>();

        /// Generates a secret key from a fixed, numbered seed.
        fn generate_key<E: SizeEstimator>(estimator: &E, seed: usize) -> PublicKey {
            // Like `Signature`, we do not wish to pollute the types crate here.
            #[derive(Copy, Clone, Debug, EnumIter)]
            enum PublicKeyDiscriminants {
                System,
                Ed25519,
                Secp256k1,
            }
            largest_variant::<PublicKey, PublicKeyDiscriminants, _, _>(estimator, |variant| {
                // We take advantage of two things here:
                //
                // 1. The required seed bytes for Ed25519 and Secp256k1 are both the same length of
                //    32 bytes.
                // 2. While Secp256k1 does not allow the most trivial seed bytes of 0x00..0001, a
                //    a hash function output seems to satisfy it, and our current hashing scheme
                //    also output 32 bytes.
                let seed_bytes = Digest::hash(seed.to_be_bytes()).value();

                match variant {
                    PublicKeyDiscriminants::System => PublicKey::system(),
                    PublicKeyDiscriminants::Ed25519 => {
                        let ed25519_sec = SecretKey::ed25519_from_bytes(seed_bytes)
                            .expect("unable to create ed25519 key from seed bytes");
                        PublicKey::from(&ed25519_sec)
                    }
                    PublicKeyDiscriminants::Secp256k1 => {
                        let secp256k1_sec = SecretKey::secp256k1_from_bytes(seed_bytes)
                            .expect("unable to create secp256k1 key from seed bytes");
                        PublicKey::from(&secp256k1_sec)
                    }
                }
            })
        }

        while data_vec.len() < count {
            let seed = data_vec.len();
            let key = generate_key(estimator, seed);
            data_vec.push(Box::new(key));
        }

        debug_assert!(data_vec.len() >= count);
        let output_set: BTreeSet<Self> = data_vec[..count]
            .iter()
            .map(|item| item.downcast_ref::<Self>().expect("cache corrupted"))
            .cloned()
            .collect();
        debug_assert_eq!(output_set.len(), count);

        output_set
    }
}

impl<E> LargeUniqueSequence<E> for Digest
where
    E: SizeEstimator,
{
    fn large_unique_sequence(_estimator: &E, count: usize, _cache: &mut Cache) -> BTreeSet<Self> {
        (0..count).map(|n| Digest::hash(n.to_ne_bytes())).collect()
    }
}

impl LargestSpecimen for Signature {
    fn largest_specimen<E: SizeEstimator>(estimator: &E, cache: &mut Cache) -> Self {
        if let Some(item) = cache.get::<Self>() {
            return *item;
        }

        // Note: We do not use strum generated discriminator enums for the signature, as we do not
        //       want to make `strum` a direct dependency of `casper-types`, to keep its size down.
        #[derive(Debug, Copy, Clone, EnumIter)]
        enum SignatureDiscriminants {
            System,
            Ed25519,
            Secp256k1,
        }

        *cache.set(largest_variant::<Self, SignatureDiscriminants, _, _>(
            estimator,
            |variant| match variant {
                SignatureDiscriminants::System => Signature::system(),
                SignatureDiscriminants::Ed25519 => {
                    let ed25519_sec = &SecretKey::generate_ed25519().expect("a correct secret");

                    sign([0_u8], ed25519_sec, &ed25519_sec.into())
                }
                SignatureDiscriminants::Secp256k1 => {
                    let secp256k1_sec = &SecretKey::generate_secp256k1().expect("a correct secret");

                    sign([0_u8], secp256k1_sec, &secp256k1_sec.into())
                }
            },
        ))
    }
}

impl LargestSpecimen for EraId {
    fn largest_specimen<E: SizeEstimator>(estimator: &E, cache: &mut Cache) -> Self {
        EraId::new(LargestSpecimen::largest_specimen(estimator, cache))
    }
}

impl LargestSpecimen for Timestamp {
    fn largest_specimen<E: SizeEstimator>(_estimator: &E, _cache: &mut Cache) -> Self {
        const MAX_TIMESTAMP_HUMAN_READABLE: u64 = 253_402_300_799;
        Timestamp::from(MAX_TIMESTAMP_HUMAN_READABLE)
    }
}

impl LargestSpecimen for TimeDiff {
    fn largest_specimen<E: SizeEstimator>(estimator: &E, cache: &mut Cache) -> Self {
        TimeDiff::from_millis(LargestSpecimen::largest_specimen(estimator, cache))
    }
}

impl LargestSpecimen for BlockHeaderV1 {
    fn largest_specimen<E: SizeEstimator>(estimator: &E, cache: &mut Cache) -> Self {
        BlockHeaderV1::new(
            LargestSpecimen::largest_specimen(estimator, cache),
            LargestSpecimen::largest_specimen(estimator, cache),
            LargestSpecimen::largest_specimen(estimator, cache),
            LargestSpecimen::largest_specimen(estimator, cache),
            LargestSpecimen::largest_specimen(estimator, cache),
            LargestSpecimen::largest_specimen(estimator, cache),
            LargestSpecimen::largest_specimen(estimator, cache),
            LargestSpecimen::largest_specimen(estimator, cache),
            LargestSpecimen::largest_specimen(estimator, cache),
            LargestSpecimen::largest_specimen(estimator, cache),
            OnceCell::with_value(LargestSpecimen::largest_specimen(estimator, cache)),
        )
    }
}

impl LargestSpecimen for BlockHeaderV2 {
    fn largest_specimen<E: SizeEstimator>(estimator: &E, cache: &mut Cache) -> Self {
        BlockHeaderV2::new(
            LargestSpecimen::largest_specimen(estimator, cache),
            LargestSpecimen::largest_specimen(estimator, cache),
            LargestSpecimen::largest_specimen(estimator, cache),
            LargestSpecimen::largest_specimen(estimator, cache),
            LargestSpecimen::largest_specimen(estimator, cache),
            LargestSpecimen::largest_specimen(estimator, cache),
            LargestSpecimen::largest_specimen(estimator, cache),
            LargestSpecimen::largest_specimen(estimator, cache),
            LargestSpecimen::largest_specimen(estimator, cache),
            LargestSpecimen::largest_specimen(estimator, cache),
            LargestSpecimen::largest_specimen(estimator, cache),
            LargestSpecimen::largest_specimen(estimator, cache),
            LargestSpecimen::largest_specimen(estimator, cache),
            OnceCell::with_value(LargestSpecimen::largest_specimen(estimator, cache)),
        )
    }
}

impl LargestSpecimen for BlockHeader {
    fn largest_specimen<E: SizeEstimator>(estimator: &E, cache: &mut Cache) -> Self {
        let v1 = BlockHeaderV1::largest_specimen(estimator, cache);
        let v2 = BlockHeaderV2::largest_specimen(estimator, cache);

        if estimator.estimate(&v1) > estimator.estimate(&v2) {
            BlockHeader::V1(v1)
        } else {
            BlockHeader::V2(v2)
        }
    }
}

/// A wrapper around `BlockHeader` that implements `LargestSpecimen` without including the era
/// end.
pub(crate) struct BlockHeaderWithoutEraEnd(BlockHeaderV2);

impl BlockHeaderWithoutEraEnd {
    pub(crate) fn into_block_header(self) -> BlockHeader {
        BlockHeader::V2(self.0)
    }
}

impl LargestSpecimen for BlockHeaderWithoutEraEnd {
    fn largest_specimen<E: SizeEstimator>(estimator: &E, cache: &mut Cache) -> Self {
        BlockHeaderWithoutEraEnd(BlockHeaderV2::new(
            LargestSpecimen::largest_specimen(estimator, cache),
            LargestSpecimen::largest_specimen(estimator, cache),
            LargestSpecimen::largest_specimen(estimator, cache),
            LargestSpecimen::largest_specimen(estimator, cache),
            LargestSpecimen::largest_specimen(estimator, cache),
            None,
            LargestSpecimen::largest_specimen(estimator, cache),
            LargestSpecimen::largest_specimen(estimator, cache),
            LargestSpecimen::largest_specimen(estimator, cache),
            LargestSpecimen::largest_specimen(estimator, cache),
            LargestSpecimen::largest_specimen(estimator, cache),
            LargestSpecimen::largest_specimen(estimator, cache),
            LargestSpecimen::largest_specimen(estimator, cache),
            OnceCell::with_value(LargestSpecimen::largest_specimen(estimator, cache)),
        ))
    }
}

impl LargestSpecimen for EraEndV1 {
    fn largest_specimen<E: SizeEstimator>(estimator: &E, cache: &mut Cache) -> Self {
        EraEndV1::new(
            LargestSpecimen::largest_specimen(estimator, cache),
            btree_map_distinct_from_prop(estimator, "validator_count", cache),
        )
    }
}

impl LargestSpecimen for EraEndV2 {
    fn largest_specimen<E: SizeEstimator>(estimator: &E, cache: &mut Cache) -> Self {
        EraEndV2::new(
            vec_prop_specimen(estimator, "validator_count", cache),
            vec_prop_specimen(estimator, "validator_count", cache),
            btree_map_distinct_from_prop(estimator, "validator_count", cache),
            btree_map_distinct_from_prop(estimator, "validator_count", cache),
            1u8,
        )
    }
}

impl LargestSpecimen for InternalEraReport {
    fn largest_specimen<E: SizeEstimator>(estimator: &E, cache: &mut Cache) -> Self {
        InternalEraReport {
            equivocators: vec_prop_specimen(estimator, "validator_count", cache),
            inactive_validators: vec_prop_specimen(estimator, "validator_count", cache),
        }
    }
}

impl LargestSpecimen for SignedBlockHeader {
    fn largest_specimen<E: SizeEstimator>(estimator: &E, cache: &mut Cache) -> Self {
        SignedBlockHeader::new(
            LargestSpecimen::largest_specimen(estimator, cache),
            LargestSpecimen::largest_specimen(estimator, cache),
        )
    }
}

impl LargestSpecimen for BlockSignatures {
    fn largest_specimen<E: SizeEstimator>(estimator: &E, cache: &mut Cache) -> Self {
        let mut block_signatures = BlockSignaturesV2::new(
            LargestSpecimen::largest_specimen(estimator, cache),
            LargestSpecimen::largest_specimen(estimator, cache),
            LargestSpecimen::largest_specimen(estimator, cache),
            LargestSpecimen::largest_specimen(estimator, cache),
        );
        let sigs = btree_map_distinct_from_prop(estimator, "validator_count", cache);
        sigs.into_iter().for_each(|(public_key, sig)| {
            block_signatures.insert_signature(public_key, sig);
        });
        BlockSignatures::V2(block_signatures)
    }
}

impl LargestSpecimen for BlockV2 {
    fn largest_specimen<E: SizeEstimator>(estimator: &E, cache: &mut Cache) -> Self {
        let mint_hashes = vec![
            TransactionHash::largest_specimen(estimator, cache);
            estimator.parameter::<usize>("max_mint_per_block")
        ];
        let auction_hashes = vec![
            TransactionHash::largest_specimen(estimator, cache);
            estimator.parameter::<usize>("max_auctions_per_block")
        ];
        let entity_hashes = vec![
            TransactionHash::largest_specimen(estimator, cache);
            estimator.parameter::<usize>("max_entities_per_block")
        ];
        let install_upgrade_hashes =
            vec![
                TransactionHash::largest_specimen(estimator, cache);
                estimator.parameter::<usize>("max_install_upgrade_transactions_per_block")
            ];
        let standard_hashes = vec![
            TransactionHash::largest_specimen(estimator, cache);
            estimator
                .parameter::<usize>("max_standard_transactions_per_block")
        ];

        let transactions = {
            let mut ret = BTreeMap::new();
            ret.insert(TransactionCategory::Mint as u8, mint_hashes);
            ret.insert(TransactionCategory::Auction as u8, auction_hashes);
            ret.insert(
                TransactionCategory::InstallUpgrade as u8,
                install_upgrade_hashes,
            );
            ret.insert(TransactionCategory::Standard as u8, standard_hashes);
            ret
        };

        BlockV2::new(
            LargestSpecimen::largest_specimen(estimator, cache),
            LargestSpecimen::largest_specimen(estimator, cache),
            LargestSpecimen::largest_specimen(estimator, cache),
            LargestSpecimen::largest_specimen(estimator, cache),
            LargestSpecimen::largest_specimen(estimator, cache),
            LargestSpecimen::largest_specimen(estimator, cache),
            LargestSpecimen::largest_specimen(estimator, cache),
            LargestSpecimen::largest_specimen(estimator, cache),
            LargestSpecimen::largest_specimen(estimator, cache),
            LargestSpecimen::largest_specimen(estimator, cache),
<<<<<<< HEAD
            transfer_hashes,
            staking_hashes,
            entity_hashes,
            install_upgrade_hashes,
            standard_hashes,
=======
            transactions,
            LargestSpecimen::largest_specimen(estimator, cache),
>>>>>>> 88f13eed
            LargestSpecimen::largest_specimen(estimator, cache),
            LargestSpecimen::largest_specimen(estimator, cache),
        )
    }
}

impl LargestSpecimen for Block {
    fn largest_specimen<E: SizeEstimator>(estimator: &E, cache: &mut Cache) -> Self {
        Block::V2(LargestSpecimen::largest_specimen(estimator, cache))
    }
}

impl LargestSpecimen for FinalizedBlock {
    fn largest_specimen<E: SizeEstimator>(estimator: &E, cache: &mut Cache) -> Self {
        FinalizedBlock::new(
            LargestSpecimen::largest_specimen(estimator, cache),
            LargestSpecimen::largest_specimen(estimator, cache),
            LargestSpecimen::largest_specimen(estimator, cache),
            LargestSpecimen::largest_specimen(estimator, cache),
            LargestSpecimen::largest_specimen(estimator, cache),
            LargestSpecimen::largest_specimen(estimator, cache),
        )
    }
}

impl LargestSpecimen for FinalitySignature {
    fn largest_specimen<E: SizeEstimator>(estimator: &E, cache: &mut Cache) -> Self {
        FinalitySignature::V2(LargestSpecimen::largest_specimen(estimator, cache))
    }
}

impl LargestSpecimen for FinalitySignatureV2 {
    fn largest_specimen<E: SizeEstimator>(estimator: &E, cache: &mut Cache) -> Self {
        FinalitySignatureV2::new(
            LargestSpecimen::largest_specimen(estimator, cache),
            LargestSpecimen::largest_specimen(estimator, cache),
            LargestSpecimen::largest_specimen(estimator, cache),
            LargestSpecimen::largest_specimen(estimator, cache),
            LargestSpecimen::largest_specimen(estimator, cache),
            LargestSpecimen::largest_specimen(estimator, cache),
        )
    }
}

impl LargestSpecimen for FinalitySignatureId {
    fn largest_specimen<E: SizeEstimator>(estimator: &E, cache: &mut Cache) -> Self {
        FinalitySignatureId::new(
            LargestSpecimen::largest_specimen(estimator, cache),
            LargestSpecimen::largest_specimen(estimator, cache),
            LargestSpecimen::largest_specimen(estimator, cache),
        )
    }
}

impl LargestSpecimen for EraReport<PublicKey> {
    fn largest_specimen<E: SizeEstimator>(estimator: &E, cache: &mut Cache) -> Self {
        EraReport::new(
            vec_prop_specimen(estimator, "validator_count", cache),
            btree_map_distinct_from_prop(estimator, "validator_count", cache),
            vec_prop_specimen(estimator, "validator_count", cache),
        )
    }
}

impl LargestSpecimen for BlockHash {
    fn largest_specimen<E: SizeEstimator>(estimator: &E, cache: &mut Cache) -> Self {
        BlockHash::new(LargestSpecimen::largest_specimen(estimator, cache))
    }
}

impl LargestSpecimen for ChainNameDigest {
    fn largest_specimen<E: SizeEstimator>(_estimator: &E, _cache: &mut Cache) -> Self {
        // ChainNameDigest is fixed size by definition, so any value will do.
        ChainNameDigest::from_chain_name("")
    }
}

// impls for `casper_hashing`, which is technically a foreign crate -- so we put them here.
impl LargestSpecimen for Digest {
    fn largest_specimen<E: SizeEstimator>(_estimator: &E, _cache: &mut Cache) -> Self {
        // Hashes are fixed size by definition, so any value will do.
        Digest::hash("")
    }
}

impl LargestSpecimen for BlockPayload {
    fn largest_specimen<E: SizeEstimator>(estimator: &E, cache: &mut Cache) -> Self {
        // We cannot just use the standard largest specimen for `TransactionHashWithApprovals`, as
        // this would cause a quadratic increase in transactions. Instead, we generate one
        // large transaction that contains the number of approvals if they are spread out
        // across the block.

        let large_txn = match Transaction::largest_specimen(estimator, cache) {
            Transaction::Deploy(deploy) => {
                Transaction::Deploy(deploy.with_approvals(btree_set_distinct_from_prop(
                    estimator,
                    "average_approvals_per_transaction_in_block",
                    cache,
                )))
            }
            Transaction::V1(v1) => {
                Transaction::V1(v1.with_approvals(btree_set_distinct_from_prop(
                    estimator,
                    "average_approvals_per_transaction_in_block",
                    cache,
                )))
            }
        };

        let large_txn_hash_with_approvals = (large_txn.hash(), large_txn.approvals());

        let mut transactions = BTreeMap::new();
        transactions.insert(
            TransactionCategory::Mint,
            vec![
                large_txn_hash_with_approvals.clone();
                estimator.parameter::<usize>("max_mint_per_block")
            ],
        );
        transactions.insert(
            TransactionCategory::Auction,
            vec![
                large_txn_hash_with_approvals.clone();
                estimator.parameter::<usize>("max_auctions_per_block")
            ],
        );
        transactions.insert(
            TransactionCategory::Entity,
            vec![
                large_txn_hash_with_approvals.clone();
                estimator.parameter::<usize>("max_entities_per_block")
            ],
        );
        transactions.insert(
            TransactionCategory::Standard,
            vec![
                large_txn_hash_with_approvals.clone();
                estimator.parameter::<usize>("max_standard_transactions_per_block")
            ],
        );
        transactions.insert(
            TransactionCategory::InstallUpgrade,
            vec![
                large_txn_hash_with_approvals;
                estimator.parameter::<usize>("max_install_upgrade_transactions_per_block")
            ],
        );

        BlockPayload::new(
            transactions,
            vec_prop_specimen(estimator, "max_accusations_per_block", cache),
            LargestSpecimen::largest_specimen(estimator, cache),
            LargestSpecimen::largest_specimen(estimator, cache),
        )
    }
}

impl LargestSpecimen for RewardedSignatures {
    fn largest_specimen<E: SizeEstimator>(estimator: &E, cache: &mut Cache) -> Self {
        RewardedSignatures::new(
            std::iter::repeat(LargestSpecimen::largest_specimen(estimator, cache))
                .take(estimator.parameter("signature_rewards_max_delay")),
        )
    }
}

impl LargestSpecimen for SingleBlockRewardedSignatures {
    fn largest_specimen<E: SizeEstimator>(estimator: &E, _cache: &mut Cache) -> Self {
        SingleBlockRewardedSignatures::pack(
            std::iter::repeat(1).take(estimator.parameter("validator_count")),
        )
    }
}

impl LargestSpecimen for DeployHash {
    fn largest_specimen<E: SizeEstimator>(estimator: &E, cache: &mut Cache) -> Self {
        DeployHash::new(LargestSpecimen::largest_specimen(estimator, cache))
    }
}

impl LargestSpecimen for Approval {
    fn largest_specimen<E: SizeEstimator>(estimator: &E, cache: &mut Cache) -> Self {
        Approval::new(
            LargestSpecimen::largest_specimen(estimator, cache),
            LargestSpecimen::largest_specimen(estimator, cache),
        )
    }
}

impl<E> LargeUniqueSequence<E> for Approval
where
    Self: Sized + Ord,
    E: SizeEstimator,
{
    fn large_unique_sequence(estimator: &E, count: usize, cache: &mut Cache) -> BTreeSet<Self> {
        PublicKey::large_unique_sequence(estimator, count, cache)
            .into_iter()
            .map(|public_key| {
                Approval::new(
                    public_key,
                    LargestSpecimen::largest_specimen(estimator, cache),
                )
            })
            .collect()
    }
}

impl LargestSpecimen for (TransactionHash, Option<BTreeSet<Approval>>) {
    fn largest_specimen<E: SizeEstimator>(estimator: &E, cache: &mut Cache) -> Self {
        // Note: This is an upper bound, the actual value is lower. We are keeping the order of
        //       magnitude intact though.
        let max_items = estimator.parameter::<usize>("max_transfers_per_block")
            + estimator.parameter::<usize>("max_standard_per_block");

        let transaction = (
            TransactionHash::largest_specimen(estimator, cache),
            Some(btree_set_distinct(estimator, max_items, cache)),
        );
        let v1 = (
            TransactionHash::largest_specimen(estimator, cache),
            Some(btree_set_distinct(estimator, max_items, cache)),
        );

        if estimator.estimate(&transaction) > estimator.estimate(&v1) {
            transaction
        } else {
            v1
        }
    }
}

impl LargestSpecimen for Deploy {
    fn largest_specimen<E: SizeEstimator>(estimator: &E, cache: &mut Cache) -> Self {
        // Note: Deploys have a maximum size enforced on their serialized representation. A deploy
        //       generated here is guaranteed to exceed this maximum size due to the session code
        //       being this maximum size already (see the [`LargestSpecimen`] implementation of
        //       [`ExecutableDeployItem`]). For this reason, we leave `dependencies` and `payment`
        //       small.
        Deploy::new(
            LargestSpecimen::largest_specimen(estimator, cache),
            LargestSpecimen::largest_specimen(estimator, cache),
            LargestSpecimen::largest_specimen(estimator, cache),
            Default::default(), // See note.
            largest_chain_name(estimator),
            LargestSpecimen::largest_specimen(estimator, cache),
            ExecutableDeployItem::Transfer {
                args: Default::default(), // See note.
            },
            &LargestSpecimen::largest_specimen(estimator, cache),
            LargestSpecimen::largest_specimen(estimator, cache),
        )
    }
}

impl LargestSpecimen for DeployId {
    fn largest_specimen<E: SizeEstimator>(estimator: &E, cache: &mut Cache) -> Self {
        DeployId::new(
            LargestSpecimen::largest_specimen(estimator, cache),
            LargestSpecimen::largest_specimen(estimator, cache),
        )
    }
}

impl LargestSpecimen for ApprovalsHash {
    fn largest_specimen<E: SizeEstimator>(estimator: &E, cache: &mut Cache) -> Self {
        let deploy_ah = ApprovalsHash(LargestSpecimen::largest_specimen(estimator, cache));
        let txn_v1_ah = ApprovalsHash(LargestSpecimen::largest_specimen(estimator, cache));

        if estimator.estimate(&deploy_ah) >= estimator.estimate(&txn_v1_ah) {
            deploy_ah
        } else {
            txn_v1_ah
        }
    }
}

impl LargestSpecimen for TransactionV1Hash {
    fn largest_specimen<E: SizeEstimator>(estimator: &E, cache: &mut Cache) -> Self {
        TransactionV1Hash::new(LargestSpecimen::largest_specimen(estimator, cache))
    }
}

impl LargestSpecimen for TransactionV1 {
    fn largest_specimen<E: SizeEstimator>(estimator: &E, cache: &mut Cache) -> Self {
        // See comment in `impl LargestSpecimen for ExecutableDeployItem` below for rationale here.
        let max_size_with_margin =
            estimator.parameter::<i32>("max_transaction_size").max(0) as usize + 10 * 4;

        TransactionV1Builder::new_session(
            TransactionSessionKind::Installer,
            Bytes::from(vec_of_largest_specimen(
                estimator,
                max_size_with_margin,
                cache,
            )),
            "a",
        )
        .with_secret_key(&LargestSpecimen::largest_specimen(estimator, cache))
        .with_timestamp(LargestSpecimen::largest_specimen(estimator, cache))
        .with_ttl(LargestSpecimen::largest_specimen(estimator, cache))
        .with_chain_name(largest_chain_name(estimator))
        .build()
        .unwrap()
    }
}

impl LargestSpecimen for TransactionId {
    fn largest_specimen<E: SizeEstimator>(estimator: &E, cache: &mut Cache) -> Self {
        let deploy_hash =
            TransactionHash::Deploy(LargestSpecimen::largest_specimen(estimator, cache));
        let v1_hash = TransactionHash::V1(LargestSpecimen::largest_specimen(estimator, cache));

        let deploy = TransactionId::new(
            deploy_hash,
            LargestSpecimen::largest_specimen(estimator, cache),
        );
        let v1 = TransactionId::new(v1_hash, LargestSpecimen::largest_specimen(estimator, cache));

        if estimator.estimate(&deploy) >= estimator.estimate(&v1) {
            deploy
        } else {
            v1
        }
    }
}

impl LargestSpecimen for Transaction {
    fn largest_specimen<E: SizeEstimator>(estimator: &E, cache: &mut Cache) -> Self {
        let deploy = Transaction::Deploy(LargestSpecimen::largest_specimen(estimator, cache));
        let v1 = Transaction::V1(LargestSpecimen::largest_specimen(estimator, cache));

        if estimator.estimate(&deploy) >= estimator.estimate(&v1) {
            deploy
        } else {
            v1
        }
    }
}

impl LargestSpecimen for TransactionHash {
    fn largest_specimen<E: SizeEstimator>(estimator: &E, cache: &mut Cache) -> Self {
        let deploy_hash =
            TransactionHash::Deploy(LargestSpecimen::largest_specimen(estimator, cache));
        let v1_hash = TransactionHash::V1(LargestSpecimen::largest_specimen(estimator, cache));

        if estimator.estimate(&deploy_hash) >= estimator.estimate(&v1_hash) {
            deploy_hash
        } else {
            v1_hash
        }
    }
}

// EE impls
impl LargestSpecimen for ExecutableDeployItem {
    fn largest_specimen<E: SizeEstimator>(estimator: &E, cache: &mut Cache) -> Self {
        // `module_bytes` already blows this up to the maximum deploy size, so we use this variant
        // as the largest always and don't need to fill in any args.
        //
        // However, this does not hold true for all encoding schemes: An inefficient encoding can
        // easily, via `RuntimeArgs`, result in a much larger encoded size, e.g. when encoding an
        // array of 1-byte elements in a format that uses string quoting and a delimiter to seperate
        // elements.
        //
        // We compromise by not supporting encodings this inefficient and add 10 * a 32-bit integer
        // as a safety margin for tags and length prefixes.
        let max_size_with_margin =
            estimator.parameter::<i32>("max_transaction_size").max(0) as usize + 10 * 4;

        ExecutableDeployItem::ModuleBytes {
            module_bytes: Bytes::from(vec_of_largest_specimen(
                estimator,
                max_size_with_margin,
                cache,
            )),
            args: RuntimeArgs::new(),
        }
    }
}

impl LargestSpecimen for U512 {
    fn largest_specimen<E: SizeEstimator>(_estimator: &E, _cache: &mut Cache) -> Self {
        U512::max_value()
    }
}

impl LargestSpecimen for PackageHash {
    fn largest_specimen<E: SizeEstimator>(estimator: &E, cache: &mut Cache) -> Self {
        PackageHash::new([LargestSpecimen::largest_specimen(estimator, cache); KEY_HASH_LENGTH])
    }
}

impl LargestSpecimen for ChunkWithProof {
    fn largest_specimen<E: SizeEstimator>(_estimator: &E, _cache: &mut Cache) -> Self {
        ChunkWithProof::new(&[0xFF; Self::CHUNK_SIZE_BYTES], 0)
            .expect("the chunk to be correctly created")
    }
}

impl LargestSpecimen for SecretKey {
    fn largest_specimen<E: SizeEstimator>(_estimator: &E, _cache: &mut Cache) -> Self {
        SecretKey::ed25519_from_bytes([u8::MAX; 32]).expect("valid secret key bytes")
    }
}

impl<T: LargestSpecimen> LargestSpecimen for ValidatorMap<T> {
    fn largest_specimen<E: SizeEstimator>(estimator: &E, cache: &mut Cache) -> Self {
        let max_validators = estimator.parameter("validator_count");

        ValidatorMap::from_iter(
            std::iter::repeat_with(|| LargestSpecimen::largest_specimen(estimator, cache))
                .take(max_validators),
        )
    }
}

/// Returns the largest `Message::GetRequest`.
pub(crate) fn largest_get_request<E: SizeEstimator>(estimator: &E, cache: &mut Cache) -> Message {
    largest_variant::<Message, Tag, _, _>(estimator, |variant| {
        match variant {
            Tag::Transaction => Message::new_get_request::<Transaction>(
                &LargestSpecimen::largest_specimen(estimator, cache),
            ),
            Tag::LegacyDeploy => Message::new_get_request::<LegacyDeploy>(
                &LargestSpecimen::largest_specimen(estimator, cache),
            ),
            Tag::Block => Message::new_get_request::<Block>(&LargestSpecimen::largest_specimen(
                estimator, cache,
            )),
            Tag::BlockHeader => Message::new_get_request::<BlockHeader>(
                &LargestSpecimen::largest_specimen(estimator, cache),
            ),
            Tag::TrieOrChunk => Message::new_get_request::<TrieOrChunk>(
                &LargestSpecimen::largest_specimen(estimator, cache),
            ),
            Tag::FinalitySignature => Message::new_get_request::<FinalitySignature>(
                &LargestSpecimen::largest_specimen(estimator, cache),
            ),
            Tag::SyncLeap => Message::new_get_request::<SyncLeap>(
                &LargestSpecimen::largest_specimen(estimator, cache),
            ),
            Tag::ApprovalsHashes => Message::new_get_request::<ApprovalsHashes>(
                &LargestSpecimen::largest_specimen(estimator, cache),
            ),
            Tag::BlockExecutionResults => Message::new_get_request::<BlockExecutionResultsOrChunk>(
                &LargestSpecimen::largest_specimen(estimator, cache),
            ),
        }
        .expect("did not expect new_get_request from largest deploy to fail")
    })
}

/// Returns the largest `Message::GetResponse`.
pub(crate) fn largest_get_response<E: SizeEstimator>(estimator: &E, cache: &mut Cache) -> Message {
    largest_variant::<Message, Tag, _, _>(estimator, |variant| {
        match variant {
            Tag::Transaction => Message::new_get_response::<Transaction>(
                &LargestSpecimen::largest_specimen(estimator, cache),
            ),
            Tag::LegacyDeploy => Message::new_get_response::<LegacyDeploy>(
                &LargestSpecimen::largest_specimen(estimator, cache),
            ),
            Tag::Block => Message::new_get_response::<Block>(&LargestSpecimen::largest_specimen(
                estimator, cache,
            )),
            Tag::BlockHeader => Message::new_get_response::<BlockHeader>(
                &LargestSpecimen::largest_specimen(estimator, cache),
            ),
            Tag::TrieOrChunk => Message::new_get_response::<TrieOrChunk>(
                &LargestSpecimen::largest_specimen(estimator, cache),
            ),
            Tag::FinalitySignature => Message::new_get_response::<FinalitySignature>(
                &LargestSpecimen::largest_specimen(estimator, cache),
            ),
            Tag::SyncLeap => Message::new_get_response::<SyncLeap>(
                &LargestSpecimen::largest_specimen(estimator, cache),
            ),
            Tag::ApprovalsHashes => Message::new_get_response::<ApprovalsHashes>(
                &LargestSpecimen::largest_specimen(estimator, cache),
            ),
            Tag::BlockExecutionResults => {
                Message::new_get_response::<BlockExecutionResultsOrChunk>(
                    &LargestSpecimen::largest_specimen(estimator, cache),
                )
            }
        }
        .expect("did not expect new_get_response from largest deploy to fail")
    })
}

/// Returns the largest string allowed for a chain name.
fn largest_chain_name<E: SizeEstimator>(estimator: &E) -> String {
    string_max_characters(estimator.parameter("network_name_limit"))
}

/// Returns a string with `len`s characters of the largest possible size.
fn string_max_characters(max_char: usize) -> String {
    std::iter::repeat(HIGHEST_UNICODE_CODEPOINT)
        .take(max_char)
        .collect()
}

/// Returns the max rounds per era with the specimen parameters.
///
/// See the [`max_rounds_per_era`] function.
pub(crate) fn estimator_max_rounds_per_era(estimator: &impl SizeEstimator) -> usize {
    let minimum_era_height = estimator.parameter("minimum_era_height");
    let era_duration_ms = TimeDiff::from_millis(estimator.parameter("era_duration_ms"));
    let minimum_round_length_ms =
        TimeDiff::from_millis(estimator.parameter("minimum_round_length_ms"));

    max_rounds_per_era(minimum_era_height, era_duration_ms, minimum_round_length_ms)
        .try_into()
        .expect("to be a valid `usize`")
}

#[cfg(test)]
mod tests {
    use super::Cache;

    #[test]
    fn memoization_cache_simple() {
        let mut cache = Cache::default();

        assert!(cache.get::<u32>().is_none());
        assert!(cache.get::<String>().is_none());

        cache.set::<u32>(1234);
        assert_eq!(cache.get::<u32>(), Some(&1234));

        cache.set::<String>("a string is not copy".to_owned());
        assert_eq!(
            cache.get::<String>().map(String::as_str),
            Some("a string is not copy")
        );
        assert_eq!(cache.get::<u32>(), Some(&1234));

        cache.set::<String>("this should not overwrite".to_owned());
        assert_eq!(
            cache.get::<String>().map(String::as_str),
            Some("a string is not copy")
        );
    }
}<|MERGE_RESOLUTION|>--- conflicted
+++ resolved
@@ -689,10 +689,6 @@
             TransactionHash::largest_specimen(estimator, cache);
             estimator.parameter::<usize>("max_auctions_per_block")
         ];
-        let entity_hashes = vec![
-            TransactionHash::largest_specimen(estimator, cache);
-            estimator.parameter::<usize>("max_entities_per_block")
-        ];
         let install_upgrade_hashes =
             vec![
                 TransactionHash::largest_specimen(estimator, cache);
@@ -703,6 +699,10 @@
             estimator
                 .parameter::<usize>("max_standard_transactions_per_block")
         ];
+        let entity_hashes = vec![
+            TransactionHash::largest_specimen(estimator, cache);
+            estimator.parameter::<usize>("max_entities_per_block")
+        ];
 
         let transactions = {
             let mut ret = BTreeMap::new();
@@ -713,6 +713,7 @@
                 install_upgrade_hashes,
             );
             ret.insert(TransactionCategory::Standard as u8, standard_hashes);
+            ret.insert(TransactionCategory::Entity as u8, entity_hashes);
             ret
         };
 
@@ -727,16 +728,8 @@
             LargestSpecimen::largest_specimen(estimator, cache),
             LargestSpecimen::largest_specimen(estimator, cache),
             LargestSpecimen::largest_specimen(estimator, cache),
-<<<<<<< HEAD
-            transfer_hashes,
-            staking_hashes,
-            entity_hashes,
-            install_upgrade_hashes,
-            standard_hashes,
-=======
             transactions,
             LargestSpecimen::largest_specimen(estimator, cache),
->>>>>>> 88f13eed
             LargestSpecimen::largest_specimen(estimator, cache),
             LargestSpecimen::largest_specimen(estimator, cache),
         )
@@ -864,13 +857,6 @@
             ],
         );
         transactions.insert(
-            TransactionCategory::Entity,
-            vec![
-                large_txn_hash_with_approvals.clone();
-                estimator.parameter::<usize>("max_entities_per_block")
-            ],
-        );
-        transactions.insert(
             TransactionCategory::Standard,
             vec![
                 large_txn_hash_with_approvals.clone();
@@ -880,8 +866,15 @@
         transactions.insert(
             TransactionCategory::InstallUpgrade,
             vec![
+                large_txn_hash_with_approvals.clone();
+                estimator.parameter::<usize>("max_install_upgrade_transactions_per_block")
+            ],
+        );
+        transactions.insert(
+            TransactionCategory::Entity,
+            vec![
                 large_txn_hash_with_approvals;
-                estimator.parameter::<usize>("max_install_upgrade_transactions_per_block")
+                estimator.parameter::<usize>("max_entities_per_block")
             ],
         );
 
