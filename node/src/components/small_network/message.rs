--- conflicted
+++ resolved
@@ -41,14 +41,10 @@
         consensus_certificate: Option<ConsensusCertificate>,
         /// Holds the information whether the node is syncing.
         #[serde(default)]
-<<<<<<< HEAD
         is_syncing: bool,
-=======
-        is_joiner: bool,
         /// Hash of the chainspec the node is running.
         #[serde(default)]
         chainspec_hash: Option<Digest>,
->>>>>>> 4c56838a
     },
     Payload(P),
 }
@@ -267,35 +263,19 @@
                 public_addr,
                 protocol_version,
                 consensus_certificate,
-<<<<<<< HEAD
                 is_syncing,
-            } => {
-                write!(
-                    f,
-                    "handshake: {}, public addr: {}, protocol_version: {}, is_syncing: {}, consensus_certificate: ",
-                    network_name, public_addr, protocol_version, is_syncing
-                )?;
-
-                if let Some(cert) = consensus_certificate {
-                    write!(f, "{}", cert)
-                } else {
-                    f.write_str("-")
-                }
-=======
-                is_joiner,
                 chainspec_hash,
             } => {
                 write!(
                     f,
-                    "handshake: {}, public addr: {}, protocol_version: {}, consensus_certificate: {}, is_joiner: {}, chainspec_hash: {}",
+                    "handshake: {}, public addr: {}, protocol_version: {}, consensus_certificate: {}, is_syncing: {}, chainspec_hash: {}",
                     network_name,
                     public_addr,
                     protocol_version,
                     OptDisplay::new(consensus_certificate.as_ref(), "none"),
-                    is_joiner,
+                    is_syncing,
                     OptDisplay::new(chainspec_hash.as_ref(), "none")
                 )
->>>>>>> 4c56838a
             }
             Message::Payload(payload) => write!(f, "payload: {}", payload),
         }
@@ -580,12 +560,8 @@
             public_addr: ([12, 34, 56, 78], 12346).into(),
             protocol_version: ProtocolVersion::from_parts(5, 6, 7),
             consensus_certificate: Some(ConsensusCertificate::random(&mut rng)),
-<<<<<<< HEAD
             is_syncing: false,
-=======
-            is_joiner: false,
             chainspec_hash: Some(Digest::hash("example-chainspec")),
->>>>>>> 4c56838a
         };
 
         let legacy_handshake: V1_0_0_Message = roundtrip_message(&modern_handshake);
@@ -619,23 +595,15 @@
                 public_addr,
                 protocol_version,
                 consensus_certificate,
-<<<<<<< HEAD
                 is_syncing,
-=======
-                is_joiner,
                 chainspec_hash,
->>>>>>> 4c56838a
             } => {
                 assert_eq!(network_name, "example-handshake");
                 assert_eq!(public_addr, ([12, 34, 56, 78], 12346).into());
                 assert_eq!(protocol_version, ProtocolVersion::V1_0_0);
                 assert!(consensus_certificate.is_none());
-<<<<<<< HEAD
                 assert!(!is_syncing);
-=======
-                assert!(!is_joiner);
                 assert!(chainspec_hash.is_none())
->>>>>>> 4c56838a
             }
             Message::Payload(_) => {
                 panic!("did not expect modern handshake to deserialize to payload")
@@ -653,23 +621,16 @@
                 public_addr,
                 protocol_version,
                 consensus_certificate,
-<<<<<<< HEAD
                 is_syncing,
-=======
-                is_joiner,
                 chainspec_hash,
->>>>>>> 4c56838a
             } => {
                 assert!(!is_syncing);
                 assert_eq!(network_name, "serialization-test");
                 assert_eq!(public_addr, ([12, 34, 56, 78], 12346).into());
                 assert_eq!(protocol_version, ProtocolVersion::V1_0_0);
                 assert!(consensus_certificate.is_none());
-<<<<<<< HEAD
-=======
-                assert!(!is_joiner);
+                assert!(!is_syncing);
                 assert!(chainspec_hash.is_none())
->>>>>>> 4c56838a
             }
             Message::Payload(_) => {
                 panic!("did not expect modern handshake to deserialize to payload")
@@ -687,12 +648,8 @@
                 public_addr,
                 protocol_version,
                 consensus_certificate,
-<<<<<<< HEAD
                 is_syncing,
-=======
-                is_joiner,
                 chainspec_hash,
->>>>>>> 4c56838a
             } => {
                 assert_eq!(network_name, "example-handshake");
                 assert_eq!(public_addr, ([12, 34, 56, 78], 12346).into());
@@ -718,11 +675,8 @@
                     )
                     .unwrap()
                 );
-<<<<<<< HEAD
-=======
-                assert!(!is_joiner);
+                assert!(!is_syncing);
                 assert!(chainspec_hash.is_none())
->>>>>>> 4c56838a
             }
             Message::Payload(_) => {
                 panic!("did not expect modern handshake to deserialize to payload")
@@ -740,12 +694,8 @@
                 public_addr,
                 protocol_version,
                 consensus_certificate,
-<<<<<<< HEAD
                 is_syncing,
-=======
-                is_joiner,
                 chainspec_hash,
->>>>>>> 4c56838a
             } => {
                 assert!(!is_syncing);
                 assert_eq!(network_name, "example-handshake");
@@ -771,11 +721,8 @@
                     )
                     .unwrap()
                 );
-<<<<<<< HEAD
-=======
-                assert!(!is_joiner);
+                assert!(!is_syncing);
                 assert!(chainspec_hash.is_none())
->>>>>>> 4c56838a
             }
             Message::Payload(_) => {
                 panic!("did not expect modern handshake to deserialize to payload")
