--- conflicted
+++ resolved
@@ -28,12 +28,8 @@
     reactor::joiner::JoinerEvent,
     types::{
         Block, BlockHash, BlockHeader, BlockHeaderWithMetadata, BlockSignatures, BlockWithMetadata,
-<<<<<<< HEAD
-        Chainspec, Deploy, DeployHash, FinalizedApprovals, FinalizedApprovalsWithId,
-        FinalizedBlock, Item, NodeConfig, NodeId, TimeDiff, Timestamp,
-=======
-        Deploy, DeployHash, FinalizedBlock, Item, TimeDiff, Timestamp,
->>>>>>> dade1b18
+        Deploy, DeployHash, FinalizedApprovals, FinalizedApprovalsWithId, FinalizedBlock, Item,
+        NodeId, TimeDiff, Timestamp,
     },
     utils::work_queue::WorkQueue,
 };
@@ -75,7 +71,7 @@
     T: Item + 'static,
     JoinerEvent: From<FetcherRequest<T>>,
 {
-    fetch_retry_forever_with_exceptions(effect_builder, id, HashSet::new()).await
+    fetch_retry_forever_with_exceptions(effect_builder, config, id, HashSet::new()).await
 }
 
 /// Fetches an item. Keeps retrying to fetch until it is successful. Assumes no integrity check is
@@ -84,12 +80,13 @@
 /// Doesn't attempt to fetch from peers in the `peers_to_avoid` set.
 async fn fetch_retry_forever_with_exceptions<T>(
     effect_builder: EffectBuilder<JoinerEvent>,
+    config: &Config,
     id: T::Id,
     peers_to_avoid: HashSet<NodeId>,
-) -> FetchResult<T, NodeId>
+) -> FetchResult<T>
 where
     T: Item + 'static,
-    JoinerEvent: From<FetcherRequest<NodeId, T>>,
+    JoinerEvent: From<FetcherRequest<T>>,
 {
     loop {
         for peer in effect_builder.get_fully_connected_peers().await {
@@ -194,46 +191,36 @@
 /// Fetches and stores a deploy.
 async fn fetch_and_store_deploy(
     deploy_or_transfer_hash: DeployHash,
-<<<<<<< HEAD
-) -> Result<DeployWithSender, FetcherError<Deploy, NodeId>> {
+    ctx: &ChainSyncContext<'_>,
+) -> Result<DeployWithSender, FetcherError<Deploy>> {
     let fetched_deploy =
-        fetch_retry_forever::<Deploy>(effect_builder, deploy_or_transfer_hash).await?;
+        fetch_retry_forever::<Deploy>(*ctx.effect_builder, ctx.config, deploy_or_transfer_hash)
+            .await?;
     Ok(match fetched_deploy {
         FetchedData::FromStorage { item: deploy } => DeployWithSender {
             deploy,
             sender: None,
         },
         FetchedData::FromPeer { item: deploy, peer } => {
-            effect_builder.put_deploy_to_storage(deploy.clone()).await;
+            ctx.effect_builder
+                .put_deploy_to_storage(deploy.clone())
+                .await;
             DeployWithSender {
                 deploy,
                 sender: Some(peer),
             }
-=======
-    ctx: &ChainSyncContext<'_>,
-) -> Result<Box<Deploy>, FetcherError<Deploy>> {
-    let fetched_deploy =
-        fetch_retry_forever::<Deploy>(*ctx.effect_builder, ctx.config, deploy_or_transfer_hash)
-            .await?;
-    match fetched_deploy {
-        FetchedData::FromStorage { item: deploy } => Ok(deploy),
-        FetchedData::FromPeer { item: deploy, .. } => {
-            ctx.effect_builder
-                .put_deploy_to_storage(deploy.clone())
-                .await;
-            Ok(deploy)
->>>>>>> dade1b18
         }
     })
 }
 
 async fn fetch_finalized_approvals(
-    effect_builder: EffectBuilder<JoinerEvent>,
     deploy_hash: DeployHash,
     peers_to_avoid: HashSet<NodeId>,
-) -> Result<FinalizedApprovalsWithId, FetcherError<FinalizedApprovalsWithId, NodeId>> {
+    ctx: &ChainSyncContext<'_>,
+) -> Result<FinalizedApprovalsWithId, FetcherError<FinalizedApprovalsWithId>> {
     let fetched_approvals = fetch_retry_forever_with_exceptions::<FinalizedApprovalsWithId>(
-        effect_builder,
+        *ctx.effect_builder,
+        ctx.config,
         deploy_hash,
         peers_to_avoid,
     )
@@ -755,34 +742,11 @@
     block: &Block,
     ctx: &ChainSyncContext<'_>,
 ) -> Result<(), Error> {
-<<<<<<< HEAD
-    let hash_iter: Vec<_> = block
-        .deploy_hashes()
-        .iter()
-        .chain(block.transfer_hashes())
-        .cloned()
-        .collect();
-    let mut stream = futures::stream::iter(hash_iter)
-        .map(|hash| {
-            debug!("start - fetch_and_store_deploy - archival sync - {}", hash);
-            fetch_and_store_deploy(effect_builder, hash)
-        })
-        .buffer_unordered(node_config.max_parallel_deploy_fetches as usize);
-    while let Some(result) = stream.next().await {
-        let deploy_with_sender = result?;
-        debug!(
-            "finish - fetch_and_store_deploy - archival sync - {}",
-            deploy_with_sender.deploy.id()
-        );
-        trace!("fetched {:?}", deploy_with_sender.deploy);
-    }
-=======
     fetch_and_store_deploys(
         block.deploy_hashes().iter().chain(block.transfer_hashes()),
         ctx,
     )
     .await?;
->>>>>>> dade1b18
     debug!(
         "start - sync_deploys_and_transfers_and_state - sync_trie_store - archival sync - {}",
         block.hash()
@@ -1059,25 +1023,9 @@
             Some(block_with_metadata) => block_with_metadata.block,
         };
 
-<<<<<<< HEAD
-        let mut deploys = fetch_and_store_deploys(
-            block.deploy_hashes().to_vec(),
-            max_parallel_deploy_fetches,
-            effect_builder,
-        )
-        .await?;
-
-        let mut transfers = fetch_and_store_deploys(
-            block.transfer_hashes().to_vec(),
-            max_parallel_deploy_fetches,
-            effect_builder,
-        )
-        .await?;
-=======
-        let deploys = fetch_and_store_deploys(block.deploy_hashes().iter(), ctx).await?;
-
-        let transfers = fetch_and_store_deploys(block.transfer_hashes().iter(), ctx).await?;
->>>>>>> dade1b18
+        let mut deploys = fetch_and_store_deploys(block.deploy_hashes().iter(), ctx).await?;
+
+        let mut transfers = fetch_and_store_deploys(block.transfer_hashes().iter(), ctx).await?;
 
         info!(
             era_id = ?block.header().era_id(),
@@ -1108,12 +1056,12 @@
                     exclude_peers.insert(sender);
                 }
                 let new_approvals =
-                    fetch_finalized_approvals(effect_builder, *dws.deploy.id(), exclude_peers)
-                        .await?;
+                    fetch_finalized_approvals(*dws.deploy.id(), exclude_peers, ctx).await?;
                 dws.deploy.replace_approvals(new_approvals.into_inner());
             }
             info!("start - re-executing finalized block - {}", block.hash());
-            let block_and_execution_effects = effect_builder
+            let block_and_execution_effects = ctx
+                .effect_builder
                 .execute_finalized_block(
                     block.protocol_version(),
                     execution_pre_state.clone(),
@@ -1132,7 +1080,7 @@
             } else {
                 // matching now! store new approval sets for the deploys
                 for dws in deploys.into_iter().chain(transfers.into_iter()) {
-                    effect_builder
+                    ctx.effect_builder
                         .store_finalized_approvals(
                             *dws.deploy.id(),
                             FinalizedApprovals::new(dws.deploy.approvals().clone()),
@@ -1176,19 +1124,11 @@
 }
 
 async fn fetch_and_store_deploys(
-<<<<<<< HEAD
-    hashes: Vec<DeployHash>,
-    max_parallel_fetches: usize,
-    effect_builder: EffectBuilder<JoinerEvent>,
-) -> Result<Vec<DeployWithSender>, Error> {
-    let mut deploys: Vec<DeployWithSender> = Vec::with_capacity(hashes.len());
-=======
     hashes: impl Iterator<Item = &DeployHash>,
     ctx: &ChainSyncContext<'_>,
-) -> Result<Vec<Deploy>, Error> {
+) -> Result<Vec<DeployWithSender>, Error> {
     let hashes: Vec<_> = hashes.cloned().collect();
-    let mut deploys: Vec<Deploy> = Vec::with_capacity(hashes.len());
->>>>>>> dade1b18
+    let mut deploys: Vec<DeployWithSender> = Vec::with_capacity(hashes.len());
     let mut stream = futures::stream::iter(hashes)
         .map(|hash| {
             debug!("start - fetch_and_store_deploy -  {}", hash);
