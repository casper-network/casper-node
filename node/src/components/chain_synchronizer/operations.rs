use std::{
    cmp,
    collections::{BTreeMap, BTreeSet, VecDeque},
    mem,
    sync::{
        atomic::{AtomicBool, AtomicI64, AtomicU64, Ordering},
        Arc, RwLock,
    },
};

use async_trait::async_trait;
use datasize::DataSize;
use futures::{
    stream::{futures_unordered::FuturesUnordered, StreamExt},
    TryStreamExt,
};
use num::rational::Ratio;
use prometheus::IntGauge;
use quanta::Instant;
use serde::Serialize;
use thiserror::Error;
use tokio::sync::Semaphore;
use tracing::{debug, error, info, trace, warn};

use casper_execution_engine::{
    core::engine_state::{self, QueryRequest, QueryResult},
    storage::trie::{TrieOrChunk, TrieOrChunkId},
};
use casper_hashing::Digest;
use casper_types::{
    bytesrepr::{self, Bytes, ToBytes},
    CLValueError, EraId, Key, PublicKey, StoredValue, TimeDiff, Timestamp, U512,
};

use crate::{
    components::{
        chain_synchronizer::{
            error::{Error, FetchBlockHeadersBatchError, FetchTrieError},
            Config, Metrics, ProgressHolder,
        },
        contract_runtime::{BlockAndExecutionEffects, ExecutionPreState},
        fetcher::{FetchedData, FetcherError},
        linear_chain::{self, BlockSignatureError},
    },
    effect::{
        announcements::{
            BlocklistAnnouncement, ChainSynchronizerAnnouncement, ControlAnnouncement,
        },
        requests::{
            ContractRuntimeRequest, FetcherRequest, MarkBlockCompletedRequest, NetworkInfoRequest,
        },
        EffectBuilder,
    },
    storage::StorageRequest,
    types::{
        Approval, AvailableBlockRange, Block, BlockAndDeploys, BlockHash, BlockHeader,
        BlockHeaderWithMetadata, BlockHeadersBatch, BlockHeadersBatchId, BlockSignatures,
        BlockWithMetadata, Deploy, DeployHash, FinalizedApprovals, FinalizedApprovalsWithId,
        FinalizedBlock, Item, NodeId,
    },
    utils::work_queue::WorkQueue,
};

const FINALITY_SIGNATURE_FETCH_RETRY_COUNT: usize = 3;
const MAX_HEADERS_BATCH_SIZE: u64 = 1024;

/// Helper struct that is used to measure a time spent in the scope.
/// At the construction time, a reference to the gauge is provided. When the binding to `ScopeTimer`
/// is dropped, the specified gauge is updated with the duration since the scope was entered.
// In the future, this could be replaced with a mechanism that uses `tracing::instrument` attribute
// macro.
struct ScopeTimer<'a> {
    start: Instant,
    gauge: &'a IntGauge,
}

impl<'a> ScopeTimer<'a> {
    fn new(gauge: &'a IntGauge) -> Self {
        Self {
            start: Instant::now(),
            gauge,
        }
    }
}

impl<'a> Drop for ScopeTimer<'a> {
    fn drop(&mut self) {
        self.gauge
            .set(Instant::now().duration_since(self.start).as_secs() as i64);
    }
}

struct ChainSyncContext<'a, REv>
where
    REv: 'static,
{
    effect_builder: &'a EffectBuilder<REv>,
    config: &'a Config,
    trusted_block_header: Option<Arc<BlockHeader>>,
    metrics: &'a Metrics,
    progress: &'a ProgressHolder,
    /// A list of peers which should be asked for data in the near future.
    bad_peer_list: RwLock<VecDeque<NodeId>>,
    /// Number of times peer lists have been filtered.
    filter_count: AtomicI64,
    /// A range of blocks for which we already have all required data stored locally.
    locally_available_block_range_on_start: AvailableBlockRange,
    trie_fetch_limit: Semaphore,
}

impl<'a, REv> ChainSyncContext<'a, REv>
where
    REv: From<StorageRequest> + From<FetcherRequest<BlockHeader>> + From<NetworkInfoRequest>,
{
    /// Returns a new instance suitable for use in the fast-sync task.  It uses the trusted hash
    /// from `config` or else the highest block header in storage as the trust anchor.
    ///
    /// Returns `None` if there is no trusted hash specified in `config` and if storage has no
    /// blocks.  Otherwise returns a new `ChainSyncContext`.
    async fn new_for_fast_sync(
        effect_builder: &'a EffectBuilder<REv>,
        config: &'a Config,
        metrics: &'a Metrics,
        progress: &'a ProgressHolder,
    ) -> Result<ChainSyncContext<'a, REv>, Error> {
        debug_assert!(progress.is_fast_sync());
        let locally_available_block_range_on_start = effect_builder
            .get_available_block_range_from_storage()
            .await;

        let mut ctx = Self {
            effect_builder,
            config,
            trusted_block_header: None,
            metrics,
            progress,
            bad_peer_list: RwLock::new(VecDeque::new()),
            filter_count: AtomicI64::new(0),
            locally_available_block_range_on_start,
            trie_fetch_limit: Semaphore::new(config.max_parallel_trie_fetches()),
        };

        // The config may contain the hash of a block that is known to be on the correct chain. We
        // Also assume that all blocks in storage are correct. Fast sync will use whichever is more
        // recent as a trusted starting point.
        let maybe_stored_header = effect_builder.get_highest_block_header_from_storage().await;
        let maybe_config_header = if let Some(trusted_hash) = config.trusted_hash() {
            Some(*fetch_and_store_initial_trusted_block_header(&ctx, metrics, trusted_hash).await?)
        } else {
            None
        };
        let trusted_block_header = match (maybe_config_header, maybe_stored_header) {
            (Some(config_header), None) => config_header,
            (None, Some(stored_header)) => stored_header,
            (None, None) => {
                debug!("no highest block header found in storage, no trusted header configured");
                return Err(Error::NoBlocksInStorage);
            }
            (Some(config_header), Some(stored_header)) => {
                if config_header.height() > stored_header.height() {
                    config_header
                } else {
                    if let Some(stored_header_at_same_height) = effect_builder
                        .get_block_header_at_height_from_storage(config_header.height(), false)
                        .await
                    {
                        if stored_header_at_same_height != config_header {
                            return Err(Error::TrustedHeaderOnDifferentFork {
                                config_header: Box::new(config_header),
                                stored_header_at_same_height: Box::new(
                                    stored_header_at_same_height,
                                ),
                            });
                        }
                    }
                    info!(
                        %config_header,
                        %stored_header,
                        "using stored block that is more recent than configured trusted hash"
                    );
                    stored_header
                }
            }
        };

        if trusted_block_header.protocol_version() != config.protocol_version() {
            return Err(Error::TrustedHeaderTooEarly {
                trusted_header: Box::new(trusted_block_header),
                current_protocol_version: config.protocol_version(),
                activation_point: config.chainspec().protocol_config.activation_point.era_id(),
            });
        }

        ctx.trusted_block_header = Some(Arc::new(trusted_block_header));

        Ok(ctx)
    }
}

impl<'a, REv> ChainSyncContext<'a, REv>
where
    REv: From<StorageRequest>,
{
    /// Returns a new instance suitable for use in the sync-to-genesis task.  It uses the highest
    /// block from storage's available block range as the trust anchor, as that block should be the
    /// one returned by the fast-sync task run previously, and used in participating mode to begin
    /// executing forwards from.
    async fn new_for_sync_to_genesis(
        effect_builder: &'a EffectBuilder<REv>,
        config: &'a Config,
        metrics: &'a Metrics,
        progress: &'a ProgressHolder,
    ) -> Result<ChainSyncContext<'a, REv>, Error> {
        debug_assert!(progress.is_sync_to_genesis());
        let locally_available_block_range_on_start = effect_builder
            .get_available_block_range_from_storage()
            .await;
        let highest_available_block_height = locally_available_block_range_on_start.high();

        let mut ctx = Self {
            effect_builder,
            config,
            trusted_block_header: None,
            metrics,
            progress,
            bad_peer_list: RwLock::new(VecDeque::new()),
            filter_count: AtomicI64::new(0),
            locally_available_block_range_on_start,
            trie_fetch_limit: Semaphore::new(config.max_parallel_trie_fetches()),
        };

        let trusted_block_header = match effect_builder
            .get_block_header_at_height_from_storage(highest_available_block_height, true)
            .await
        {
            Some(block_header) => block_header,
            None => {
                error!(
                    %highest_available_block_height,
                    "block header should be available in storage"
                );
                return Err(Error::NoHighestBlockHeader);
            }
        };

        ctx.trusted_block_header = Some(Arc::new(trusted_block_header));

        Ok(ctx)
    }
}

impl<'a, REv> ChainSyncContext<'a, REv> {
    /// Returns the trusted block header.
    ///
    /// # Panics
    ///
    /// Will panic if not initialized properly using `ChainSyncContext::new`.
    fn trusted_block_header(&self) -> &BlockHeader {
        self.trusted_block_header
            .as_ref()
            .expect("trusted block header not initialized")
    }

    /// Removes known bad peers from a given peer list.
    ///
    /// Automatically redeems the oldest bad peer after `redemption_interval` filterings.
    fn filter_bad_peers(&self, peers: &mut Vec<NodeId>) {
        {
            let bad_peer_list = self
                .bad_peer_list
                .read()
                .expect("bad peer list lock poisoned");
            // Note: This is currently quadratic in the amount of peers (e.g. in a network with 400
            // out of 401 bad peers, this would result in 160k comparisons), but we estimate that
            // this is fine given the expected low number of bad peers for now. If this proves a
            // problem, proper sets should be used instead.
            //
            // Using a vec is currently convenient because it allows for FIFO-ordered redemption.
            peers.retain(|p| !bad_peer_list.contains(p));
        }

        let redemption_interval = self.config.redemption_interval as i64;
        if redemption_interval != 0
            && self.filter_count.fetch_add(1, Ordering::Relaxed) > redemption_interval
        {
            self.filter_count
                .fetch_sub(redemption_interval, Ordering::Relaxed);

            // Redeem the oldest bad node.
            self.bad_peer_list
                .write()
                .expect("bad peer list lock poisoned")
                .pop_front();
        }
    }

    /// Marks a peer as bad.
    fn mark_bad_peer(&self, peer: NodeId) {
        if self.config.redemption_interval == 0 {
            debug!(%peer, "not marking peer as bad for syncing, redemption is disabled");
            return;
        }

        let mut bad_peer_list = self
            .bad_peer_list
            .write()
            .expect("bad peer list lock poisoned");

        // Note: Like `filter_bad_peers`, this may need to be migrated to use sets instead.
        if bad_peer_list.contains(&peer) {
            debug!(%peer, "peer already marked as bad for syncing");
        } else {
            bad_peer_list.push_back(peer);
            info!(%peer, "marked peer as bad for syncing");
        }
    }

    /// Clears the list of bad peers.
    fn redeem_all(&self) {
        let mut bad_peer_list = self
            .bad_peer_list
            .write()
            .expect("bad peer list lock poisoned");

        let bad_peer_list = mem::take::<VecDeque<NodeId>>(&mut bad_peer_list);
        if !bad_peer_list.is_empty() {
            warn!(
                bad_peer_count = bad_peer_list.len(),
                "redeemed all bad peers"
            )
        }
    }
}

/// Restrict the fan-out for a trie being retrieved by chunks to query at most 10 peers at a time.
const TRIE_CHUNK_FETCH_FAN_OUT: usize = 10;

// TODO[RC]: Replace this with a proper call to network component once implemented.
const fn has_connected_to_network() -> bool {
    true
}

/// Allows us to decide whether syncing peers can also be used when calling `fetch`.
trait CanUseSyncingNodes {
    fn can_use_syncing_nodes() -> bool {
        true
    }
}

/// Tries and trie chunks can only be retrieved from non-syncing peers to avoid syncing nodes
/// deadlocking while requesting these from each other.
impl CanUseSyncingNodes for TrieOrChunk {
    fn can_use_syncing_nodes() -> bool {
        false
    }
}

/// All other `Item` types can safely be retrieved from syncing peers, as there is no networking
/// backpressure implemented for these fetch requests.
impl CanUseSyncingNodes for BlockHeader {}
impl CanUseSyncingNodes for Block {}
impl CanUseSyncingNodes for Deploy {}
impl CanUseSyncingNodes for BlockAndDeploys {}
impl CanUseSyncingNodes for BlockHeadersBatch {}

/// Gets a list of peers suitable for the fetch operation.
async fn get_peers<REv>(include_syncing: bool, ctx: &ChainSyncContext<'_, REv>) -> Vec<NodeId>
where
    REv: From<NetworkInfoRequest>,
{
    let mut peer_list = if include_syncing {
        ctx.effect_builder.get_fully_connected_peers().await
    } else {
        ctx.effect_builder
            .get_fully_connected_non_syncing_peers()
            .await
    };
    ctx.filter_bad_peers(&mut peer_list);
    peer_list
}

/// Possible errors caused by fetch operation that uses the retry mechanism.
#[derive(Error, Debug)]
pub(crate) enum FetchWithRetryError<T>
where
    T: Item,
{
    #[error(
        "Fetch attempts exhausted for item with id {id:?}. Total attempts: {total_attempts}, \
        attempts while bootstrapped: {attempts_after_bootstrapped}"
    )]
    AttemptsExhausted {
        id: T::Id,
        total_attempts: usize,
        attempts_after_bootstrapped: usize,
    },

    #[error(transparent)]
    FetcherError(#[from] FetcherError<T>),
}

/// Fetches an item.
///
/// Not suited to fetching a block header or block by height, which require verification with
/// finality signatures.
async fn fetch_with_retries<REv, T>(
    ctx: &ChainSyncContext<'_, REv>,
    id: T::Id,
) -> Result<FetchedData<T>, FetchWithRetryError<T>>
where
    T: Item + CanUseSyncingNodes + 'static,
    REv: From<FetcherRequest<T>> + From<NetworkInfoRequest>,
{
    let mut total_attempts = 0;
    let mut attempts_after_bootstrapped = 0;
    loop {
        let has_connected_to_network = has_connected_to_network();
        let new_peer_list = get_peers(T::can_use_syncing_nodes(), ctx).await;
        if new_peer_list.is_empty() && total_attempts % 100 == 0 {
            warn!(
                total_attempts,
                attempts_after_bootstrapped,
                has_connected_to_network,
                item_type = ?T::TAG,
                ?id,
                can_use_syncing_nodes = %T::can_use_syncing_nodes(),
                "failed to attempt to fetch item due to no fully-connected peers"
            );
        }

        if let Some(value) = fetch_from_peers(new_peer_list, id, ctx).await {
            return value.map_err(Into::into);
        }

        total_attempts += 1;
        if has_connected_to_network {
            attempts_after_bootstrapped += 1;
        }
        if attempts_after_bootstrapped >= ctx.config.max_sync_fetch_attempts() {
            error!(
                total_attempts,
                attempts_after_bootstrapped,
                ?id,
                "fetch attempts exhausted"
            );
            return Err(FetchWithRetryError::AttemptsExhausted {
                id,
                total_attempts,
                attempts_after_bootstrapped,
            });
        }

        tokio::time::sleep(ctx.config.retry_interval()).await;
    }
}

async fn fetch_from_peers<REv, T>(
    new_peer_list: Vec<NodeId>,
    id: <T as Item>::Id,
    ctx: &ChainSyncContext<'_, REv>,
) -> Option<Result<FetchedData<T>, FetcherError<T>>>
where
    T: Item + 'static,
    REv: From<FetcherRequest<T>> + From<NetworkInfoRequest>,
{
    for peer in new_peer_list {
        trace!(
            "attempting to fetch {:?} with id {:?} from {:?}",
            T::TAG,
            id,
            peer
        );
        match ctx.effect_builder.fetch::<T>(id, peer).await {
            Ok(fetched_data @ FetchedData::FromStorage { .. }) => {
                trace!(
                    "did not get {:?} with id {:?} from {:?}, got from storage instead",
                    T::TAG,
                    id,
                    peer
                );
                return Some(Ok(fetched_data));
            }
            Ok(fetched_data @ FetchedData::FromPeer { .. }) => {
                trace!("fetched {:?} with id {:?} from {:?}", T::TAG, id, peer);
                return Some(Ok(fetched_data));
            }
            Err(FetcherError::Absent { .. }) => {
                warn!(
                    ?id,
                    tag = ?T::TAG,
                    ?peer,
                    "chain sync could not fetch; trying next peer",
                );
                ctx.mark_bad_peer(peer);
            }
            Err(FetcherError::TimedOut { .. }) => {
                warn!(
                    ?id,
                    tag = ?T::TAG,
                    ?peer,
                    "peer timed out",
                );
                ctx.mark_bad_peer(peer);
            }
            Err(error @ FetcherError::CouldNotConstructGetRequest { .. }) => {
                return Some(Err(error))
            }
        }
    }
    None
}

enum TrieAlreadyPresentOrDownloaded {
    AlreadyPresent,
    Downloaded(Bytes),
}

async fn fetch_trie_with_retries<REv>(
    id: Digest,
    ctx: &ChainSyncContext<'_, REv>,
) -> Result<TrieAlreadyPresentOrDownloaded, FetchTrieError>
where
    REv: From<FetcherRequest<TrieOrChunk>> + From<NetworkInfoRequest>,
{
    let trie_or_chunk =
        match fetch_with_retries::<_, TrieOrChunk>(ctx, TrieOrChunkId(0, id)).await? {
            FetchedData::FromStorage { .. } => {
                return Ok(TrieAlreadyPresentOrDownloaded::AlreadyPresent)
            }
            FetchedData::FromPeer {
                item: trie_or_chunk,
                ..
            } => *trie_or_chunk,
        };

    let chunk_with_proof = match trie_or_chunk {
        TrieOrChunk::Trie(trie) => return Ok(TrieAlreadyPresentOrDownloaded::Downloaded(trie)),
        TrieOrChunk::ChunkWithProof(chunk_with_proof) => chunk_with_proof,
    };

    debug_assert!(
        chunk_with_proof.proof().index() == 0,
        "Proof index was not 0.  Proof index: {}",
        chunk_with_proof.proof().index()
    );
    let count = chunk_with_proof.proof().count();
    let first_chunk = chunk_with_proof.into_chunk();
    // Start stream iter to get each chunk.
    // Start from 1 because proof.index() == 0.
    // Build a map of the chunks.
    let chunk_map_result = futures::stream::iter(1..count)
        .map(|index| async move {
            match fetch_with_retries::<_, TrieOrChunk>(ctx, TrieOrChunkId(index, id)).await? {
                FetchedData::FromStorage { .. } => {
                    Err(FetchTrieError::TrieBeingFetchByChunksSomehowFetchedFromStorage)
                }
                FetchedData::FromPeer { item, .. } => match *item {
                    TrieOrChunk::Trie(_) => Err(
                        FetchTrieError::TrieBeingFetchedByChunksSomehowFetchWholeFromPeer {
                            digest: id,
                        },
                    ),
                    TrieOrChunk::ChunkWithProof(chunk_with_proof) => {
                        let index = chunk_with_proof.proof().index();
                        let chunk = chunk_with_proof.into_chunk();
                        Ok((index, chunk))
                    }
                },
            }
        })
        // Do not try to fetch all of the trie chunks at once; only fetch at most
        // TRIE_CHUNK_FETCH_FAN_OUT at a time.
        // Doing `buffer_unordered` followed by `try_collect` here means if one of the
        // fetches fails, then the outstanding futures are canceled.
        .buffer_unordered(TRIE_CHUNK_FETCH_FAN_OUT)
        .try_collect::<BTreeMap<u64, Bytes>>()
        .await;

    // Handle if a parallel process downloaded all the trie chunks before us.
    let mut chunk_map = match chunk_map_result {
        Ok(chunk_map) => chunk_map,
        Err(FetchTrieError::TrieBeingFetchByChunksSomehowFetchedFromStorage) => {
            // Trie must have been downloaded by a parallel process...
            return Ok(TrieAlreadyPresentOrDownloaded::AlreadyPresent);
        }
        Err(error) => {
            return Err(error);
        }
    };
    chunk_map.insert(0, first_chunk);

    // Concatenate all of the chunks into a trie
    let trie_bytes = chunk_map.into_values().flat_map(Vec::<u8>::from).collect();
    Ok(TrieAlreadyPresentOrDownloaded::Downloaded(trie_bytes))
}

/// Fetches and stores a block header from the network.
async fn fetch_and_store_block_header<REv>(
    ctx: &ChainSyncContext<'_, REv>,
    block_hash: BlockHash,
) -> Result<Box<BlockHeader>, Error>
where
    REv: From<StorageRequest> + From<FetcherRequest<BlockHeader>> + From<NetworkInfoRequest>,
{
    // Only genesis should have this as previous hash, so no block should ever have it...
    if block_hash == BlockHash::default() {
        return Err(Error::NoSuchBlockHash {
            bogus_block_hash: block_hash,
        });
    }

    // We're querying storage directly and short-circuiting here (before using the fetcher)
    // as joiners don't talk to joiners and in a network comprised only of joining nodes
    // we would never move past the initial sync since we would wait on fetcher
    // trying to query a peer for block but have no peers to query for the data.
    if let Some(stored_block_header) = ctx
        .effect_builder
        .get_block_header_from_storage(block_hash, false)
        .await
    {
        return Ok(Box::new(stored_block_header));
    }

    match fetch_with_retries::<_, BlockHeader>(ctx, block_hash).await? {
        FetchedData::FromStorage { item: block_header } => Ok(block_header),
        FetchedData::FromPeer {
            item: block_header, ..
        } => {
            ctx.effect_builder
                .put_block_header_to_storage(block_header.clone())
                .await;
            Ok(block_header)
        }
    }
}

/// Fetches and stores a deploy.
async fn fetch_and_store_deploy<REv>(
    deploy_or_transfer_hash: DeployHash,
    ctx: &ChainSyncContext<'_, REv>,
) -> Result<Box<Deploy>, FetchWithRetryError<Deploy>>
where
    REv: From<StorageRequest> + From<FetcherRequest<Deploy>> + From<NetworkInfoRequest>,
{
    // We're querying storage directly and short-circuiting here (before using the fetcher)
    // as joiners don't talk to joiners and in a network comprised only of joining nodes
    // we would never move past the initial sync since we would wait on fetcher
    // trying to query a peer for a deploy but have no peers to query for the data.
    if let Some((stored_deploy, _)) = ctx
        .effect_builder
        .get_deploy_and_metadata_from_storage(deploy_or_transfer_hash)
        .await
    {
        return Ok(Box::new(stored_deploy.discard_finalized_approvals()));
    }

    Ok(
        match fetch_with_retries::<_, Deploy>(ctx, deploy_or_transfer_hash).await? {
            FetchedData::FromStorage { item: deploy } => deploy,
            FetchedData::FromPeer { item: deploy, .. } => {
                ctx.effect_builder
                    .put_deploy_to_storage(deploy.clone())
                    .await;
                deploy
            }
        },
    )
}

/// Fetches finalized approvals for a deploy.
/// Note: this function doesn't store the approvals. They are intended to be stored after
/// confirming that the execution results match the received block.
async fn fetch_finalized_approvals<REv>(
    deploy_hash: DeployHash,
    peer: NodeId,
    ctx: &ChainSyncContext<'_, REv>,
) -> Result<FinalizedApprovalsWithId, FetcherError<FinalizedApprovalsWithId>>
where
    REv: From<FetcherRequest<FinalizedApprovalsWithId>>,
{
    let fetched_approvals = ctx
        .effect_builder
        .fetch::<FinalizedApprovalsWithId>(deploy_hash, peer)
        .await?;
    match fetched_approvals {
        FetchedData::FromStorage { item: approvals } => Ok(*approvals),
        FetchedData::FromPeer {
            item: approvals, ..
        } => Ok(*approvals),
    }
}

/// Key block info used for verifying finality signatures.
///
/// Can come from either:
///   - A switch block
///   - The global state under a genesis block
///
/// If the data was scraped from genesis, then `era_id` is 0.
/// Otherwise if it came from a switch block it is that switch block's `era_id + 1`.
#[derive(DataSize, Clone, Serialize, Debug)]
pub(crate) struct KeyBlockInfo {
    /// The block hash of the key block
    key_block_hash: BlockHash,
    /// The validator weights for checking finality signatures.
    validator_weights: BTreeMap<PublicKey, U512>,
    /// The time the era started.
    era_start: Timestamp,
    /// The height of the switch block that started this era.
    height: u64,
    /// The era in which the validators are operating
    era_id: EraId,
}

impl KeyBlockInfo {
    pub(crate) fn maybe_from_block_header(block_header: &BlockHeader) -> Option<KeyBlockInfo> {
        block_header
            .next_era_validator_weights()
            .and_then(|next_era_validator_weights| {
                Some(KeyBlockInfo {
                    key_block_hash: block_header.hash(),
                    validator_weights: next_era_validator_weights.clone(),
                    era_start: block_header.timestamp(),
                    height: block_header.height(),
                    era_id: block_header.era_id().checked_add(1)?,
                })
            })
    }

    /// Returns the era in which the validators are operating
    pub(crate) fn era_id(&self) -> EraId {
        self.era_id
    }

    /// Returns the hash of the key block, i.e. the last block before `era_id`.
    pub(crate) fn block_hash(&self) -> &BlockHash {
        &self.key_block_hash
    }

    /// Returns the validator weights for this era.
    pub(crate) fn validator_weights(&self) -> &BTreeMap<PublicKey, U512> {
        &self.validator_weights
    }
}

#[async_trait]
trait BlockOrHeaderWithMetadata: Item<Id = u64> + 'static {
    fn header(&self) -> &BlockHeader;

    fn block_signatures(&self) -> &BlockSignatures;

    async fn store_block_or_header<REv>(&self, effect_builder: EffectBuilder<REv>)
    where
        REv: From<StorageRequest> + Send;
}

#[async_trait]
impl BlockOrHeaderWithMetadata for BlockWithMetadata {
    fn header(&self) -> &BlockHeader {
        self.block.header()
    }

    fn block_signatures(&self) -> &BlockSignatures {
        &self.block_signatures
    }

    async fn store_block_or_header<REv>(&self, effect_builder: EffectBuilder<REv>)
    where
        REv: From<StorageRequest> + Send,
    {
        let block = Box::new(self.block.clone());
        effect_builder.put_block_to_storage(block).await;
    }
}

#[async_trait]
impl BlockOrHeaderWithMetadata for BlockHeaderWithMetadata {
    fn header(&self) -> &BlockHeader {
        &self.block_header
    }

    fn block_signatures(&self) -> &BlockSignatures {
        &self.block_signatures
    }

    async fn store_block_or_header<REv>(&self, effect_builder: EffectBuilder<REv>)
    where
        REv: From<StorageRequest> + Send,
    {
        let header = Box::new(self.block_header.clone());
        effect_builder.put_block_header_to_storage(header).await;
    }
}

/// Fetches the next block or block header from the network by height.
///
/// If the number of fully connected peers is less than the minimum threshold, we retry forever.
///
/// Each retry operation is invoked after the configured retry interval.
async fn fetch_and_store_next<REv, I>(
    parent_header: &BlockHeader,
    key_block_info: &KeyBlockInfo,
    ctx: &ChainSyncContext<'_, REv>,
) -> Result<Option<Box<I>>, Error>
where
    I: BlockOrHeaderWithMetadata,
    REv: From<FetcherRequest<I>>
        + From<NetworkInfoRequest>
        + From<BlocklistAnnouncement>
        + From<StorageRequest>
        + Send,
    Error: From<FetcherError<I>>,
{
    let height = parent_header
        .height()
        .checked_add(1)
        .ok_or_else(|| Error::HeightOverflow {
            parent: Box::new(parent_header.clone()),
        })?;

    loop {
        let peers = prepare_peers_applicable_for_block_fetch(ctx).await;
        let peer_count = peers.len();
        let maybe_item = try_fetch_block_or_block_header_by_height(
            peers,
            ctx,
            height,
            parent_header,
            key_block_info,
        )
        .await?;
        match maybe_item {
            Some(item) => {
                if item.header().protocol_version() < parent_header.protocol_version() {
                    return Err(Error::LowerVersionThanParent {
                        parent: Box::new(parent_header.clone()),
                        child: Box::new(item.header().clone()),
                    });
                }

                if item.header().protocol_version() > ctx.config.protocol_version() {
                    return Err(Error::RetrievedBlockHeaderFromFutureVersion {
                        current_version: ctx.config.protocol_version(),
                        block_header_with_future_version: Box::new(item.header().clone()),
                    });
                }

                return Ok(Some(item));
            }
            None => {
                if peer_count
                    >= ctx
                        .config
                        .minimum_peer_count_threshold_for_block_fetch_retry
                {
                    warn!(
                        %height,
                        attempts_to_get_fully_connected_peers =
                            %ctx.config.max_retries_while_not_connected(),
                        "unable to fetch item despite having enough peers, giving up"
                    );
                    return Ok(None);
                }
                info!(
                    %height,
                    %peer_count,
                    minimum_peer_count_threshold =
                        %ctx.config.minimum_peer_count_threshold_for_block_fetch_retry,
                    "tried fetching with not enough peers, trying again"
                );
                tokio::time::sleep(ctx.config.retry_interval()).await;
            }
        }
    }
}

/// Fetches the next block or block header from the network by height.
/// Returns `Ok(None)` if there are no more peers left.
async fn try_fetch_block_or_block_header_by_height<REv, I>(
    mut peers: Vec<NodeId>,
    ctx: &ChainSyncContext<'_, REv>,
    height: u64,
    parent_header: &BlockHeader,
    key_block_info: &KeyBlockInfo,
) -> Result<Option<Box<I>>, Error>
where
    I: BlockOrHeaderWithMetadata,
    REv: From<FetcherRequest<I>> + From<BlocklistAnnouncement> + From<StorageRequest> + Send,
    Error: From<FetcherError<I>>,
{
    Ok(loop {
        let peer = match peers.pop() {
            Some(peer) => peer,
            None => return Ok(None),
        };
        match ctx.effect_builder.fetch::<I>(height, peer).await {
            Ok(FetchedData::FromStorage { item }) => {
                if *item.header().parent_hash() != parent_header.hash() {
                    return Err(Error::UnexpectedParentHash {
                        parent: Box::new(parent_header.clone()),
                        child: Box::new(item.header().clone()),
                    });
                }
                break Some(item);
            }
            Ok(FetchedData::FromPeer { item, .. }) => {
                if *item.header().parent_hash() != parent_header.hash() {
                    warn!(
                        ?peer,
                        fetched_header = ?item.header(),
                        ?parent_header,
                        "received block with wrong parent from peer",
                    );
                    ctx.effect_builder.announce_disconnect_from_peer(peer).await;
                    continue;
                }

                if key_block_info.era_id() != item.header().era_id() {
                    error!(
                        key_block_info_era_id = key_block_info.era_id().value(),
                        item_header_era_id = item.header().era_id().value(),
                        "mismatch between key block era id and item header era id"
                    );
                }

                if item.block_signatures().proofs.is_empty() {
                    warn!(?peer, ?item, "no block signatures from peer");
                    ctx.effect_builder.announce_disconnect_from_peer(peer).await;
                    continue;
                }

                match linear_chain::check_sufficient_block_signatures(
                    key_block_info.validator_weights(),
                    ctx.config.finality_threshold_fraction(),
                    Some(item.block_signatures()),
                ) {
                    Err(error @ BlockSignatureError::InsufficientWeightForFinality { .. }) => {
                        info!(?error, ?peer, "insufficient block signatures from peer");
                        continue;
                    }
                    Err(error @ BlockSignatureError::BogusValidator { .. }) => {
                        warn!(?error, ?peer, "bogus validator block signature from peer");
                        ctx.effect_builder.announce_disconnect_from_peer(peer).await;
                        continue;
                    }
                    // TODO - make this an error condition once we start using
                    // `get_minimal_set_of_signatures`.
                    Err(BlockSignatureError::TooManySignatures { .. }) => {
                        debug!(?peer, "too many block signatures");
                    }
                    Ok(_) => (),
                }

                if let Err(error) = item.block_signatures().verify() {
                    warn!(
                        ?error,
                        ?peer,
                        "error validating finality signatures from peer"
                    );
                    ctx.effect_builder.announce_disconnect_from_peer(peer).await;
                    continue;
                }

                // Store the block or header itself, and the finality signatures.
                item.store_block_or_header(*ctx.effect_builder).await;
                let sigs = item.block_signatures().clone();
                ctx.effect_builder.put_signatures_to_storage(sigs).await;

                break Some(item);
            }
            Err(FetcherError::Absent { .. }) => {
                warn!(height, tag = ?I::TAG, ?peer, "block by height absent from peer");
                // If the peer we requested doesn't have the item, continue with the next peer
                continue;
            }
            Err(FetcherError::TimedOut { .. }) => {
                warn!(height, tag = ?I::TAG, ?peer, "peer timed out");
                // Peer timed out fetching the item, continue with the next peer
                continue;
            }
            Err(error) => return Err(error.into()),
        }
    })
}

/// Prepares a list of peers applicable for the next fetch operation.
async fn prepare_peers_applicable_for_block_fetch<REv>(
    ctx: &ChainSyncContext<'_, REv>,
) -> Vec<NodeId>
where
    REv: From<NetworkInfoRequest>,
{
    let mut peers = vec![];
    for _ in 0..ctx.config.max_retries_while_not_connected() {
        peers = get_peers(true, ctx).await;
        if !peers.is_empty() {
            break;
        }

        // We have no peers left, might as well redeem all the bad ones.
        ctx.redeem_all();
        tokio::time::sleep(ctx.config.retry_interval()).await;
    }
    peers
}

/// Queries all of the peers for a trie, puts the trie found from the network in the trie-store, and
/// returns any outstanding descendant tries.
async fn fetch_and_store_trie<REv>(
    trie_key: Digest,
    ctx: &ChainSyncContext<'_, REv>,
) -> Result<Vec<Digest>, Error>
where
    REv:
        From<FetcherRequest<TrieOrChunk>> + From<NetworkInfoRequest> + From<ContractRuntimeRequest>,
{
    let fetched_trie = fetch_trie_with_retries(trie_key, ctx).await?;
    match fetched_trie {
        TrieAlreadyPresentOrDownloaded::AlreadyPresent => Ok(ctx
            .effect_builder
            .find_missing_descendant_trie_keys(trie_key)
            .await?),
        TrieAlreadyPresentOrDownloaded::Downloaded(trie_bytes) => Ok(ctx
            .effect_builder
            .put_trie_and_find_missing_descendant_trie_keys(trie_bytes)
            .await?),
    }
}

/// Downloads and stores a block.
async fn fetch_and_store_block_by_hash<REv>(
    block_hash: BlockHash,
    ctx: &ChainSyncContext<'_, REv>,
) -> Result<Box<Block>, FetchWithRetryError<Block>>
where
    REv: From<StorageRequest> + From<FetcherRequest<Block>> + From<NetworkInfoRequest>,
{
    match fetch_with_retries::<_, Block>(ctx, block_hash).await? {
        FetchedData::FromStorage { item: block, .. } => Ok(block),
        FetchedData::FromPeer { item: block, .. } => {
            ctx.effect_builder.put_block_to_storage(block.clone()).await;
            Ok(block)
        }
    }
}

#[derive(Debug)]
pub(crate) enum FetchAndStoreBlockError {
    Fetcher(FetcherError<BlockAndDeploys>),
    WrongTypeUnderDeployApprovalsRootHash(Box<StoredValue>),
    CLValue(CLValueError),
    Engine(engine_state::Error),
    BytesRepr(bytesrepr::Error),
    TrustedStateRootMissing,
    Impossible(String),
    NoApprovalsForDeploy(DeployHash),
}

/// Retrieves the deploy approvals root hash from global state
async fn fetch_deploy_approvals_root_hash<REv>(
    height: u64,
    ctx: &ChainSyncContext<'_, REv>,
) -> Result<Option<Digest>, FetchAndStoreBlockError>
where
    REv: From<NetworkInfoRequest>
        + From<FetcherRequest<BlockAndDeploys>>
        + From<StorageRequest>
        + From<ContractRuntimeRequest>,
{
    match ctx
        .effect_builder
        .query_global_state(QueryRequest::new(
            *ctx.trusted_block_header().state_root_hash(),
            Key::DeployApprovalsRootHash {
                block_height: height,
            },
            vec![],
        ))
        .await
        .map_err(FetchAndStoreBlockError::Engine)?
    {
        QueryResult::RootNotFound => {
            error!("couldn't find the state root for the trusted header");
            Err(FetchAndStoreBlockError::TrustedStateRootMissing)
        }
        QueryResult::DepthLimit { depth } => {
            error!("reached depth limit: {}", depth);
            Err(FetchAndStoreBlockError::Impossible(
                "depth limit".to_string(),
            ))
        }
        QueryResult::ValueNotFound(_err) => Ok(None),
        QueryResult::CircularReference(err) => {
            error!(
                "circuluar reference for deploy approvals root hash: {:?}",
                err
            );
            Err(FetchAndStoreBlockError::Impossible(err))
        }
        QueryResult::Success { value, proofs: _ } => match *value {
            StoredValue::CLValue(cl_value) => {
                let digest: Digest = cl_value
                    .into_t()
                    .map_err(FetchAndStoreBlockError::CLValue)?;
                Ok(Some(digest))
            }
            stored_value => Err(
                FetchAndStoreBlockError::WrongTypeUnderDeployApprovalsRootHash(Box::new(
                    stored_value,
                )),
            ),
        },
    }
}

/// Downloads and stores a block with all its deploys.
async fn fetch_and_store_block_with_deploys_by_hash<REv>(
    block_hash: BlockHash,
    ctx: &ChainSyncContext<'_, REv>,
<<<<<<< HEAD
) -> Result<Box<BlockAndDeploys>, FetchAndStoreBlockError>
=======
) -> Result<Box<BlockAndDeploys>, FetchWithRetryError<BlockAndDeploys>>
>>>>>>> f7bc8b64
where
    REv: From<NetworkInfoRequest>
        + From<FetcherRequest<BlockAndDeploys>>
        + From<StorageRequest>
        + From<ContractRuntimeRequest>
        + From<BlocklistAnnouncement>,
{
    let start = Timestamp::now();
<<<<<<< HEAD
    'a: loop {
        let fetched_block = fetch_retry_forever::<_, BlockAndDeploys>(ctx, block_hash)
            .await
            .map_err(FetchAndStoreBlockError::Fetcher)?;
        let res = match fetched_block {
            FetchedData::FromStorage {
                item: block_and_deploys,
                ..
            } => Ok(block_and_deploys),
            FetchedData::FromPeer {
                item: block_and_deploys,
                peer,
            } => {
                if let Some(deploy_approvals_root_hash) =
                    fetch_deploy_approvals_root_hash(block_and_deploys.block.height(), ctx).await?
                {
                    let approvals: BTreeMap<DeployHash, BTreeSet<Approval>> = block_and_deploys
                        .deploys
                        .iter()
                        .map(|d| (*d.id(), d.approvals().clone()))
                        .collect();
                    let mut approval_hashes = vec![];
                    for (dh, maybe_approvals) in block_and_deploys
                        .block
                        .body()
                        .deploy_hashes()
                        .iter()
                        .chain(block_and_deploys.block.body().transfer_hashes().iter())
                        .map(|dh| (*dh, approvals.get(dh)))
                    {
                        if let Some(approvals) = maybe_approvals {
                            approval_hashes.push(Digest::hash(
                                approvals
                                    .to_bytes()
                                    .map_err(FetchAndStoreBlockError::BytesRepr)?,
                            ));
                        } else {
                            error!(deploy_hash=?dh, "no approvals for deploy");
                            return Err(FetchAndStoreBlockError::NoApprovalsForDeploy(dh));
                        }
                    }

                    if !approval_hashes.is_empty()
                        && Digest::hash_merkle_tree(approval_hashes) != deploy_approvals_root_hash
                    {
                        warn!(?peer, "fetched deploy approvals merkle root mismatch");
                        ctx.effect_builder.announce_disconnect_from_peer(peer).await;
                        continue 'a;
                    }
                }
                ctx.effect_builder
                    .put_block_and_deploys_to_storage(block_and_deploys.clone())
                    .await;
                Ok(block_and_deploys)
            }
        };
        ctx.metrics
            .observe_fetch_block_and_deploys_duration_seconds(start);
        return res;
    }
=======
    let res = match fetch_with_retries::<_, BlockAndDeploys>(ctx, block_hash).await? {
        FetchedData::FromStorage {
            item: block_and_deploys,
            ..
        } => Ok(block_and_deploys),
        FetchedData::FromPeer {
            item: block_and_deploys,
            ..
        } => {
            ctx.effect_builder
                .put_block_and_deploys_to_storage(block_and_deploys.clone())
                .await;
            Ok(block_and_deploys)
        }
    };
    ctx.metrics
        .observe_fetch_block_and_deploys_duration_seconds(start);
    res
>>>>>>> f7bc8b64
}

/// A worker task that takes trie keys from a queue and downloads the trie.
async fn sync_trie_store_worker<REv>(
    worker_id: usize,
    block_height: u64,
    abort: Arc<AtomicBool>,
    queue: Arc<WorkQueue<Digest>>,
    ctx: &ChainSyncContext<'_, REv>,
) -> Result<(), Error>
where
    REv:
        From<FetcherRequest<TrieOrChunk>> + From<NetworkInfoRequest> + From<ContractRuntimeRequest>,
{
    while let Some(job) = queue.next_job().await {
        let permit = match ctx.trie_fetch_limit.acquire().await {
            Ok(permit) => permit,
            Err(error) => {
                error!(?worker_id, ?job, "semaphore closed unexpectedly");
                // We can't fetch any more tries after this.
                drop(job);
                return Err(Error::SemaphoreError(error));
            }
        };
        trace!(worker_id, trie_key = %job.inner(), "worker downloading trie");
        let child_jobs = fetch_and_store_trie(*job.inner(), ctx)
            .await
            .map_err(|err| {
                abort.store(true, Ordering::Relaxed);
                warn!(?err, trie_key = %job.inner(), "failed to download trie");
                err
            })?;
        trace!(?child_jobs, trie_key = %job.inner(), "downloaded trie node");
        if abort.load(Ordering::Relaxed) {
            return Ok(()); // Another task failed and sent an error.
        }
        for child_job in child_jobs {
            queue.push_job(child_job);
        }
        ctx.progress
            .set_num_tries_to_fetch(block_height, queue.num_jobs());
        drop(job); // Make sure the job gets dropped only when the children are in the queue.
        drop(permit); // Drop permit to allow other workers to acquire it.
    }
    Ok(())
}

/// Synchronizes the trie store under a given state root hash.
async fn sync_trie_store<REv>(
    block_header: &BlockHeader,
    ctx: &ChainSyncContext<'_, REv>,
) -> Result<(), Error>
where
    REv:
        From<FetcherRequest<TrieOrChunk>> + From<NetworkInfoRequest> + From<ContractRuntimeRequest>,
{
    let block_height = block_header.height();
    debug_assert!(ctx.progress.is_fetching_tries(block_height));
    let state_root_hash = *block_header.state_root_hash();
    trace!(?state_root_hash, "syncing trie store");

    if ctx
        .locally_available_block_range_on_start
        .contains(block_height)
    {
        info!(
            locally_available_block_range_on_start = %ctx.locally_available_block_range_on_start,
            block_height,
            "skipping trie store sync because it is already available locally"
        );
        return Ok(());
    }

    let start_instant = Timestamp::now();

    // We're querying storage directly and short-circuiting here (before using the fetcher)
    // as joiners don't talk to joiners and in a network comprised only of joining nodes
    // we would never move past the initial sync since we would wait on fetcher
    // trying to query a peer for a trie but have no peers to query for the data.
    if ctx
        .effect_builder
        .get_trie_full(state_root_hash)
        .await?
        .is_some()
        && ctx
            .effect_builder
            .find_missing_descendant_trie_keys(state_root_hash)
            .await?
            .is_empty()
    {
        ctx.metrics
            .observe_sync_trie_store_duration_seconds(start_instant);
        return Ok(());
    }

    // Flag set by a worker when it encounters an error.
    let abort = Arc::new(AtomicBool::new(false));

    let queue = Arc::new(WorkQueue::default());
    queue.push_job(state_root_hash);
    ctx.progress.set_num_tries_to_fetch(block_height, 1);

    let mut workers: FuturesUnordered<_> = (0..ctx.config.max_parallel_trie_fetches())
        .map(|worker_id| {
            sync_trie_store_worker(worker_id, block_height, abort.clone(), queue.clone(), ctx)
        })
        .collect();
    while let Some(result) = workers.next().await {
        result?; // Return the error if a download failed.
    }

    ctx.metrics
        .observe_sync_trie_store_duration_seconds(start_instant);
    Ok(())
}

/// Fetches the current header and fast-syncs to it.
///
/// Performs the following:
///
///  1. Starting at the trusted block, fetches block headers by iterating forwards towards tip until
///     getting to one from the current era or failing to get a higher one from any peer.
///  2. Starting at that highest synced block, iterates backwards towards genesis, fetching
///     `deploy_max_ttl`'s worth of blocks (for deploy replay protection).
///  3. Starting at the same highest synced block, again iterates backwards, fetching enough block
///     headers to allow consensus to be initialized.
///  4. Fetches the tries under the same highest synced block's state root hash (parallelized
///     tasks).
///
/// Returns the highest synced block header and the corresponding highest synced key block info.
async fn fast_sync<REv>(
    ctx: &ChainSyncContext<'_, REv>,
) -> Result<(BlockHeader, KeyBlockInfo), Error>
where
    REv: From<FetcherRequest<TrieOrChunk>>
        + From<NetworkInfoRequest>
        + From<ContractRuntimeRequest>
        + From<StorageRequest>
        + From<BlocklistAnnouncement>
        + From<FetcherRequest<Block>>
        + From<FetcherRequest<BlockHeader>>
        + From<FetcherRequest<BlockHeaderWithMetadata>>
        + Send,
{
    let _metric = ScopeTimer::new(&ctx.metrics.chain_sync_fast_sync_total_duration_seconds);

    let trusted_key_block_info = get_trusted_key_block_info(ctx).await?;
    let (highest_synced_block_header, highest_synced_key_block_info) =
        fetch_block_headers_up_to_current_era(&trusted_key_block_info, ctx).await?;

    fetch_blocks_for_deploy_replay_protection(
        &highest_synced_block_header,
        &highest_synced_key_block_info,
        ctx,
    )
    .await?;

    fetch_block_headers_needed_for_era_supervisor_initialization(&highest_synced_block_header, ctx)
        .await?;

    // Synchronize the trie store for the highest synced block header.
    ctx.progress.start_fetching_tries_for_fast_sync(
        highest_synced_block_header.height(),
        *highest_synced_block_header.state_root_hash(),
    );
    sync_trie_store(&highest_synced_block_header, ctx).await?;

    Ok((highest_synced_block_header, highest_synced_key_block_info))
}

/// Gets the trusted key block info for a trusted block header.
///
/// Fetches block headers back towards genesis from the trusted hash until we get to a switch block.
/// If the trusted hash _is_ from a switch block, the trusted key block is the same block.
async fn get_trusted_key_block_info<REv>(
    ctx: &ChainSyncContext<'_, REv>,
) -> Result<KeyBlockInfo, Error>
where
    REv: From<StorageRequest> + From<NetworkInfoRequest> + From<FetcherRequest<BlockHeader>>,
{
    let _metric = ScopeTimer::new(
        &ctx.metrics
            .chain_sync_get_trusted_key_block_info_duration_seconds,
    );

    // Fetch each parent hash one by one until we have the switch block info.
    let mut current_header_to_walk_back_from = ctx.trusted_block_header().clone();
    loop {
        if let Some(key_block_info) =
            KeyBlockInfo::maybe_from_block_header(&current_header_to_walk_back_from)
        {
            break Ok(key_block_info);
        }

        if current_header_to_walk_back_from.height() == 0 {
            break Err(Error::HitGenesisBlockTryingToGetTrustedEraValidators {
                trusted_header: ctx.trusted_block_header().clone(),
            });
        }

        current_header_to_walk_back_from =
            *fetch_and_store_block_header(ctx, *current_header_to_walk_back_from.parent_hash())
                .await?;
    }
}

/// Get the highest header which has the same version as ours.
///
/// We keep fetching by height until none of our peers have a block at that height and we are in
/// the current era.
async fn fetch_block_headers_up_to_current_era<REv>(
    trusted_key_block_info: &KeyBlockInfo,
    ctx: &ChainSyncContext<'_, REv>,
) -> Result<(BlockHeader, KeyBlockInfo), Error>
where
    REv: From<FetcherRequest<BlockHeaderWithMetadata>>
        + From<NetworkInfoRequest>
        + From<BlocklistAnnouncement>
        + From<StorageRequest>
        + Send,
{
    let _metric = ScopeTimer::new(&ctx.metrics.chain_sync_fetch_block_headers_duration_seconds);

    let mut highest_synced_block_header = ctx.trusted_block_header().clone();
    let mut highest_synced_key_block_info = trusted_key_block_info.clone();
    loop {
        // If we synced up to the current era, we can consider syncing done.
        if is_current_era(
            &highest_synced_block_header,
            &highest_synced_key_block_info,
            ctx.config,
        ) {
            info!(
                era = highest_synced_block_header.era_id().value(),
                height = highest_synced_block_header.height(),
                timestamp = %highest_synced_block_header.timestamp(),
                "fetched block headers up to the current era",
            );
            break;
        }

        let maybe_fetched_block = fetch_and_store_next::<_, BlockHeaderWithMetadata>(
            &highest_synced_block_header,
            &highest_synced_key_block_info,
            ctx,
        )
        .await?;

        if let Some(higher_block_header_with_metadata) = maybe_fetched_block {
            highest_synced_block_header = higher_block_header_with_metadata.block_header;

            // If the new block is a switch block, update the validator weights, etc...
            if let Some(key_block_info) =
                KeyBlockInfo::maybe_from_block_header(&highest_synced_block_header)
            {
                highest_synced_key_block_info = key_block_info;
            }
        } else {
            // If we timed out, consider syncing done.  The only way we should reach this code
            // branch is if the network just underwent an emergency upgrade, where there was an
            // outage long enough that the highest block of the network now causes `is_current_era`
            // to return `false`.
            info!(
                era = highest_synced_block_header.era_id().value(),
                height = highest_synced_block_header.height(),
                timestamp = %highest_synced_block_header.timestamp(),
                "failed to fetch a higher block header",
            );
            break;
        }
    }
    Ok((highest_synced_block_header, highest_synced_key_block_info))
}

/// Fetch and store all blocks that can contain not-yet-expired deploys. These are needed for
/// replay detection.
async fn fetch_blocks_for_deploy_replay_protection<REv>(
    highest_synced_block_header: &BlockHeader,
    highest_synced_key_block_info: &KeyBlockInfo,
    ctx: &ChainSyncContext<'_, REv>,
) -> Result<(), Error>
where
    REv: From<StorageRequest> + From<FetcherRequest<Block>> + From<NetworkInfoRequest>,
{
    let _metric = ScopeTimer::new(&ctx.metrics.chain_sync_replay_protection_duration_seconds);

    let mut current_header = highest_synced_block_header.clone();
    while highest_synced_key_block_info
        .era_start
        .saturating_diff(current_header.timestamp())
        < ctx.config.deploy_max_ttl()
        && current_header.height() != 0
    {
        current_header = fetch_and_store_block_by_hash(*current_header.parent_hash(), ctx)
            .await?
            .take_header();
    }
    Ok(())
}

/// The era supervisor requires enough switch blocks to be stored in the database to be able to
/// initialize the most recent eras.
async fn fetch_block_headers_needed_for_era_supervisor_initialization<REv>(
    highest_synced_block_header: &BlockHeader,
    ctx: &ChainSyncContext<'_, REv>,
) -> Result<(), Error>
where
    REv: From<StorageRequest> + From<FetcherRequest<BlockHeader>> + From<NetworkInfoRequest>,
{
    let _metric = ScopeTimer::new(&ctx.metrics.chain_sync_era_supervisor_init_duration_seconds);

    let earliest_open_era = ctx
        .config
        .earliest_open_era(highest_synced_block_header.era_id());
    let earliest_era_needed_by_era_supervisor =
        ctx.config.earliest_switch_block_needed(earliest_open_era);
    let mut current_walk_back_header = highest_synced_block_header.clone();
    while current_walk_back_header.era_id() > earliest_era_needed_by_era_supervisor {
        current_walk_back_header =
            *fetch_and_store_block_header(ctx, *current_walk_back_header.parent_hash()).await?;
    }
    Ok(())
}

/// Runs the sync-to-genesis task.
///
/// Performs the following:
///
///  1. Sets the trusted block as the highest available block, as this will be the one returned by
///     the fast-sync task run previously.
///  2. Starting at the trusted block and iterating in batches of `MAX_HEADERS_BATCH_SIZE` at a
///     time, fetches block headers all the way back to genesis (not a parallelized task).
///  3. Starting at genesis and iterating forwards towards tip until we reach the trusted block, in
///     parallelized tasks:
///    a. Fetches the full block and its deploys
///    b. Fetches the tries under that block's state root hash (further parallelized tasks).
///    c. Fetches the block signatures.
pub(super) async fn run_sync_to_genesis_task<REv>(
    effect_builder: EffectBuilder<REv>,
    config: Config,
    metrics: Metrics,
    progress: ProgressHolder,
) -> Result<(), Error>
where
    REv: From<StorageRequest>
        + From<NetworkInfoRequest>
        + From<FetcherRequest<TrieOrChunk>>
        + From<FetcherRequest<BlockAndDeploys>>
        + From<FetcherRequest<BlockSignatures>>
        + From<FetcherRequest<BlockHeadersBatch>>
        + From<ContractRuntimeRequest>
        + From<BlocklistAnnouncement>
        + From<MarkBlockCompletedRequest>
        + From<ChainSynchronizerAnnouncement>
        + Send,
{
    info!("starting chain sync to genesis");
    let _metric = ScopeTimer::new(&metrics.chain_sync_to_genesis_total_duration_seconds);
    progress.start();
    let ctx =
        ChainSyncContext::new_for_sync_to_genesis(&effect_builder, &config, &metrics, &progress)
            .await?;
    fetch_headers_till_genesis(&ctx).await?;
    fetch_blocks_and_state_and_finality_signatures_since_genesis(&ctx).await?;
    effect_builder.announce_finished_chain_syncing().await;
    ctx.progress.finish();
    info!("finished chain sync to genesis");
    Ok(())
}

/// Fetches block headers in batches starting from `trusted_block` till the Genesis.
async fn fetch_headers_till_genesis<REv>(ctx: &ChainSyncContext<'_, REv>) -> Result<(), Error>
where
    REv: From<FetcherRequest<BlockHeadersBatch>>
        + From<NetworkInfoRequest>
        + From<StorageRequest>
        + From<BlocklistAnnouncement>,
{
    let _metric = ScopeTimer::new(&ctx.metrics.chain_sync_fetch_to_genesis_duration_seconds);
    info!(
        trusted_block_height = %ctx.trusted_block_header().height(),
        locally_available_block_range_on_start = %ctx.locally_available_block_range_on_start,
        "starting to fetch headers to genesis",
    );

    let mut lowest_trusted_block_header = ctx.trusted_block_header().clone();

    loop {
        ctx.progress
            .set_fetching_headers_back_to_genesis(lowest_trusted_block_header.height());
        match fetch_block_headers_batch(&lowest_trusted_block_header, ctx).await {
            Ok(new_lowest) => {
                if new_lowest.height() % 1_000 == 0 {
                    info!(?new_lowest, "new lowest trusted block header stored");
                }
                lowest_trusted_block_header = new_lowest;
            }
            Err(err) => {
                // If we get an error here it means that we exhausted the maximum number of fetch
                // attempts or the fetcher couldn't construct a fetch request. Either case is a
                // fatal error.
                error!(?err, "failed to download block headers batch");
                return Err(err.into());
            }
        }

        if lowest_trusted_block_header.height() == 0 {
            break;
        }
    }
    Ok(())
}

/// Fetches a batch of block headers, validates and stores in storage.
///
/// Returns either an error or lowest valid block in the chain.
async fn fetch_block_headers_batch<REv>(
    lowest_trusted_block_header: &BlockHeader,
    ctx: &ChainSyncContext<'_, REv>,
) -> Result<BlockHeader, FetchBlockHeadersBatchError>
where
    REv: From<FetcherRequest<BlockHeadersBatch>>
        + From<NetworkInfoRequest>
        + From<StorageRequest>
        + From<BlocklistAnnouncement>,
{
    let batch_id =
        BlockHeadersBatchId::from_known(lowest_trusted_block_header, MAX_HEADERS_BATCH_SIZE);

    loop {
        match fetch_with_retries::<_, BlockHeadersBatch>(ctx, batch_id).await? {
            FetchedData::FromStorage { item } => {
                return item
                    .lowest()
                    .cloned()
                    .ok_or(FetchBlockHeadersBatchError::EmptyBatchFromStorage)
            }
            FetchedData::FromPeer { item, peer } => {
                match BlockHeadersBatch::validate(&*item, &batch_id, lowest_trusted_block_header) {
                    Ok(new_lowest) => {
                        info!(?batch_id, ?peer, "received valid batch of headers");
                        ctx.effect_builder
                            .put_block_headers_batch_to_storage(item.into_inner())
                            .await;
                        return Ok(new_lowest);
                    }
                    Err(err) => {
                        error!(
                            ?err,
                            ?peer,
                            ?batch_id,
                            "block headers batch failed validation. Trying next peer..."
                        );
                        ctx.effect_builder.announce_disconnect_from_peer(peer).await;
                    }
                }
            }
        }
    }
}

/// Fetches blocks, their transactions and tries from Genesis until `trusted_block`.
async fn fetch_blocks_and_state_and_finality_signatures_since_genesis<REv>(
    ctx: &ChainSyncContext<'_, REv>,
) -> Result<(), Error>
where
    REv: From<StorageRequest>
        + From<NetworkInfoRequest>
        + From<FetcherRequest<TrieOrChunk>>
        + From<FetcherRequest<BlockAndDeploys>>
        + From<FetcherRequest<BlockSignatures>>
        + From<NetworkInfoRequest>
        + From<ContractRuntimeRequest>
        + From<BlocklistAnnouncement>
        + From<MarkBlockCompletedRequest>
        + Send,
{
    let _metric = ScopeTimer::new(&ctx.metrics.chain_sync_fetch_forward_duration_seconds);
    info!("syncing blocks and deploys and state since Genesis");

    // NOTE: Currently there's no good way to read the known, highest *FULL* block.
    // Full means that we have:
    //  * the block header
    //  * the block body
    //  * the trie
    // Since we fetch and store each of these independently, we might crash midway through the
    // process and have partial data. We could reindex storages on startup but that had proven to
    // take 30min+ in the past. We need to prioritize correctness over performance so we
    // choose to "re-sync" from Genesis, even if it means we will go through thousands of blocks
    // that we already have. Hopefully, local checks will be fast enough.
    let latest_height_requested: Arc<AtomicU64> = Arc::new(AtomicU64::new(0));

    let mut workers: FuturesUnordered<_> = (0..ctx.config.max_parallel_block_fetches())
        .map(|worker_id| fetch_block_worker(worker_id, latest_height_requested.clone(), ctx))
        .collect();

    while let Some(result) = workers.next().await {
        result?; // Return the error if a download failed.
    }

    Ok(())
}

async fn fetch_block_worker<REv>(
    worker_id: usize,
    latest_height_requested: Arc<AtomicU64>,
    ctx: &ChainSyncContext<'_, REv>,
) -> Result<(), Error>
where
    REv: From<StorageRequest>
        + From<NetworkInfoRequest>
        + From<FetcherRequest<TrieOrChunk>>
        + From<FetcherRequest<BlockAndDeploys>>
        + From<FetcherRequest<BlockSignatures>>
        + From<NetworkInfoRequest>
        + From<ContractRuntimeRequest>
        + From<BlocklistAnnouncement>
        + From<MarkBlockCompletedRequest>
        + Send,
{
    let trusted_block_height = ctx.trusted_block_header().height();
    loop {
        let block_height = latest_height_requested.fetch_add(1, Ordering::SeqCst);
        if block_height >= trusted_block_height {
            info!(%worker_id, ?block_height, ?trusted_block_height, "fetch-block worker finished");
            return Ok(());
        }

        let block_header = ctx
            .effect_builder
            .get_block_header_at_height_from_storage(block_height, false)
            .await
            .ok_or(Error::NoSuchBlockHeight(block_height))?;

        let block_hash = block_header.hash();

        if block_height % 1_000 == 0 {
            info!(
                worker_id,
                ?block_hash,
                ?block_height,
                "syncing block and deploys"
            );
        }
        ctx.progress
            .start_syncing_block_for_sync_forward(block_height);
        let fetched_block = fetch_and_store_block_with_deploys_by_hash(block_hash, ctx).await?;
        debug_assert_eq!(block_header, *fetched_block.block.header());
        trace!(?block_hash, "downloaded block and deploys");
        // We want to download the trie only when we know we have the block.
        ctx.progress
            .start_fetching_tries_for_sync_forward(block_height, *block_header.state_root_hash());
        if let Err(error) = sync_trie_store(&block_header, ctx).await {
            error!(?error, ?block_hash, "failed to download trie");
            return Err(error);
        }
        ctx.effect_builder.mark_block_completed(block_height).await;
        ctx.metrics.chain_sync_blocks_synced.inc();

        ctx.progress
            .start_fetching_block_signatures_for_sync_forward(block_height);
        fetch_and_store_finality_signatures_by_block_header(block_header, ctx).await?;
        ctx.progress
            .finish_syncing_block_for_sync_forward(block_height);
    }
}

#[derive(Clone, Debug)]
enum HandleSignaturesResult {
    ContinueFetching,
    HaveSufficient,
}

struct BlockSignaturesCollector(Option<BlockSignatures>);

impl BlockSignaturesCollector {
    fn new() -> Self {
        Self(None)
    }

    fn add(&mut self, signatures: BlockSignatures) {
        match &mut self.0 {
            None => {
                self.0 = Some(signatures);
            }
            Some(old_sigs) => {
                for (pub_key, signature) in signatures.proofs {
                    old_sigs.insert_proof(pub_key, signature);
                }
            }
        }
    }

    fn check_if_sufficient(
        &self,
        validator_weights: &BTreeMap<PublicKey, U512>,
        finality_threshold_fraction: Ratio<u64>,
    ) -> Result<(), BlockSignatureError> {
        are_signatures_sufficient_for_sync_to_genesis(
            linear_chain::check_sufficient_block_signatures(
                validator_weights,
                finality_threshold_fraction,
                self.0.as_ref(),
            ),
        )
    }

    fn check_if_sufficient_for_sync_to_genesis(
        &self,
        validator_weights: &BTreeMap<PublicKey, U512>,
        finality_threshold_fraction: Ratio<u64>,
    ) -> Result<(), BlockSignatureError> {
        are_signatures_sufficient_for_sync_to_genesis(
            linear_chain::check_sufficient_block_signatures_with_quorum_formula(
                validator_weights,
                finality_threshold_fraction,
                self.0.as_ref(),
                std::convert::identity,
            ),
        )
    }

    fn into_inner(self) -> Option<BlockSignatures> {
        self.0
    }

    /// Handles the new signatures fetched from peer.
    /// The signatures are validated. In case they don't pass validation, the peer is disconnected
    /// and the `ContinueFetching` is returned. Valid signatures are added to the buffer and then
    /// checked for sufficiency. If they are sufficient `HaveSufficient` is returned, otherwise
    /// `ContinueFetching` is returned.
    async fn handle_incoming_signatures<REv>(
        &mut self,
        block_header: &BlockHeader,
        signatures: BlockSignatures,
        peer: NodeId,
        ctx: &ChainSyncContext<'_, REv>,
    ) -> Result<HandleSignaturesResult, Error>
    where
        REv: From<StorageRequest>
            + From<BlocklistAnnouncement>
            + From<ContractRuntimeRequest>
            + Send,
    {
        if signatures.proofs.is_empty() {
            return Ok(HandleSignaturesResult::ContinueFetching);
        }

        let (era_for_validators_retrieval, validator_weights) =
            linear_chain::era_validator_weights_for_block(block_header, *ctx.effect_builder)
                .await?;

        if let Err(err) = linear_chain::validate_block_signatures(&signatures, &validator_weights) {
            warn!(
                ?peer,
                ?err,
                height = block_header.height(),
                "peer sent invalid finality signatures, banning peer"
            );
            ctx.effect_builder.announce_disconnect_from_peer(peer).await;

            // Try with next peer.
            return Ok(HandleSignaturesResult::ContinueFetching);
        }
        self.add(signatures);

        if self
            .check_if_sufficient(&validator_weights, ctx.config.finality_threshold_fraction())
            .is_ok()
        {
            debug!(
                block_header_hash = %block_header.hash(),
                height = block_header.height(),
                %era_for_validators_retrieval,
                "fetched sufficient finality signatures"
            );
            Ok(HandleSignaturesResult::HaveSufficient)
        } else {
            Ok(HandleSignaturesResult::ContinueFetching)
        }
    }
}

/// Fetches the finality signatures from the given peer. In case of timeout, it'll retry up to
/// `retries` times. Other errors interrupt the process immediately.
async fn fetch_finality_signatures_with_retry<REv>(
    block_hash: BlockHash,
    peer: NodeId,
    retries: usize,
    ctx: &ChainSyncContext<'_, REv>,
) -> Result<FetchedData<BlockSignatures>, FetcherError<BlockSignatures>>
where
    REv: From<FetcherRequest<BlockSignatures>>,
{
    for _ in 0..retries {
        let maybe_signatures = ctx
            .effect_builder
            .fetch::<BlockSignatures>(block_hash, peer)
            .await;
        match maybe_signatures {
            Ok(result) => return Ok(result),
            Err(FetcherError::TimedOut { .. }) => continue,
            Err(_) => return maybe_signatures,
        }
    }

    Err(FetcherError::TimedOut {
        id: block_hash,
        peer,
    })
}

async fn fetch_and_store_finality_signatures_by_block_header<REv>(
    block_header: BlockHeader,
    ctx: &ChainSyncContext<'_, REv>,
) -> Result<(), Error>
where
    REv: From<StorageRequest>
        + From<NetworkInfoRequest>
        + From<FetcherRequest<BlockSignatures>>
        + From<BlocklistAnnouncement>
<<<<<<< HEAD
        + From<ContractRuntimeRequest>,
=======
        + From<ContractRuntimeRequest>
        + Send,
>>>>>>> f7bc8b64
{
    let start = Timestamp::now();
    let peer_list = get_peers(true, ctx).await;

    let mut sig_collector = BlockSignaturesCollector::new();

    let block_header_hash = block_header.hash();

    for peer in peer_list {
        let fetched_signatures = fetch_finality_signatures_with_retry(
            block_header_hash,
            peer,
            FINALITY_SIGNATURE_FETCH_RETRY_COUNT,
            ctx,
        )
        .await;

        let signatures = match fetched_signatures {
            Ok(FetchedData::FromStorage { .. }) => {
                trace!(
                    ?block_header_hash,
                    ?peer,
                    "fetched FinalitySignatures from storage",
                );
                // We're guaranteed that if the signatures are in our local storage, they fulfill
                // the sufficiency requirement for the default quorum fraction.
                return Ok(());
            }
            Ok(FetchedData::FromPeer { item, .. }) => {
                trace!(
                    ?block_header_hash,
                    ?peer,
                    "fetched FinalitySignatures from peer"
                );
                *item
            }
            Err(err) => {
                trace!(
                    ?block_header_hash,
                    ?peer,
                    ?err,
                    "error fetching FinalitySignatures"
                );
                continue;
            }
        };

        if let HandleSignaturesResult::HaveSufficient = sig_collector
            .handle_incoming_signatures(&block_header, signatures, peer, ctx)
            .await?
        {
            // Sufficient signatures were fetched from peers, store them and finish fetching for
            // this block.
            finalize_finality_signature_fetch(ctx, start, sig_collector).await;
            return Ok(());
        };
    }

    // We run out of peers, but still don't have sufficient finality signatures according to the
    // default quorum fraction. However, in the "sync to genesis" process, we can consider
    // finality signatures as valid when their total weight is at least
    // `finality_threshold_fraction` of the total validator weights.
    let (_, validator_weights) =
        linear_chain::era_validator_weights_for_block(&block_header, *ctx.effect_builder).await?;
    sig_collector.check_if_sufficient_for_sync_to_genesis(
        &validator_weights,
        ctx.config.finality_threshold_fraction(),
    )?;
    info!(
        height = block_header.height(),
        "block below default finality signatures threshold, but enough for sync to genesis"
    );
    finalize_finality_signature_fetch(ctx, start, sig_collector).await;
    Ok(())
}

/// Returns true if the output from consensus can be interpreted as "sufficient finality signatures
/// for the sync to genesis process".
///
/// We need to make sure that for "sync_to_genesis" the `TooManySignatures` error should be
/// interpreted as Ok, so we're not hit by the anti-spam mechanism (i.e.: a mechanism that protects
/// against peers that send too many finality signatures during normal chain operation).
fn are_signatures_sufficient_for_sync_to_genesis(
    result: Result<(), BlockSignatureError>,
) -> Result<(), BlockSignatureError> {
    match result {
        Err(err) if !matches!(err, BlockSignatureError::TooManySignatures { .. }) => Err(err),
        Err(_) | Ok(_) => Ok(()),
    }
}

/// Puts the signatures to storage and updates the fetch metric.
async fn finalize_finality_signature_fetch<REv>(
    ctx: &ChainSyncContext<'_, REv>,
    start: Timestamp,
    sig_collector: BlockSignaturesCollector,
) where
    REv: From<StorageRequest>,
{
    ctx.metrics
        .observe_fetch_finality_signatures_duration_seconds(start);
    if let Some(finality_signatures) = sig_collector.into_inner() {
        let block_hash = finality_signatures.block_hash;
        ctx.effect_builder
            .put_signatures_to_storage(finality_signatures)
            .await;
        trace!(?block_hash, "stored FinalitySignatures");
    }
}

/// Runs the initial chain synchronization task ("fast sync").
pub(super) async fn run_fast_sync_task<REv>(
    effect_builder: EffectBuilder<REv>,
    config: Config,
    metrics: Metrics,
    progress: ProgressHolder,
) -> Result<BlockHeader, Error>
where
    REv: From<StorageRequest>
        + From<NetworkInfoRequest>
        + From<ContractRuntimeRequest>
        + From<FetcherRequest<Block>>
        + From<FetcherRequest<BlockHeader>>
        + From<FetcherRequest<BlockAndDeploys>>
        + From<FetcherRequest<BlockWithMetadata>>
        + From<FetcherRequest<BlockHeaderWithMetadata>>
        + From<FetcherRequest<Deploy>>
        + From<FetcherRequest<FinalizedApprovalsWithId>>
        + From<FetcherRequest<TrieOrChunk>>
        + From<BlocklistAnnouncement>
        + From<MarkBlockCompletedRequest>
        + From<ControlAnnouncement>
        + Send,
{
    info!("fast syncing chain");
    let _metric = ScopeTimer::new(&metrics.chain_sync_total_duration_seconds);
    progress.start();

    let ctx =
        ChainSyncContext::new_for_fast_sync(&effect_builder, &config, &metrics, &progress).await?;
    verify_trusted_block_header(&ctx)?;

    // We should have at least one block header in storage now as a result of calling
    // `ChainSyncContext::new_for_fast_sync`.
    let mut highest_block_header =
        match effect_builder.get_highest_block_header_from_storage().await {
            Some(block_header) => block_header,
            None => return Err(Error::NoHighestBlockHeader),
        };

    let (highest_synced_block_header, highest_synced_key_block_info) = fast_sync(&ctx).await?;

    // Iterate forwards, fetching each full block and deploys but executing each block to generate
    // global state. Stop once we get to a block in the current era.
    let highest_synced_block_header = fetch_and_execute_blocks(
        &highest_synced_block_header,
        highest_synced_key_block_info,
        &ctx,
    )
    .await?;

    // If we just committed an emergency upgrade and are re-syncing right after this, potentially
    // the call to `fast_sync` and `execute_blocks` could yield a `highest_synced_block_header`
    // which is lower than the `highest_block_header` (which is the immediate switch block of the
    // upgrade).  Ensure we take the actual highest block to allow consensus to be initialised
    // properly.
    if highest_synced_block_header.height() > highest_block_header.height() {
        highest_block_header = highest_synced_block_header;
    }

    ctx.effect_builder
        .mark_block_completed(highest_block_header.height())
        .await;

    info!(
        era_id = ?highest_block_header.era_id(),
        height = highest_block_header.height(),
        now = %Timestamp::now(),
        block_timestamp = %highest_block_header.timestamp(),
        "finished initial chain sync",
    );

    Ok(highest_block_header)
}

async fn fetch_and_store_initial_trusted_block_header<REv>(
    ctx: &ChainSyncContext<'_, REv>,
    metrics: &Metrics,
    trusted_hash: BlockHash,
) -> Result<Box<BlockHeader>, Error>
where
    REv: From<StorageRequest> + From<FetcherRequest<BlockHeader>> + From<NetworkInfoRequest>,
{
    let _metric = ScopeTimer::new(
        &metrics.chain_sync_fetch_and_store_initial_trusted_block_header_duration_seconds,
    );
    ctx.progress
        .start_fetching_trusted_block_header(trusted_hash);
    let trusted_block_header = fetch_and_store_block_header(ctx, trusted_hash).await?;
    Ok(trusted_block_header)
}

fn verify_trusted_block_header<REv>(ctx: &ChainSyncContext<'_, REv>) -> Result<(), Error> {
    if ctx.trusted_block_header().protocol_version() > ctx.config.protocol_version() {
        return Err(Error::RetrievedBlockHeaderFromFutureVersion {
            current_version: ctx.config.protocol_version(),
            block_header_with_future_version: Box::new(ctx.trusted_block_header().clone()),
        });
    }

    let era_duration: TimeDiff = cmp::max(
        ctx.config.min_round_length() * ctx.config.min_era_height(),
        ctx.config.era_duration(),
    );

    if ctx.trusted_block_header().timestamp()
        + era_duration
            * ctx
                .config
                .unbonding_delay()
                .saturating_sub(ctx.config.auction_delay())
        < Timestamp::now()
    {
        warn!(
            ?ctx.trusted_block_header,
            "timestamp of trusted hash is older than \
             era_duration * (unbonding_delay - auction_delay)"
        );
    };

    Ok(())
}

async fn retry_execution_with_approvals_from_peer<REv>(
    deploys: &mut [Deploy],
    transfers: &mut [Deploy],
    peer: NodeId,
    block: &Block,
    execution_pre_state: &ExecutionPreState,
    ctx: &ChainSyncContext<'_, REv>,
) -> Result<BlockAndExecutionEffects, Error>
where
    REv: From<FetcherRequest<FinalizedApprovalsWithId>> + From<ContractRuntimeRequest>,
{
    for deploy in deploys.iter_mut().chain(transfers.iter_mut()) {
        let new_approvals = fetch_finalized_approvals(*deploy.id(), peer, ctx).await?;
        deploy.replace_approvals(new_approvals.into_inner());
    }
    Ok(ctx
        .effect_builder
        .execute_finalized_block(
            block.protocol_version(),
            execution_pre_state.clone(),
            FinalizedBlock::from(block.clone()),
            deploys.to_owned(),
            transfers.to_owned(),
        )
        .await?)
}

/// Executes forwards from the block after `highest_synced_block_header` until we can get no higher
/// block from any peer, or the block we executed is in the current era.
async fn fetch_and_execute_blocks<REv>(
    highest_synced_block_header: &BlockHeader,
    highest_synced_key_block_info: KeyBlockInfo,
    ctx: &ChainSyncContext<'_, REv>,
) -> Result<BlockHeader, Error>
where
    REv: From<FetcherRequest<BlockWithMetadata>>
        + From<FetcherRequest<FinalizedApprovalsWithId>>
        + From<FetcherRequest<Deploy>>
        + From<NetworkInfoRequest>
        + From<ContractRuntimeRequest>
        + From<BlocklistAnnouncement>
        + From<StorageRequest>
        + From<MarkBlockCompletedRequest>
        + From<ControlAnnouncement>
        + Send,
{
    let _metric = ScopeTimer::new(&ctx.metrics.chain_sync_execute_blocks_duration_seconds);

    // Execute blocks to get to current.
    let mut execution_pre_state = ExecutionPreState::from_block_header(highest_synced_block_header);
    info!(
        era_id = ?highest_synced_block_header.era_id(),
        height = highest_synced_block_header.height(),
        now = %Timestamp::now(),
        block_timestamp = %highest_synced_block_header.timestamp(),
        "fetching and executing blocks to synchronize to current",
    );

    let mut highest_synced_block_header = highest_synced_block_header.clone();
    let mut key_block_info = highest_synced_key_block_info;
    loop {
        ctx.progress.start_fetching_block_and_deploys_to_execute(
            highest_synced_block_header.height().saturating_add(1),
        );
        let result = fetch_and_store_next::<_, BlockWithMetadata>(
            &highest_synced_block_header,
            &key_block_info,
            ctx,
        )
        .await?;
        let block = match result {
            None => {
                let in_current_era =
                    is_current_era(&highest_synced_block_header, &key_block_info, ctx.config);
                info!(
                    era = highest_synced_block_header.era_id().value(),
                    in_current_era,
                    height = highest_synced_block_header.height(),
                    timestamp = %highest_synced_block_header.timestamp(),
                    "couldn't download a higher block; finishing syncing",
                );
                break;
            }
            Some(block_with_metadata) => block_with_metadata.block,
        };

        let mut deploys = fetch_and_store_deploys(block.deploy_hashes().iter(), ctx).await?;

        let mut transfers = fetch_and_store_deploys(block.transfer_hashes().iter(), ctx).await?;

        info!(
            era_id = ?block.header().era_id(),
            height = block.height(),
            now = %Timestamp::now(),
            block_timestamp = %block.timestamp(),
            "executing block",
        );
        ctx.progress.start_executing_block(block.height());
        let block_and_execution_effects = ctx
            .effect_builder
            .execute_finalized_block(
                block.protocol_version(),
                execution_pre_state.clone(),
                FinalizedBlock::from(block.clone()),
                deploys.clone(),
                transfers.clone(),
            )
            .await?;

        let mut blocks_match = block == *block_and_execution_effects.block();

        let mut attempts = 0;
        while !blocks_match {
            // Could be wrong approvals - fetch new sets of approvals from a single peer and retry.
            for peer in get_peers(true, ctx).await {
                attempts += 1;
                warn!(
                    fetched_block=%block,
                    executed_block=%block_and_execution_effects.block(),
                    attempts,
                    "retrying execution due to deploy approvals mismatch"
                );
                ctx.progress.retry_executing_block(block.height(), attempts);
                let block_and_execution_effects = retry_execution_with_approvals_from_peer(
                    &mut deploys,
                    &mut transfers,
                    peer,
                    &block,
                    &execution_pre_state,
                    ctx,
                )
                .await?;
                debug!(block_hash=%block.hash(), "finish - re-executing finalized block");
                blocks_match = block == *block_and_execution_effects.block();
                if blocks_match {
                    break;
                }
                warn!(
                    %peer,
                    "block executed with approvals from this peer doesn't match the received \
                    block; blocking peer"
                );
                ctx.effect_builder.announce_disconnect_from_peer(peer).await;
            }
        }

        // Matching now - store new approval sets for the deploys.
        for deploy in deploys.into_iter().chain(transfers.into_iter()) {
            ctx.effect_builder
                .store_finalized_approvals(
                    *deploy.id(),
                    FinalizedApprovals::new(deploy.approvals().clone()),
                )
                .await;
        }
        ctx.effect_builder
            .mark_block_completed(block_and_execution_effects.block().height())
            .await;

        highest_synced_block_header = block.take_header();
        execution_pre_state = ExecutionPreState::from_block_header(&highest_synced_block_header);

        if let Some(new_key_block_info) =
            KeyBlockInfo::maybe_from_block_header(&highest_synced_block_header)
        {
            key_block_info = new_key_block_info;
        }

        // If we managed to sync up to the current era, stop - we'll have to sync the consensus
        // protocol state, anyway.
        if is_current_era(&highest_synced_block_header, &key_block_info, ctx.config) {
            info!(
                era = highest_synced_block_header.era_id().value(),
                height = highest_synced_block_header.height(),
                timestamp = %highest_synced_block_header.timestamp(),
                "synchronized up to the current era; finishing syncing",
            );
            break;
        }
    }
    Ok(highest_synced_block_header)
}

async fn fetch_and_store_deploys<REv>(
    hashes: impl Iterator<Item = &DeployHash>,
    ctx: &ChainSyncContext<'_, REv>,
) -> Result<Vec<Deploy>, Error>
where
    REv: From<StorageRequest>
        + From<FetcherRequest<Deploy>>
        + From<NetworkInfoRequest>
        + From<ControlAnnouncement>,
{
    let start_instant = Timestamp::now();

    let hashes: Vec<_> = hashes.cloned().collect();

    // We want to use `buffer_unordered` to avoid being blocked on any particularly slow fetch
    // attempts (which could happen if we used for example `stream::buffered`), but we also need to
    // ensure the fetched deploys are returned from this function in the order as specified in the
    // `hashes` iterator.  Hence we keep track of the index of each of these hashes in the `Vec` of
    // fetched deploys to allow for sorting on completion of the stream.
    let mut indexed_deploys: Vec<(usize, Deploy)> = Vec::with_capacity(hashes.len());
    let mut stream = futures::stream::iter(hashes.into_iter().enumerate())
        .map(|(index, hash)| async move { (index, fetch_and_store_deploy(hash, ctx).await) })
        .buffer_unordered(ctx.config.max_parallel_deploy_fetches());
    while let Some((index, result)) = stream.next().await {
        let deploy = result?;
        trace!("fetched {:?}", deploy);
        indexed_deploys.push((index, *deploy));
    }

    indexed_deploys.sort();
    let deploys = indexed_deploys
        .into_iter()
        .map(|(_index, deploy)| deploy)
        .collect();
    ctx.metrics
        .observe_fetch_deploys_duration_seconds(start_instant);
    Ok(deploys)
}

/// Returns `true` if `highest_synced_block` indicates that we're currently in an ongoing era.
///
/// The ongoing era is either the one in which `highest_synced_block` was created, or in the case
/// where `highest_synced_block` is a switch block, it is the era immediately following it.
pub(super) fn is_current_era(
    highest_synced_block: &BlockHeader,
    trusted_key_block_info: &KeyBlockInfo,
    config: &Config,
) -> bool {
    is_current_era_given_current_timestamp(
        highest_synced_block,
        trusted_key_block_info,
        config,
        Timestamp::now(),
    )
}

fn is_current_era_given_current_timestamp(
    highest_synced_block: &BlockHeader,
    trusted_key_block_info: &KeyBlockInfo,
    config: &Config,
    current_timestamp: Timestamp,
) -> bool {
    let KeyBlockInfo {
        era_start, height, ..
    } = trusted_key_block_info;

    // If the minimum era duration has not yet run out, the era is still current.
    if current_timestamp.saturating_diff(*era_start) < config.era_duration() {
        return true;
    }

    // Otherwise estimate the earliest possible end of this era based on how many blocks remain.
    let remaining_blocks_in_this_era = config
        .min_era_height()
        .saturating_sub(highest_synced_block.height() - *height);
    let time_since_highest_synced_block =
        current_timestamp.saturating_diff(highest_synced_block.timestamp());
    time_since_highest_synced_block < config.min_round_length() * remaining_blocks_in_this_era
}

#[cfg(test)]
mod tests {
    use std::iter;

    use casper_types::{testing::TestRng, EraId, PublicKey, SecretKey};

    use super::*;
    use crate::{
        components::consensus::EraReport,
        types::{Block, BlockPayload, Chainspec, ChainspecRawBytes, FinalizedBlock, NodeConfig},
        utils::Loadable,
        SmallNetworkConfig,
    };

    /// Creates a block for testing, with the given data, and returns its header.
    ///
    /// The other fields are filled in with defaults, since they are not used in these tests.
    fn create_block(
        timestamp: Timestamp,
        era_id: EraId,
        height: u64,
        switch_block: bool,
    ) -> BlockHeader {
        let secret_key = SecretKey::doc_example();
        let public_key = PublicKey::from(secret_key);

        let maybe_era_report = switch_block.then(|| EraReport {
            equivocators: Default::default(),
            rewards: Default::default(),
            inactive_validators: Default::default(),
        });
        let next_era_validator_weights =
            switch_block.then(|| iter::once((public_key.clone(), 100.into())).collect());

        let block_payload = BlockPayload::new(
            Default::default(), // deploy hashes
            Default::default(), // transfer hashes
            Default::default(), // accusations
            false,              // random bit
        );

        let finalized_block = FinalizedBlock::new(
            block_payload,
            maybe_era_report,
            timestamp,
            era_id,
            height,
            public_key,
        );

        Block::new(
            Default::default(), // parent block hash
            Default::default(), // parent random seed
            Default::default(), // state root hash
            finalized_block,
            next_era_validator_weights,
            Default::default(), // protocol version
        )
        .expect("failed to create block for tests")
        .take_header()
    }

    #[test]
    fn test_is_current_era() {
        let (mut chainspec, _) = <(Chainspec, ChainspecRawBytes)>::from_resources("local");

        let genesis_time = chainspec
            .protocol_config
            .activation_point
            .genesis_timestamp()
            .expect("test expects genesis timestamp in chainspec");
        let min_round_length = chainspec.highway_config.min_round_length();

        // Configure eras to have at least 10 blocks but to last at least 20 minimum-length rounds.
        let era_duration = min_round_length * 20;
        let minimum_era_height = 10;
        chainspec.core_config.era_duration = era_duration;
        chainspec.core_config.minimum_era_height = minimum_era_height;
        let config = Config::new(
            Arc::new(chainspec),
            NodeConfig::default(),
            SmallNetworkConfig::default(),
        );

        // We assume era 6 started after six minimum era durations, at block 100.
        let era6_start = genesis_time + era_duration * 6;
        let switch_block5 = create_block(era6_start, EraId::from(5), 100, true);

        let trusted_switch_block_info5 = KeyBlockInfo::maybe_from_block_header(&switch_block5)
            .expect("no switch block info for switch block");

        // If we are still within the minimum era duration the era is current, even if we have the
        // required number of blocks (115 - 100 > 10).
        let block_time = era6_start + era_duration - 10.into();
        let now = block_time + 5.into();
        let block = create_block(block_time, EraId::from(6), 115, false);
        assert!(is_current_era_given_current_timestamp(
            &block,
            &trusted_switch_block_info5,
            &config,
            now
        ));

        // If the minimum duration has passed but we we know we don't have all blocks yet, it's
        // also still current. There are still five blocks missing but only four rounds have
        // passed.
        let block_time = era6_start + era_duration * 2;
        let now = block_time + min_round_length * 4;
        let block = create_block(block_time, EraId::from(6), 105, false);
        assert!(is_current_era_given_current_timestamp(
            &block,
            &trusted_switch_block_info5,
            &config,
            now
        ));

        // If both criteria are satisfied, the era could have ended.
        let block_time = era6_start + era_duration * 2;
        let now = block_time + min_round_length * 5;
        let block = create_block(block_time, EraId::from(6), 105, false);
        assert!(!is_current_era_given_current_timestamp(
            &block,
            &trusted_switch_block_info5,
            &config,
            now
        ));
    }

    #[test]
    fn validates_signatures_sufficiency_for_sync_to_genesis() {
        let consensus_verdict = Ok(());
        assert!(are_signatures_sufficient_for_sync_to_genesis(consensus_verdict).is_ok());

        let mut rng = TestRng::new();
        let consensus_verdict = Err(BlockSignatureError::TooManySignatures {
            trusted_validator_weights: BTreeMap::new(),
            block_signatures: Box::new(BlockSignatures::new(
                BlockHash::random(&mut rng),
                EraId::from(0),
            )),
            signature_weight: Box::new(U512::from(0u16)),
            weight_minus_minimum: Box::new(U512::from(0u16)),
            total_validator_weight: Box::new(U512::from(0u16)),
            fault_tolerance_fraction: Ratio::new_raw(1, 2),
        });
        assert!(are_signatures_sufficient_for_sync_to_genesis(consensus_verdict).is_ok());

        let consensus_verdict = Err(BlockSignatureError::InsufficientWeightForFinality {
            trusted_validator_weights: BTreeMap::new(),
            block_signatures: Some(Box::new(BlockSignatures::new(
                BlockHash::random(&mut rng),
                EraId::from(0),
            ))),
            signature_weight: Some(Box::new(U512::from(0u16))),
            total_validator_weight: Box::new(U512::from(0u16)),
            fault_tolerance_fraction: Ratio::new_raw(1, 2),
        });
        assert!(are_signatures_sufficient_for_sync_to_genesis(consensus_verdict).is_err());

        let consensus_verdict = Err(BlockSignatureError::BogusValidator {
            trusted_validator_weights: BTreeMap::new(),
            block_signatures: Box::new(BlockSignatures::new(
                BlockHash::random(&mut rng),
                EraId::from(0),
            )),
            bogus_validator_public_key: Box::new(PublicKey::random_ed25519(&mut rng)),
        });
        assert!(are_signatures_sufficient_for_sync_to_genesis(consensus_verdict).is_err());
    }
}<|MERGE_RESOLUTION|>--- conflicted
+++ resolved
@@ -1044,15 +1044,27 @@
     }
 }
 
-#[derive(Debug)]
+#[derive(Debug, Error, Serialize)]
 pub(crate) enum FetchAndStoreBlockError {
-    Fetcher(FetcherError<BlockAndDeploys>),
+    #[error("fetch with retry error: {0}")]
+    Fetcher(#[serde(skip_serializing)] FetchWithRetryError<BlockAndDeploys>),
+    #[error("wrong type under deploy approvals root hash")]
     WrongTypeUnderDeployApprovalsRootHash(Box<StoredValue>),
+    #[error("clvalue decoding error: {0}")]
     CLValue(CLValueError),
-    Engine(engine_state::Error),
+    #[error(transparent)]
+    Engine(
+        #[from]
+        #[serde(skip_serializing)]
+        engine_state::Error,
+    ),
+    #[error("bytesrepr error: {0:?}")]
     BytesRepr(bytesrepr::Error),
+    #[error("trusted state root hash missing")]
     TrustedStateRootMissing,
+    #[error("an error which we thought impossible occurred: {0}")]
     Impossible(String),
+    #[error("cannot find approvals for a deploy with hash: {0}")]
     NoApprovalsForDeploy(DeployHash),
 }
 
@@ -1117,11 +1129,7 @@
 async fn fetch_and_store_block_with_deploys_by_hash<REv>(
     block_hash: BlockHash,
     ctx: &ChainSyncContext<'_, REv>,
-<<<<<<< HEAD
 ) -> Result<Box<BlockAndDeploys>, FetchAndStoreBlockError>
-=======
-) -> Result<Box<BlockAndDeploys>, FetchWithRetryError<BlockAndDeploys>>
->>>>>>> f7bc8b64
 where
     REv: From<NetworkInfoRequest>
         + From<FetcherRequest<BlockAndDeploys>>
@@ -1130,9 +1138,8 @@
         + From<BlocklistAnnouncement>,
 {
     let start = Timestamp::now();
-<<<<<<< HEAD
     'a: loop {
-        let fetched_block = fetch_retry_forever::<_, BlockAndDeploys>(ctx, block_hash)
+        let fetched_block = fetch_with_retries::<_, BlockAndDeploys>(ctx, block_hash)
             .await
             .map_err(FetchAndStoreBlockError::Fetcher)?;
         let res = match fetched_block {
@@ -1191,26 +1198,6 @@
             .observe_fetch_block_and_deploys_duration_seconds(start);
         return res;
     }
-=======
-    let res = match fetch_with_retries::<_, BlockAndDeploys>(ctx, block_hash).await? {
-        FetchedData::FromStorage {
-            item: block_and_deploys,
-            ..
-        } => Ok(block_and_deploys),
-        FetchedData::FromPeer {
-            item: block_and_deploys,
-            ..
-        } => {
-            ctx.effect_builder
-                .put_block_and_deploys_to_storage(block_and_deploys.clone())
-                .await;
-            Ok(block_and_deploys)
-        }
-    };
-    ctx.metrics
-        .observe_fetch_block_and_deploys_duration_seconds(start);
-    res
->>>>>>> f7bc8b64
 }
 
 /// A worker task that takes trie keys from a queue and downloads the trie.
@@ -1932,12 +1919,8 @@
         + From<NetworkInfoRequest>
         + From<FetcherRequest<BlockSignatures>>
         + From<BlocklistAnnouncement>
-<<<<<<< HEAD
-        + From<ContractRuntimeRequest>,
-=======
         + From<ContractRuntimeRequest>
         + Send,
->>>>>>> f7bc8b64
 {
     let start = Timestamp::now();
     let peer_list = get_peers(true, ctx).await;
