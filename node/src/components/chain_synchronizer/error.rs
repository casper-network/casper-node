use std::fmt::Debug;

use serde::Serialize;
use thiserror::Error;
use tokio::{sync::AcquireError, task::JoinError};

use casper_execution_engine::{
    core::{engine_state, engine_state::GetEraValidatorsError},
    storage::trie::TrieOrChunk,
};
use casper_hashing::Digest;
use casper_types::{EraId, ProtocolVersion};

use crate::{
    components::{
        contract_runtime::BlockExecutionError, fetcher::FetcherError, linear_chain,
        linear_chain::BlockSignatureError,
    },
    types::{
        Block, BlockAndDeploys, BlockHash, BlockHeader, BlockHeaderWithMetadata, BlockHeadersBatch,
        BlockWithMetadata, Deploy, FinalizedApprovalsWithId,
    },
};

#[derive(Error, Debug, Serialize)]
pub(crate) enum Error {
    #[error(transparent)]
    ExecutionEngine(
        #[from]
        #[serde(skip_serializing)]
        engine_state::Error,
    ),

    #[error(transparent)]
    LinearChain(#[from] linear_chain::Error),

    #[error(
        "trusted header is from before the last upgrade and isn't the last header before \
         activation. \
         trusted header: {trusted_header:?}, \
         current protocol version: {current_protocol_version:?}, \
         current version activation point: {activation_point:?}"
    )]
    TrustedHeaderTooEarly {
        trusted_header: Box<BlockHeader>,
        current_protocol_version: ProtocolVersion,
        activation_point: EraId,
    },

<<<<<<< HEAD
    #[error("cannot get switch block for era: {era_id}")]
    NoSwitchBlockForEra { era_id: EraId },

    #[error("no blocks have been found in storage (should have at least genesis switch block)")]
    NoBlocksInStorage,

    #[error("switch block at height {height} for era {era_id} contains no validator weights")]
    MissingNextEraValidators { height: u64, era_id: EraId },

=======
>>>>>>> 0c19e8b7
    #[error(
        "current version is {current_version}, but retrieved block header with future version: \
         {block_header_with_future_version:?}"
    )]
    RetrievedBlockHeaderFromFutureVersion {
        current_version: ProtocolVersion,
        block_header_with_future_version: Box<BlockHeader>,
    },

    #[error(transparent)]
    BlockFetcher(#[from] FetcherError<Block>),

    #[error("no such block hash: {bogus_block_hash}")]
    NoSuchBlockHash { bogus_block_hash: BlockHash },

    #[error("no such block height: {0} encountered during syncing to Genesis")]
    NoSuchBlockHeight(u64),

    #[error("no highest block header")]
    NoHighestBlockHeader,

    #[error(transparent)]
    BlockHeaderFetcher(#[from] FetcherError<BlockHeader>),

    #[error(transparent)]
    BlockHeaderWithMetadataFetcher(#[from] FetcherError<BlockHeaderWithMetadata>),

    #[error(transparent)]
    BlockWithMetadataFetcher(#[from] FetcherError<BlockWithMetadata>),

    #[error(transparent)]
    BlockAndDeploysFetcher(#[from] FetcherError<BlockAndDeploys>),

    #[error(transparent)]
    DeployWithMetadataFetcher(#[from] FetcherError<Deploy>),

    #[error(transparent)]
    FinalizedApprovalsFetcher(#[from] FetcherError<FinalizedApprovalsWithId>),

    #[error(transparent)]
    FinalitySignatures(
        #[from]
        #[serde(skip_serializing)]
        BlockSignatureError,
    ),

    #[error(transparent)]
    BlockExecution(#[from] BlockExecutionError),

    #[error("hit genesis block trying to get trusted era validators")]
    HitGenesisBlockTryingToGetTrustedEraValidators { trusted_header: BlockHeader },

    /// Error getting era validators from the execution engine.
    #[error(transparent)]
    GetEraValidators(
        #[from]
        #[serde(skip_serializing)]
        GetEraValidatorsError,
    ),

    #[error("stored block has unexpected parent hash. parent: {parent:?}, child: {child:?}")]
    UnexpectedParentHash {
        parent: Box<BlockHeader>,
        child: Box<BlockHeader>,
    },

    #[error("block has a lower version than its parent")]
    LowerVersionThanParent {
        parent: Box<BlockHeader>,
        child: Box<BlockHeader>,
    },

    #[error("parent block has a height of u64::MAX")]
    HeightOverflow { parent: Box<BlockHeader> },

    /// Error joining tokio task.
    #[error(transparent)]
    Join(
        #[from]
        #[serde(skip_serializing)]
        JoinError,
    ),

    /// Metrics-related error
    #[error("prometheus (metrics) error: {0}")]
    Metrics(
        #[from]
        #[serde(skip_serializing)]
        prometheus::Error,
    ),

    /// Error fetching a trie.
    #[error(transparent)]
    FetchTrie(
        #[from]
        #[serde(skip_serializing)]
        FetchTrieError,
    ),

    /// Error fetching block headers batch.
    #[error(transparent)]
    FetchHeadersBatch(
        #[from]
        #[serde(skip_serializing)]
        FetchBlockHeadersBatchError,
    ),

    /// Semaphore closed unexpectedly.
    #[error(transparent)]
    SemaphoreError(
        #[from]
        #[serde(skip_serializing)]
        AcquireError,
    ),
}

#[derive(Error, Debug)]
pub(crate) enum FetchTrieError {
    /// Fetcher error.
    #[error(transparent)]
    FetcherError(#[from] FetcherError<TrieOrChunk>),

    /// Trie was being fetched from peers by chunks but was somehow fetch from storage.
    #[error(
        "Trie was being fetched from peers by chunks but was somehow fetched from storage. \
         Perhaps there are parallel downloads going on?"
    )]
    TrieBeingFetchByChunksSomehowFetchedFromStorage,

    /// Trie was being fetched from peers by chunks but it was retrieved whole by a peer somehow.
    #[error(
        "Trie was being fetched from peers by chunks but it was retrieved whole \
         by a peer somehow. Trie digest: {digest:?}"
    )]
    TrieBeingFetchedByChunksSomehowFetchWholeFromPeer { digest: Digest },
}

#[derive(Error, Debug)]
pub(crate) enum FetchBlockHeadersBatchError {
    /// Fetcher error
    #[error(transparent)]
    FetchError(#[from] FetcherError<BlockHeadersBatch>),

    #[error("Batch from storage was empty")]
    EmptyBatchFromStorage,
}<|MERGE_RESOLUTION|>--- conflicted
+++ resolved
@@ -47,18 +47,9 @@
         activation_point: EraId,
     },
 
-<<<<<<< HEAD
-    #[error("cannot get switch block for era: {era_id}")]
-    NoSwitchBlockForEra { era_id: EraId },
-
     #[error("no blocks have been found in storage (should have at least genesis switch block)")]
     NoBlocksInStorage,
 
-    #[error("switch block at height {height} for era {era_id} contains no validator weights")]
-    MissingNextEraValidators { height: u64, era_id: EraId },
-
-=======
->>>>>>> 0c19e8b7
     #[error(
         "current version is {current_version}, but retrieved block header with future version: \
          {block_header_with_future_version:?}"
