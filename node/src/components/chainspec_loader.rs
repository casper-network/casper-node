--- conflicted
+++ resolved
@@ -302,17 +302,6 @@
     where
         REv: From<Event> + From<ContractRuntimeRequest> + Send,
     {
-<<<<<<< HEAD
-        self.reactor_exit = Some(
-            if Self::should_exit_for_upgrade(
-                maybe_highest_block,
-                self.next_upgrade_activation_point(),
-            ) {
-                ReactorExit::ProcessShouldExit(ExitCode::Success)
-            } else {
-                ReactorExit::ProcessShouldContinue
-            },
-=======
         // Check if we're not running a version that's already outdated - if it is, we should exit
         // and upgrade.
         if Self::should_exit_for_upgrade(
@@ -393,7 +382,6 @@
         let chainspec_registry = ChainspecRegistry::new_with_optional_global_state(
             chainspec_raw_bytes.chainspec_bytes(),
             chainspec_raw_bytes.maybe_global_state_bytes(),
->>>>>>> 6acadc7a
         );
         let upgrade_config = UpgradeConfig::new(
             *upgrade_block_header.state_root_hash(),
