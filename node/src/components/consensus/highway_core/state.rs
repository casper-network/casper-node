mod block;
mod index_panorama;
mod panorama;
mod params;
mod tallies;
mod unit;

#[cfg(test)]
pub(crate) mod tests;

pub(crate) use params::Params;
use quanta::Clock;
use serde::{Deserialize, Serialize};

pub(crate) use index_panorama::{IndexObservation, IndexPanorama};
pub(crate) use panorama::{Observation, Panorama};
pub(super) use unit::Unit;

use std::{
    borrow::Borrow,
    collections::{BTreeMap, BTreeSet, HashMap, HashSet},
    iter,
};

use datasize::DataSize;
use itertools::Itertools;
use thiserror::Error;
use tracing::{error, info, trace, warn};

use casper_types::{TimeDiff, Timestamp};

use crate::{
    components::consensus::{
        highway_core::{
            endorsement::{Endorsement, SignedEndorsement},
            evidence::Evidence,
            highway::{Endorsements, HashedWireUnit, SignedWireUnit, WireUnit},
            ENABLE_ENDORSEMENTS,
        },
        traits::Context,
        utils::{ValidatorIndex, ValidatorMap, Weight},
        LeaderSequence,
    },
    utils::ds,
};
use block::Block;
use tallies::Tallies;

// TODO: The restart mechanism only persists and loads our own latest unit, so that we don't
// equivocate after a restart. It doesn't yet persist our latest endorsed units, so we could
// accidentally endorse conflicting votes. Fix this and enable detecting conflicting
// endorsements again.
pub(super) const TODO_ENDORSEMENT_EVIDENCE_DISABLED: bool = true;

/// Number of maximum-length rounds after which a validator counts as offline, if we haven't heard
/// from them.
const PING_TIMEOUT: u64 = 3;

#[derive(Debug, Error, Eq, PartialEq, Clone)]
pub(crate) enum UnitError {
    #[error("The unit is a ballot but doesn't cite any block.")]
    MissingBlock,
    #[error("The panorama's length {} doesn't match the number of validators.", _0)]
    PanoramaLength(usize),
    #[error("The unit accuses its own creator as faulty.")]
    FaultyCreator,
    #[error("The panorama has a unit from {:?} in the slot for {:?}.", _0, _1)]
    PanoramaIndex(ValidatorIndex, ValidatorIndex),
    #[error("The panorama is missing units indirectly cited via {:?}.", _0)]
    InconsistentPanorama(ValidatorIndex),
    #[error("The unit contains the wrong sequence number.")]
    SequenceNumber,
    #[error("The unit's timestamp is older than a justification's.")]
    Timestamps,
    #[error("The creator is not a validator.")]
    Creator,
    #[error("The unit was created for a wrong instance ID.")]
    InstanceId,
    #[error("The signature is invalid.")]
    Signature,
    #[error("The round length has somehow changed within a round.")]
    RoundLengthChangedWithinRound,
    #[error("The round length is greater than the maximum allowed by the chainspec.")]
    RoundLengthGreaterThanMaximum,
    #[error("This would be the third unit in that round. Only two are allowed.")]
    ThreeUnitsInRound,
    #[error(
        "A block must be the leader's ({:?}) first unit, at the beginning of the round.",
        _0
    )]
    NonLeaderBlock(ValidatorIndex),
    #[error("The unit is a block, but its parent is already a terminal block.")]
    ValueAfterTerminalBlock,
    #[error("The unit's creator is banned.")]
    Banned,
    #[error("The unit's endorsed units were not a superset of its justifications.")]
    EndorsementsNotMonotonic,
    #[error("The LNC rule was violated. Vote cited ({:?}) naively.", _0)]
    LncNaiveCitation(ValidatorIndex),
    #[error(
        "Wire unit endorses hash but does not see it. Hash: {:?}; Wire unit: {:?}",
        hash,
        wire_unit
    )]
    EndorsedButUnseen { hash: String, wire_unit: String },
}

/// A reason for a validator to be marked as faulty.
///
/// The `Banned` state is fixed from the beginning and can't be replaced. However, `Indirect` can
/// be replaced with `Direct` evidence, which has the same effect but doesn't rely on information
/// from other consensus protocol instances.
#[derive(Clone, DataSize, Debug, Deserialize, Eq, PartialEq, Hash, Serialize)]
pub(crate) enum Fault<C>
where
    C: Context,
{
    /// The validator was known to be malicious from the beginning. All their messages are
    /// considered invalid in this Highway instance.
    Banned,
    /// We have direct evidence of the validator's fault.
    Direct(Evidence<C>),
    /// The validator is known to be faulty, but the evidence is not in this Highway instance.
    Indirect,
}

impl<C: Context> Fault<C> {
    pub(crate) fn evidence(&self) -> Option<&Evidence<C>> {
        match self {
            Fault::Banned | Fault::Indirect => None,
            Fault::Direct(ev) => Some(ev),
        }
    }
}

/// A passive instance of the Highway protocol, containing its local state.
///
/// Both observers and active validators must instantiate this, pass in all incoming vertices from
/// peers, and use a [FinalityDetector](../finality_detector/struct.FinalityDetector.html) to
/// determine the outcome of the consensus process.
#[derive(Debug, Clone, DataSize, Serialize)]
pub(crate) struct State<C>
where
    C: Context,
{
    /// The fixed parameters.
    params: Params,
    /// The validator's voting weights.
    weights: ValidatorMap<Weight>,
    /// The pseudorandom sequence of round leaders.
    leader_sequence: LeaderSequence,
    /// All units imported so far, by hash.
    /// This is a downward closed set: A unit must only be added here once all of its dependencies
    /// have been added as well, and it has been fully validated.
    #[data_size(with = ds::hashmap_sample)]
    units: HashMap<C::Hash, Unit<C>>,
    /// All blocks, by hash. All block hashes are also unit hashes, but units that did not
    /// introduce a new block don't have their own entry here.
    #[data_size(with = ds::hashmap_sample)]
    blocks: HashMap<C::Hash, Block<C>>,
    /// List of faulty validators and their type of fault.
    /// Every validator that has an equivocation in `units` must have an entry here, but there can
    /// be additional entries for other kinds of faults.
    faults: HashMap<ValidatorIndex, Fault<C>>,
    /// The full panorama, corresponding to the complete protocol state.
    /// This points to the latest unit of every honest validator.
    panorama: Panorama<C>,
    /// All currently endorsed units, by hash: units that have enough endorsements to be cited even
    /// if they naively cite an equivocator.
    #[data_size(with = ds::hashmap_sample)]
    endorsements: HashMap<C::Hash, ValidatorMap<Option<C::Signature>>>,
    /// Units that don't yet have 1/2 of stake endorsing them.
    /// Signatures are stored in a map so that a single validator sending lots of signatures for
    /// different units doesn't cause us to allocate a lot of memory.
    #[data_size(with = ds::hashmap_sample)]
    incomplete_endorsements: HashMap<C::Hash, BTreeMap<ValidatorIndex, C::Signature>>,
    /// Timestamp of the last ping or unit we received from each validator.
    pings: ValidatorMap<Timestamp>,
    /// Clock to measure time spent in fork choice computation.
    #[data_size(skip)] // Not implemented for Clock; probably negligible.
    #[serde(skip, default)]
    // Serialization is used by external tools only, which cannot make sense of `Clock`.
    clock: Clock,
}

impl<C: Context> State<C> {
    pub(crate) fn new<I, IB, IB2>(
        weights: I,
        params: Params,
        banned: IB,
        cannot_propose: IB2,
    ) -> State<C>
    where
        I: IntoIterator,
        I::Item: Borrow<Weight>,
        IB: IntoIterator<Item = ValidatorIndex>,
        IB2: IntoIterator<Item = ValidatorIndex>,
    {
        let weights = ValidatorMap::from(weights.into_iter().map(|w| *w.borrow()).collect_vec());
        assert!(
            weights.len() > 0,
            "cannot initialize Highway with no validators"
        );
        let mut panorama = Panorama::new(weights.len());
        let faults: HashMap<_, _> = banned.into_iter().map(|idx| (idx, Fault::Banned)).collect();
        for idx in faults.keys() {
            assert!(
                idx.0 < weights.len() as u32,
                "invalid banned validator index"
            );
            panorama[*idx] = Observation::Faulty;
        }
<<<<<<< HEAD
        let cumulative_w_leaders = weights
            .enumerate()
            .map(|(idx, weight)| if can_propose[idx] { *weight } else { Weight(0) })
            .fold(vec![], sums)
            .into();
=======
        let mut can_propose: ValidatorMap<bool> = weights.iter().map(|_| true).collect();
        for idx in cannot_propose {
            assert!(
                idx.0 < weights.len() as u32,
                "invalid validator index for exclusion from leader sequence"
            );
            can_propose[idx] = false;
        }
        let leader_sequence = LeaderSequence::new(params.seed(), &weights, can_propose);
>>>>>>> 1ca816fd
        let pings = iter::repeat(params.start_timestamp())
            .take(weights.len())
            .collect();
        State {
            params,
            weights,
            leader_sequence,
            units: HashMap::new(),
            blocks: HashMap::new(),
            faults,
            panorama,
            endorsements: HashMap::new(),
            incomplete_endorsements: HashMap::new(),
            pings,
            clock: Clock::new(),
        }
    }

    /// Returns the fixed parameters.
    pub(crate) fn params(&self) -> &Params {
        &self.params
    }

    /// Returns the number of validators.
    pub(crate) fn validator_count(&self) -> usize {
        self.weights.len()
    }

    /// Returns the `idx`th validator's voting weight.
    pub(crate) fn weight(&self, idx: ValidatorIndex) -> Weight {
        self.weights[idx]
    }

    /// Returns the map of validator weights.
    pub(crate) fn weights(&self) -> &ValidatorMap<Weight> {
        &self.weights
    }

    /// Returns the total weight of all validators marked faulty in this panorama.
    pub(crate) fn faulty_weight_in(&self, panorama: &Panorama<C>) -> Weight {
        panorama
            .iter()
            .zip(&self.weights)
            .filter(|(obs, _)| **obs == Observation::Faulty)
            .map(|(_, w)| *w)
            .sum()
    }

    /// Returns the total weight of all known-faulty validators.
    pub(crate) fn faulty_weight(&self) -> Weight {
        self.faulty_weight_in(self.panorama())
    }

    /// Returns the sum of all validators' voting weights.
    pub(crate) fn total_weight(&self) -> Weight {
        self.leader_sequence.total_weight()
    }

    /// Returns evidence against validator nr. `idx`, if present.
    pub(crate) fn maybe_evidence(&self, idx: ValidatorIndex) -> Option<&Evidence<C>> {
        self.maybe_fault(idx).and_then(Fault::evidence)
    }

    /// Returns endorsements for `unit`, if any.
    pub(crate) fn maybe_endorsements(&self, unit: &C::Hash) -> Option<Endorsements<C>> {
        self.endorsements.get(unit).map(|signatures| Endorsements {
            unit: *unit,
            endorsers: signatures.iter_some().map(|(i, sig)| (i, *sig)).collect(),
        })
    }

    /// Returns whether evidence against validator nr. `idx` is known.
    pub(crate) fn has_evidence(&self, idx: ValidatorIndex) -> bool {
        self.maybe_evidence(idx).is_some()
    }

    /// Returns whether we have all endorsements for `unit`.
    pub(crate) fn has_all_endorsements<I: IntoIterator<Item = ValidatorIndex>>(
        &self,
        unit: &C::Hash,
        v_ids: I,
    ) -> bool {
        if self.endorsements.contains_key(unit) {
            true // We have enough endorsements for this unit.
        } else if let Some(sigs) = self.incomplete_endorsements.get(unit) {
            v_ids.into_iter().all(|v_id| sigs.contains_key(&v_id))
        } else {
            v_ids.into_iter().next().is_none()
        }
    }

    /// Returns whether we have seen enough endorsements for the unit.
    /// Unit is endorsed when it has endorsements from more than 50% of the validators (by weight).
    pub(crate) fn is_endorsed(&self, hash: &C::Hash) -> bool {
        self.endorsements.contains_key(hash)
    }

    /// Returns hash of unit that needs to be endorsed.
    pub(crate) fn needs_endorsements(&self, unit: &SignedWireUnit<C>) -> Option<C::Hash> {
        unit.wire_unit()
            .endorsed
            .iter()
            .find(|hash| !self.endorsements.contains_key(hash))
            .cloned()
    }

    /// Returns the timestamp of the last ping or unit received from the validator, or the start
    /// timestamp if we haven't received anything yet.
    pub(crate) fn last_seen(&self, idx: ValidatorIndex) -> Timestamp {
        self.pings[idx]
    }

    /// Marks the given validator as faulty, unless it is already banned or we have direct evidence.
    pub(crate) fn mark_faulty(&mut self, idx: ValidatorIndex) {
        self.panorama[idx] = Observation::Faulty;
        self.faults.entry(idx).or_insert(Fault::Indirect);
    }

    /// Returns the fault type of validator nr. `idx`, if it is known to be faulty.
    pub(crate) fn maybe_fault(&self, idx: ValidatorIndex) -> Option<&Fault<C>> {
        self.faults.get(&idx)
    }

    /// Returns whether validator nr. `idx` is known to be faulty.
    pub(crate) fn is_faulty(&self, idx: ValidatorIndex) -> bool {
        self.faults.contains_key(&idx)
    }

    /// Returns an iterator over all faulty validators.
    pub(crate) fn faulty_validators(&self) -> impl Iterator<Item = ValidatorIndex> + '_ {
        self.faults.keys().cloned()
    }

    /// Returns an iterator over latest unit hashes from honest validators.
    pub(crate) fn iter_correct_hashes(&self) -> impl Iterator<Item = &C::Hash> {
        self.panorama.iter_correct_hashes()
    }

    /// Returns the unit with the given hash, if present.
    pub(crate) fn maybe_unit(&self, hash: &C::Hash) -> Option<&Unit<C>> {
        self.units.get(hash)
    }

    /// Returns whether the unit with the given hash is known.
    pub(crate) fn has_unit(&self, hash: &C::Hash) -> bool {
        self.units.contains_key(hash)
    }

    /// Returns the unit with the given hash. Panics if not found.
    pub(crate) fn unit(&self, hash: &C::Hash) -> &Unit<C> {
        self.maybe_unit(hash).expect("unit hash must exist")
    }

    /// Returns the block contained in the unit with the given hash, if present.
    pub(crate) fn maybe_block(&self, hash: &C::Hash) -> Option<&Block<C>> {
        self.blocks.get(hash)
    }

    /// Returns the block contained in the unit with the given hash. Panics if not found.
    pub(crate) fn block(&self, hash: &C::Hash) -> &Block<C> {
        self.maybe_block(hash).expect("block hash must exist")
    }

    /// Returns the complete protocol state's latest panorama.
    pub(crate) fn panorama(&self) -> &Panorama<C> {
        &self.panorama
    }

    /// Returns the leader in the specified time slot.
    ///
    /// First the assignment is computed ignoring the `can_propose` flags. Only if the selected
    /// leader's entry is `false`, the computation is repeated, this time with the flagged
    /// validators excluded. This ensures that once the validator set has been decided, correct
    /// validators' slots never get reassigned to someone else, even if after the fact someone is
    /// excluded as a leader.
    pub(crate) fn leader(&self, timestamp: Timestamp) -> ValidatorIndex {
        self.leader_sequence.leader(timestamp.millis())
    }

    /// Adds the unit to the protocol state.
    ///
    /// The unit must be valid (see `validate_unit`), and its dependencies satisfied.
    pub(crate) fn add_valid_unit(&mut self, swunit: SignedWireUnit<C>) {
        let wunit = swunit.wire_unit();
        let hash = swunit.hash();
        if self.has_unit(&hash) {
            warn!(%hash, "called add_valid_unit twice");
            return;
        }
        let instance_id = wunit.instance_id;
        let fork_choice = self.fork_choice(&wunit.panorama).cloned();
        let (unit, maybe_value) = Unit::new(swunit, fork_choice.as_ref(), self);
        if let Some(value) = maybe_value {
            let block = Block::new(fork_choice, value, self);
            self.blocks.insert(hash, block);
        }
        self.add_ping(unit.creator, unit.timestamp);
        self.units.insert(hash, unit);

        // Update the panorama.
        let unit = self.unit(&hash);
        let creator = unit.creator;
        let new_obs = match (&self.panorama[creator], &unit.panorama[creator]) {
            (Observation::Faulty, _) => Observation::Faulty,
            (obs0, obs1) if obs0 == obs1 => Observation::Correct(hash),
            (Observation::None, _) => panic!("missing creator's previous unit"),
            (Observation::Correct(hash0), _) => {
                // We have all dependencies of unit, but it does not cite hash0 as its predecessor,
                // which is our latest known unit by the creator. It must therefore cite an older
                // unit and so its sequence number must be at most the same as hash0. Hence it is
                // an equivocation, and to prove that, we only need to provide the other unit with
                // the same sequence number.
                let prev0 = self.find_in_swimlane(hash0, unit.seq_number).unwrap();
                let wunit0 = self.wire_unit(prev0, instance_id).unwrap();
                let wunit1 = self.wire_unit(&hash, instance_id).unwrap();
                self.add_evidence(Evidence::Equivocation(wunit0, wunit1));
                Observation::Faulty
            }
        };
        self.panorama[creator] = new_obs;
    }

    /// Adds direct evidence proving a validator to be faulty, unless that validators is already
    /// banned or we already have other direct evidence. This must only be called with valid
    /// evidence (see `Evidence::validate`). Returns `false` if the evidence was not added because
    /// the perpetrator is banned or we already have evidence against them.
    pub(crate) fn add_evidence(&mut self, evidence: Evidence<C>) -> bool {
        if TODO_ENDORSEMENT_EVIDENCE_DISABLED && matches!(evidence, Evidence::Endorsements { .. }) {
            return false;
        }
        let idx = evidence.perpetrator();
        match self.faults.get(&idx) {
            Some(&Fault::Banned) | Some(&Fault::Direct(_)) => return false,
            None | Some(&Fault::Indirect) => (),
        }
        // TODO: Should use Display, not Debug!
        trace!(?evidence, "marking validator #{} as faulty", idx.0);
        self.faults.insert(idx, Fault::Direct(evidence));
        self.panorama[idx] = Observation::Faulty;
        true
    }

    /// Adds a set of endorsements to the state.
    /// If, after adding, we have collected enough endorsements to consider unit _endorsed_,
    /// it will be *upgraded* to fully endorsed.
    ///
    /// Endorsements must be validated before calling this: The endorsers must exist, the
    /// signatures must be valid and the endorsed unit must be present in `self.units`.
    pub(crate) fn add_endorsements(&mut self, endorsements: Endorsements<C>) {
        let uhash = *endorsements.unit();
        if self.endorsements.contains_key(&uhash) {
            return; // We already have a sufficient number of endorsements.
        }
        info!("Received endorsements of {:?}", uhash);
        self.incomplete_endorsements
            .entry(uhash)
            .or_default()
            .extend(endorsements.endorsers);
        let endorsed: Weight = self.incomplete_endorsements[&uhash]
            .keys()
            .map(|vidx| self.weight(*vidx))
            .sum();
        // Stake required to consider unit to be endorsed.
        let threshold = self.total_weight() / 2;
        if endorsed > threshold {
            info!(%uhash, "Unit endorsed by at least 1/2 of validators.");
            // Unwrap is safe: We created the map entry above.
            let mut fully_endorsed = self.incomplete_endorsements.remove(&uhash).unwrap();
            let endorsed_map = self
                .weights()
                .keys()
                .map(|vidx| fully_endorsed.remove(&vidx))
                .collect();
            self.endorsements.insert(uhash, endorsed_map);
        }
    }

    /// Returns whether this state already includes an endorsement of `uhash` by `vidx`.
    pub(crate) fn has_endorsement(&self, uhash: &C::Hash, vidx: ValidatorIndex) -> bool {
        self.endorsements
            .get(uhash)
            .map(|vmap| vmap[vidx].is_some())
            .unwrap_or(false)
            || self
                .incomplete_endorsements
                .get(uhash)
                .map(|ends| ends.contains_key(&vidx))
                .unwrap_or(false)
    }

    /// Updates `self.pings` with the given timestamp.
    pub(crate) fn add_ping(&mut self, creator: ValidatorIndex, timestamp: Timestamp) {
        self.pings[creator] = self.pings[creator].max(timestamp);
    }

    /// Returns `true` if the latest timestamp we have is older than the given timestamp.
    pub(crate) fn has_ping(&self, creator: ValidatorIndex, timestamp: Timestamp) -> bool {
        self.pings
            .get(creator)
            .map_or(false, |ping_time| *ping_time >= timestamp)
    }

    /// Returns whether the validator's latest unit or ping is at most `PING_TIMEOUT` maximum round
    /// lengths old.
    pub(crate) fn is_online(&self, vidx: ValidatorIndex, now: Timestamp) -> bool {
        self.pings.has(vidx)
            && self.pings[vidx] + self.params.max_round_length() * PING_TIMEOUT >= now
    }

    /// Creates new `Evidence` if the new endorsements contain any that conflict with existing
    /// ones.
    ///
    /// Endorsements must be validated before calling this: The endorsers must exist, the
    /// signatures must be valid and the endorsed unit must be present in `self.units`.
    pub(crate) fn find_conflicting_endorsements(
        &self,
        endorsements: &Endorsements<C>,
        instance_id: &C::InstanceId,
    ) -> Vec<Evidence<C>> {
        if TODO_ENDORSEMENT_EVIDENCE_DISABLED {
            return Vec::new();
        }
        let uhash = endorsements.unit();
        let unit = self.unit(uhash);
        if !self.has_evidence(unit.creator) {
            return vec![]; // There are no equivocations, so endorsements cannot conflict.
        }

        // We are only interested in endorsements that we didn't know before and whose validators
        // we don't already have evidence against.
        let is_new_endorsement = |&&(vidx, _): &&(ValidatorIndex, _)| {
            if self.has_evidence(vidx) {
                false
            } else if let Some(known_endorsements) = self.endorsements.get(uhash) {
                known_endorsements[vidx].is_none()
            } else if let Some(known_endorsements) = self.incomplete_endorsements.get(uhash) {
                !known_endorsements.contains_key(&vidx)
            } else {
                true
            }
        };
        let new_endorsements = endorsements.endorsers.iter().filter(is_new_endorsement);

        // For each new endorser, find a pair of conflicting endorsements, if it exists.
        // Order the data so that the first unit has a lower or equal sequence number.
        let conflicting_endorsements = new_endorsements.filter_map(|&(vidx, ref sig)| {
            // Iterate over all existing endorsements by vidx.
            let known_endorsements = self.endorsements.iter();
            let known_incomplete_endorsements = self.incomplete_endorsements.iter();
            let known_vidx_endorsements = known_endorsements
                .filter_map(|(uhash2, sigs2)| sigs2[vidx].as_ref().map(|sig2| (uhash2, sig2)));
            let known_vidx_incomplete_endorsements = known_incomplete_endorsements
                .filter_map(|(uhash2, sigs2)| sigs2.get(&vidx).map(|sig2| (uhash2, sig2)));
            // Find a conflicting one, i.e. one that endorses a unit with the same creator as uhash
            // but incompatible with uhash. Put the data into a tuple, with the earlier unit first.
            known_vidx_endorsements
                .chain(known_vidx_incomplete_endorsements)
                .find(|(uhash2, _)| {
                    let unit2 = self.unit(uhash2);
                    let ee_limit = self.params().endorsement_evidence_limit();
                    self.unit(uhash2).creator == unit.creator
                        && !self.is_compatible(uhash, uhash2)
                        && unit.seq_number.saturating_add(ee_limit) >= unit2.seq_number
                        && unit2.seq_number.saturating_add(ee_limit) >= unit.seq_number
                })
                .map(|(uhash2, sig2)| {
                    if unit.seq_number <= self.unit(uhash2).seq_number {
                        (vidx, uhash, sig, uhash2, sig2)
                    } else {
                        (vidx, uhash2, sig2, uhash, sig)
                    }
                })
        });

        // Create an Evidence instance for each conflict we found.
        // The unwraps are safe, because we know that there are units with these hashes.
        conflicting_endorsements
            .map(|(vidx, uhash1, sig1, uhash2, sig2)| {
                let unit1 = self.unit(uhash1);
                let swimlane2 = self
                    .swimlane(uhash2)
                    .skip(1)
                    .take_while(|(_, pred2)| pred2.seq_number >= unit1.seq_number)
                    .map(|(pred2_hash, _)| self.wire_unit(pred2_hash, *instance_id).unwrap())
                    .collect();
                Evidence::Endorsements {
                    endorsement1: SignedEndorsement::new(Endorsement::new(*uhash1, vidx), *sig1),
                    unit1: self.wire_unit(uhash1, *instance_id).unwrap(),
                    endorsement2: SignedEndorsement::new(Endorsement::new(*uhash2, vidx), *sig2),
                    unit2: self.wire_unit(uhash2, *instance_id).unwrap(),
                    swimlane2,
                }
            })
            .collect()
    }

    /// Returns the `SignedWireUnit` with the given hash, if it is present in the state.
    pub(crate) fn wire_unit(
        &self,
        hash: &C::Hash,
        instance_id: C::InstanceId,
    ) -> Option<SignedWireUnit<C>> {
        let unit = self.maybe_unit(hash)?.clone();
        let maybe_block = self.maybe_block(hash);
        let value = maybe_block.map(|block| block.value.clone());
        let endorsed = unit.claims_endorsed().cloned().collect();
        let round_exp =
            (unit.round_len() / self.params().min_round_length()).trailing_zeros() as u8;
        let wunit = WireUnit {
            panorama: unit.panorama.clone(),
            creator: unit.creator,
            instance_id,
            value,
            seq_number: unit.seq_number,
            timestamp: unit.timestamp,
            round_exp,
            endorsed,
        };
        Some(SignedWireUnit {
            hashed_wire_unit: HashedWireUnit::new_with_hash(wunit, *hash),
            signature: unit.signature,
        })
    }

    /// Returns the fork choice from `pan`'s view, or `None` if there are no blocks yet.
    ///
    /// The correct validators' latest units count as votes for the block they point to, as well as
    /// all of its ancestors. At each level the block with the highest score is selected from the
    /// children of the previously selected block (or from all blocks at height 0), until a block
    /// is reached that has no children with any votes.
    pub(crate) fn fork_choice<'a>(&'a self, pan: &Panorama<C>) -> Option<&'a C::Hash> {
        let start = self.clock.start();
        // Collect all correct votes in a `Tallies` map, sorted by height.
        let to_entry = |(obs, w): (&Observation<C>, &Weight)| {
            let bhash = &self.unit(obs.correct()?).block;
            Some((self.block(bhash).height, bhash, *w))
        };
        let mut tallies: Tallies<C> = pan.iter().zip(&self.weights).filter_map(to_entry).collect();
        loop {
            // Find the highest block that we know is an ancestor of the fork choice.
            let (height, bhash) = tallies.find_decided(self)?;
            // Drop all votes that are not descendants of `bhash`.
            tallies = tallies.filter_descendants(height, bhash, self);
            // If there are no blocks left, `bhash` itself is the fork choice. Otherwise repeat.
            if tallies.is_empty() {
                let end = self.clock.end();
                let delta = self.clock.delta(start, end).as_nanos();
                trace!(%delta,"Time taken for fork-choice to run");
                return Some(bhash);
            }
        }
    }

    /// Returns the ancestor of the block with the given `hash`, on the specified `height`, or
    /// `None` if the block's height is lower than that.
    /// NOTE: Panics if used on non-proposal hashes. For those use [`find_ancestor_unit`].
    pub(crate) fn find_ancestor_proposal<'a>(
        &'a self,
        hash: &'a C::Hash,
        height: u64,
    ) -> Option<&'a C::Hash> {
        let block = self.block(hash);
        if block.height < height {
            return None;
        }
        if block.height == height {
            return Some(hash);
        }
        #[allow(clippy::integer_arithmetic)] // block.height > height, otherwise we returned.
        let diff = block.height - height;
        // We want to make the greatest step 2^i such that 2^i <= diff.
        let max_i = log2(diff) as usize;
        // A block at height > 0 always has at least its parent entry in skip_idx.
        #[allow(clippy::integer_arithmetic)]
        let i = max_i.min(block.skip_idx.len() - 1);
        self.find_ancestor_proposal(&block.skip_idx[i], height)
    }

    /// Returns an error if `swunit` is invalid. This can be called even if the dependencies are
    /// not present yet.
    pub(crate) fn pre_validate_unit(&self, swunit: &SignedWireUnit<C>) -> Result<(), UnitError> {
        let wunit = swunit.wire_unit();
        let creator = wunit.creator;
        if creator.0 as usize >= self.validator_count() {
            error!("Nonexistent validator should be rejected in Highway::pre_validate_unit.");
            return Err(UnitError::Creator); // Should be unreachable.
        }
        if Some(&Fault::Banned) == self.faults.get(&creator) {
            return Err(UnitError::Banned);
        }
        let rl_millis = self.params.min_round_length().millis();
        #[allow(clippy::integer_arithmetic)] // We check for overflow before the left shift.
        if wunit.round_exp as u32 > rl_millis.leading_zeros()
            || rl_millis << wunit.round_exp > self.params.max_round_length().millis()
        {
            return Err(UnitError::RoundLengthGreaterThanMaximum);
        }
        if wunit.value.is_none() && !wunit.panorama.has_correct() {
            return Err(UnitError::MissingBlock);
        }
        if wunit.panorama.len() != self.validator_count() {
            return Err(UnitError::PanoramaLength(wunit.panorama.len()));
        }
        if wunit.panorama[creator].is_faulty() {
            return Err(UnitError::FaultyCreator);
        }
        Ok(())
    }

    /// Returns an error if `swunit` is invalid. Must only be called once `pre_validate_unit`
    /// returned `Ok` and all dependencies have been added to the state.
    pub(crate) fn validate_unit(&self, swunit: &SignedWireUnit<C>) -> Result<(), UnitError> {
        let wunit = swunit.wire_unit();
        let creator = wunit.creator;
        let panorama = &wunit.panorama;
        let timestamp = wunit.timestamp;
        panorama.validate(self)?;
        if panorama.iter_correct(self).any(|v| v.timestamp > timestamp)
            || wunit.timestamp < self.params.start_timestamp()
        {
            return Err(UnitError::Timestamps);
        }
        if wunit.seq_number != panorama.next_seq_num(self, creator) {
            return Err(UnitError::SequenceNumber);
        }
        #[allow(clippy::integer_arithmetic)] // We checked for overflow in pre_validate_unit.
        let round_len =
            TimeDiff::from_millis(self.params.min_round_length().millis() << wunit.round_exp);
        let r_id = round_id(timestamp, round_len);
        let maybe_prev_unit = wunit.previous().map(|vh| self.unit(vh));
        if let Some(prev_unit) = maybe_prev_unit {
            if prev_unit.round_len() != round_len {
                // The round length must not change within a round: Even with respect to the
                // greater of the two lengths, a round boundary must be between the units.
                let max_rl = prev_unit.round_len().max(round_len);
                #[allow(clippy::integer_arithmetic)] // max_rl is always greater than 0.
                if prev_unit.timestamp.millis() / max_rl.millis()
                    == timestamp.millis() / max_rl.millis()
                {
                    return Err(UnitError::RoundLengthChangedWithinRound);
                }
            }
            // There can be at most two units per round: proposal/confirmation and witness.
            if let Some(prev2_unit) = prev_unit.previous().map(|h2| self.unit(h2)) {
                if prev2_unit.round_id() == r_id {
                    return Err(UnitError::ThreeUnitsInRound);
                }
            }
        }
        if ENABLE_ENDORSEMENTS {
            // All endorsed units from the panorama of this wunit.
            let endorsements_in_panorama = panorama
                .iter_correct_hashes()
                .flat_map(|hash| self.unit(hash).claims_endorsed())
                .collect::<HashSet<_>>();
            if endorsements_in_panorama
                .iter()
                .any(|&e| !wunit.endorsed.iter().any(|h| h == e))
            {
                return Err(UnitError::EndorsementsNotMonotonic);
            }
            for hash in &wunit.endorsed {
                if !wunit.panorama.sees(self, hash) {
                    return Err(UnitError::EndorsedButUnseen {
                        hash: format!("{:?}", hash),
                        wire_unit: format!("{:?}", wunit),
                    });
                }
            }
        }
        if wunit.value.is_some() {
            // If this unit is a block, it must be the first unit in this round, its timestamp must
            // match the round ID, and the creator must be the round leader.
            if maybe_prev_unit.map_or(false, |pv| pv.round_id() == r_id)
                || timestamp != r_id
                || self.leader(r_id) != creator
            {
                return Err(UnitError::NonLeaderBlock(self.leader(r_id)));
            }
            // It's not allowed to create a child block of a terminal block.
            let is_terminal = |hash: &C::Hash| self.is_terminal_block(hash);
            if self.fork_choice(panorama).map_or(false, is_terminal) {
                return Err(UnitError::ValueAfterTerminalBlock);
            }
        }
        match self.validate_lnc(creator, panorama, &wunit.endorsed) {
            None => Ok(()),
            Some(vidx) => Err(UnitError::LncNaiveCitation(vidx)),
        }
    }

    /// Returns `true` if the `bhash` is a block that can have no children.
    pub(crate) fn is_terminal_block(&self, bhash: &C::Hash) -> bool {
        self.blocks.get(bhash).map_or(false, |block| {
            block.height.saturating_add(1) >= self.params.end_height()
                && self.unit(bhash).timestamp >= self.params.end_timestamp()
        })
    }

    /// Returns `true` if this is a proposal and the creator is not faulty.
    pub(super) fn is_correct_proposal(&self, unit: &Unit<C>) -> bool {
        !self.is_faulty(unit.creator)
            && self.leader(unit.timestamp) == unit.creator
            && unit.timestamp == round_id(unit.timestamp, unit.round_len)
    }

    /// Returns the hash of the message with the given sequence number from the creator of `hash`,
    /// or `None` if the sequence number is higher than that of the unit with `hash`.
    pub(crate) fn find_in_swimlane<'a>(
        &'a self,
        hash: &'a C::Hash,
        seq_number: u64,
    ) -> Option<&'a C::Hash> {
        let unit = self.unit(hash);
        match unit.seq_number.checked_sub(seq_number) {
            None => None,          // There is no unit with seq_number in our swimlane.
            Some(0) => Some(hash), // The sequence number is the one we're looking for.
            Some(diff) => {
                // We want to make the greatest step 2^i such that 2^i <= diff.
                let max_i = log2(diff) as usize; // Log is safe because diff is not zero.

                // Diff is not zero, so the unit has a predecessor and skip_idx is not empty.
                #[allow(clippy::integer_arithmetic)]
                let i = max_i.min(unit.skip_idx.len() - 1);
                self.find_in_swimlane(&unit.skip_idx[i], seq_number)
            }
        }
    }

    /// Returns an iterator over units (with hashes) by the same creator, in reverse chronological
    /// order, starting with the specified unit. Panics if no unit with `uhash` exists.
    pub(crate) fn swimlane<'a>(
        &'a self,
        uhash: &'a C::Hash,
    ) -> impl Iterator<Item = (&'a C::Hash, &'a Unit<C>)> {
        let mut next = Some(uhash);
        iter::from_fn(move || {
            let current = next?;
            let unit = self.unit(current);
            next = unit.previous();
            Some((current, unit))
        })
    }

    /// Returns an iterator over all hashes of ancestors of the block `bhash`, excluding `bhash`
    /// itself. Panics if `bhash` is not the hash of a known block.
    pub(crate) fn ancestor_hashes<'a>(
        &'a self,
        bhash: &'a C::Hash,
    ) -> impl Iterator<Item = &'a C::Hash> {
        let mut next = self.block(bhash).parent();
        iter::from_fn(move || {
            let current = next?;
            next = self.block(current).parent();
            Some(current)
        })
    }

    /// Returns the number of units received.
    #[cfg(test)]
    pub(crate) fn unit_count(&self) -> usize {
        self.units.len()
    }

    /// Returns the set of units (by hash) that are endorsed and seen from the panorama.
    pub(crate) fn seen_endorsed(&self, pan: &Panorama<C>) -> BTreeSet<C::Hash> {
        if !ENABLE_ENDORSEMENTS {
            return Default::default();
        };
        // First we collect all units that were already seen as endorsed by earlier units.
        let mut result: BTreeSet<C::Hash> = pan
            .iter_correct_hashes()
            .flat_map(|hash| self.unit(hash).endorsed.iter().cloned())
            .collect();
        // Now add all remaining endorsed units. Since the pan.sees check is expensive, do it only
        // for the ones that are actually new.
        for hash in self.endorsements.keys() {
            if !result.contains(hash) && pan.sees(self, hash) {
                result.insert(*hash);
            }
        }
        result
    }

    /// Drops all state other than evidence.
    pub(crate) fn retain_evidence_only(&mut self) {
        self.units.clear();
        self.blocks.clear();
        for obs in self.panorama.iter_mut() {
            if obs.is_correct() {
                *obs = Observation::None;
            }
        }
        self.endorsements.clear();
        self.incomplete_endorsements.clear();
    }

    /// Validates whether a unit with the given panorama and `endorsed` set satisfies the
    /// Limited Naivety Criterion (LNC).
    /// Returns index of the first equivocator that was cited naively in violation of the LNC, or
    /// `None` if the LNC is satisfied.
    fn validate_lnc(
        &self,
        creator: ValidatorIndex,
        panorama: &Panorama<C>,
        endorsed: &BTreeSet<C::Hash>,
    ) -> Option<ValidatorIndex> {
        if !ENABLE_ENDORSEMENTS {
            return None;
        }
        let violates_lnc =
            |eq_idx: &ValidatorIndex| !self.satisfies_lnc_for(creator, panorama, endorsed, *eq_idx);
        panorama.iter_faulty().find(violates_lnc)
    }

    /// Returns `true` if there is at most one fork by the validator `eq_idx` that is cited naively
    /// by a unit with the given panorama and `endorsed` set, or earlier units by the same creator.
    fn satisfies_lnc_for(
        &self,
        creator: ValidatorIndex,
        panorama: &Panorama<C>,
        endorsed: &BTreeSet<C::Hash>,
        eq_idx: ValidatorIndex,
    ) -> bool {
        // Find all forks by eq_idx that are cited naively by the panorama itself.
        // * If it's more than one, return false: the LNC is violated.
        // * If it's none, return true: If the LNC were violated, it would be because of two naive
        //   citations by creator's earlier units. So the latest of those earlier units would
        //   already be violating the LNC itself, and thus would not have been added to the state.
        // * Otherwise store the unique naively cited fork in naive_fork.
        let mut maybe_naive_fork = None;
        {
            // Returns true if any endorsed unit cites the given unit.
            let seen_by_endorsed = |hash| endorsed.iter().any(|e_hash| self.sees(e_hash, hash));

            // Iterate over all units cited by the panorama.
            let mut to_visit: Vec<_> = panorama.iter_correct_hashes().collect();
            // This set is a filter so that units don't get added to to_visit twice.
            let mut added_to_to_visit: HashSet<_> = to_visit.iter().cloned().collect();
            while let Some(hash) = to_visit.pop() {
                if seen_by_endorsed(hash) {
                    continue; // This unit and everything below is not cited naively.
                }
                let unit = self.unit(hash);
                match &unit.panorama[eq_idx] {
                    Observation::Correct(eq_hash) => {
                        // The unit (and everything it cites) can only see a single fork.
                        // No need to traverse further downward.
                        if !seen_by_endorsed(eq_hash) {
                            // The fork is cited naively!
                            match maybe_naive_fork {
                                // It's the first naively cited fork we found.
                                None => maybe_naive_fork = Some(eq_hash),
                                Some(other_hash) => {
                                    // If eq_hash is later than other_hash, it is the tip of the
                                    // same fork. If it is earlier, then other_hash is the tip.
                                    if self.sees_correct(eq_hash, other_hash) {
                                        maybe_naive_fork = Some(eq_hash);
                                    } else if !self.sees_correct(other_hash, eq_hash) {
                                        return false; // We found two incompatible forks!
                                    }
                                }
                            }
                        }
                    }
                    // No forks are cited by this unit. No need to traverse further.
                    Observation::None => (),
                    // The unit still sees the equivocator as faulty: We need to traverse further
                    // down the graph to find all cited forks.
                    Observation::Faulty => to_visit.extend(
                        unit.panorama
                            .iter_correct_hashes()
                            .filter(|hash| added_to_to_visit.insert(hash)),
                    ),
                }
            }
        }
        let naive_fork = match maybe_naive_fork {
            None => return true, // No forks are cited naively.
            Some(naive_fork) => naive_fork,
        };

        // Iterate over all earlier units by creator, and find all forks by eq_idx they
        // naively cite. If any of those forks are incompatible with naive_fork, the LNC is
        // violated.
        let mut maybe_pred_hash = panorama[creator].correct();
        while let Some(pred_hash) = maybe_pred_hash {
            let pred_unit = self.unit(pred_hash);
            // Returns true if any endorsed (according to pred_unit) unit cites the given unit.
            let seen_by_endorsed = |hash| {
                pred_unit
                    .endorsed
                    .iter()
                    .any(|e_hash| self.sees(e_hash, hash))
            };
            // Iterate over all units seen by pred_unit.
            let mut to_visit = vec![pred_hash];
            // This set is a filter so that units don't get added to to_visit twice.
            let mut added_to_to_visit: HashSet<_> = to_visit.iter().cloned().collect();
            while let Some(hash) = to_visit.pop() {
                if seen_by_endorsed(hash) {
                    continue; // This unit and everything below is not cited naively.
                }
                let unit = self.unit(hash);
                match &unit.panorama[eq_idx] {
                    Observation::Correct(eq_hash) => {
                        if !seen_by_endorsed(eq_hash) && !self.is_compatible(eq_hash, naive_fork) {
                            return false;
                        }
                    }
                    // No forks are cited by this unit. No need to traverse further.
                    Observation::None => (),
                    // The unit still sees the equivocator as faulty: We need to traverse further
                    // down the graph to find all cited forks.
                    Observation::Faulty => to_visit.extend(
                        unit.panorama
                            .iter_correct_hashes()
                            .filter(|hash| added_to_to_visit.insert(hash)),
                    ),
                }
            }
            if !pred_unit.panorama[eq_idx].is_faulty() {
                // This unit and everything below sees only a single fork of the equivocator. If we
                // haven't found conflicting naively cited forks yet, there are none.
                return true;
            }
            maybe_pred_hash = pred_unit.previous();
        }
        true // No earlier messages, so no conflicting naively cited forks.
    }

    /// Returns whether the unit with `hash0` sees the one with `hash1` (i.e. `hash0 ≥ hash1`),
    /// and sees `hash1`'s creator as correct.
    pub(crate) fn sees_correct(&self, hash0: &C::Hash, hash1: &C::Hash) -> bool {
        hash0 == hash1 || self.unit(hash0).panorama.sees_correct(self, hash1)
    }

    /// Returns whether the unit with `hash0` sees the one with `hash1` (i.e. `hash0 ≥ hash1`).
    pub(crate) fn sees(&self, hash0: &C::Hash, hash1: &C::Hash) -> bool {
        hash0 == hash1 || self.unit(hash0).panorama.sees(self, hash1)
    }

    // Returns whether the units with `hash0` and `hash1` see each other or are equal.
    fn is_compatible(&self, hash0: &C::Hash, hash1: &C::Hash) -> bool {
        hash0 == hash1
            || self.unit(hash0).panorama.sees(self, hash1)
            || self.unit(hash1).panorama.sees(self, hash0)
    }

    /// Returns the panorama of the confirmation for the leader unit `uhash`.
    pub(crate) fn confirmation_panorama(
        &self,
        creator: ValidatorIndex,
        uhash: &C::Hash,
    ) -> Panorama<C> {
        self.valid_panorama(creator, self.inclusive_panorama(uhash))
    }

    /// Creates a panorama that is valid for use in `creator`'s next unit, and as close as possible
    /// to the given one. It is only modified if necessary for validity:
    /// * Cite `creator`'s previous unit, i.e. don't equivocate.
    /// * Satisfy the LNC, i.e. don't add new naively cited forks.
    pub(crate) fn valid_panorama(
        &self,
        creator: ValidatorIndex,
        mut pan: Panorama<C>,
    ) -> Panorama<C> {
        // Make sure the panorama sees the creator's own previous unit.
        let maybe_prev_uhash = self.panorama()[creator].correct();
        if let Some(prev_uhash) = maybe_prev_uhash {
            if pan[creator].correct() != Some(prev_uhash) {
                pan = pan.merge(self, &self.inclusive_panorama(prev_uhash));
            }
        }
        let endorsed = self.seen_endorsed(&pan);
        if self.validate_lnc(creator, &pan, &endorsed).is_none() {
            return pan;
        }
        // `pan` violates the LNC.
        // Start from the creator's previous unit, mark all faulty
        // validators as faulty, and add only endorsed units from correct validators.
        pan = maybe_prev_uhash.map_or_else(
            || Panorama::new(self.validator_count()),
            |prev_uhash| self.inclusive_panorama(prev_uhash),
        );
        for faulty_v in self.faulty_validators() {
            pan[faulty_v] = Observation::Faulty;
        }
        for endorsed_hash in &endorsed {
            if !pan.sees_correct(self, endorsed_hash) {
                pan = pan.merge(self, &self.inclusive_panorama(endorsed_hash));
            }
        }
        pan
    }

    /// Returns panorama of a unit where latest entry of the creator is that unit's hash.
    pub(crate) fn inclusive_panorama(&self, uhash: &C::Hash) -> Panorama<C> {
        let unit = self.unit(uhash);
        let mut pan = unit.panorama.clone();
        pan[unit.creator] = Observation::Correct(*uhash);
        pan
    }
}

/// Returns the time at which the round with the given timestamp and round length began.
///
/// The boundaries of rounds with length `l` are multiples of that length, in
/// milliseconds since the epoch. So the beginning of the current round is the greatest multiple
/// of `l` that is less or equal to `timestamp`.
pub(crate) fn round_id(timestamp: Timestamp, round_len: TimeDiff) -> Timestamp {
    if round_len.millis() == 0 {
        error!("called round_id with round_len 0.");
        return timestamp;
    }
    #[allow(clippy::integer_arithmetic)] // Checked for division by 0 above.
    Timestamp::from((timestamp.millis() / round_len.millis()) * round_len.millis())
}

/// Returns the base-2 logarithm of `x`, rounded down, i.e. the greatest `i` such that
/// `2.pow(i) <= x`. If `x == 0`, it returns `0`.
fn log2(x: u64) -> u32 {
    // Find the least power of two strictly greater than x and count its trailing zeros.
    // Then subtract 1 to get the zeros of the greatest power of two less or equal than x.
    x.saturating_add(1)
        .checked_next_power_of_two()
        .unwrap_or(0)
        .trailing_zeros()
        .saturating_sub(1)
}<|MERGE_RESOLUTION|>--- conflicted
+++ resolved
@@ -210,13 +210,6 @@
             );
             panorama[*idx] = Observation::Faulty;
         }
-<<<<<<< HEAD
-        let cumulative_w_leaders = weights
-            .enumerate()
-            .map(|(idx, weight)| if can_propose[idx] { *weight } else { Weight(0) })
-            .fold(vec![], sums)
-            .into();
-=======
         let mut can_propose: ValidatorMap<bool> = weights.iter().map(|_| true).collect();
         for idx in cannot_propose {
             assert!(
@@ -226,7 +219,6 @@
             can_propose[idx] = false;
         }
         let leader_sequence = LeaderSequence::new(params.seed(), &weights, can_propose);
->>>>>>> 1ca816fd
         let pings = iter::repeat(params.start_timestamp())
             .take(weights.len())
             .collect();
