<<<<<<< HEAD
#![allow(clippy::arithmetic_side_effects)]
=======
//! The implementation of the Highway consensus protocol.
>>>>>>> b997ca23

mod vertex;

pub(crate) use crate::components::consensus::highway_core::state::Params;
pub use vertex::{
    Dependency, Endorsements, HashedWireUnit, Ping, SignedWireUnit, Vertex, WireUnit,
};

use std::path::PathBuf;

use datasize::DataSize;
use thiserror::Error;
use tracing::{debug, error, info, trace};

use casper_types::{TimeDiff, Timestamp};

use crate::components::consensus::{
    consensus_protocol::BlockContext,
    highway_core::{
        active_validator::{ActiveValidator, Effect},
        endorsement::{Endorsement, EndorsementError},
        evidence::{Evidence, EvidenceError},
        state::{Fault, Observation, State, UnitError},
    },
    traits::Context,
    utils::{Validator, ValidatorIndex, Validators, Weight},
};

/// If a lot of rounds were skipped between two blocks, log at most this many.
const MAX_SKIPPED_PROPOSAL_LOGS: u64 = 10;

/// An error due to an invalid vertex.
#[derive(Debug, Error, PartialEq)]
pub(crate) enum VertexError {
    #[error("The vertex contains an invalid unit: `{0}`")]
    Unit(#[from] UnitError),
    #[error("The vertex contains invalid evidence: `{0}`")]
    Evidence(#[from] EvidenceError),
    #[error("The endorsements contains invalid entry: `{0}`")]
    Endorsement(#[from] EndorsementError),
    #[error("Invalid ping: `{0}`")]
    Ping(#[from] PingError),
}

/// An error due to an invalid ping.
#[derive(Debug, Error, Eq, PartialEq)]
pub(crate) enum PingError {
    #[error("The creator is not a validator.")]
    Creator,
    #[error("The signature is invalid.")]
    Signature,
    #[error("The ping is for a different consensus protocol instance.")]
    InstanceId,
}

/// A vertex that has passed initial validation.
///
/// The vertex could not be determined to be invalid based on its contents alone. The remaining
/// checks will be applied once all of its dependencies have been added to `Highway`. (See
/// `ValidVertex`.)
#[derive(Clone, DataSize, Debug, Eq, PartialEq, Hash)]
pub(crate) struct PreValidatedVertex<C>(Vertex<C>)
where
    C: Context;

impl<C: Context> PreValidatedVertex<C> {
    pub(crate) fn inner(&self) -> &Vertex<C> {
        &self.0
    }

    pub(crate) fn timestamp(&self) -> Option<Timestamp> {
        self.0.timestamp()
    }

    #[cfg(test)]
    pub(crate) fn into_vertex(self) -> Vertex<C> {
        self.0
    }
}

impl<C: Context> From<ValidVertex<C>> for PreValidatedVertex<C> {
    fn from(vv: ValidVertex<C>) -> PreValidatedVertex<C> {
        PreValidatedVertex(vv.0)
    }
}

impl<C: Context> From<ValidVertex<C>> for Vertex<C> {
    fn from(vv: ValidVertex<C>) -> Vertex<C> {
        vv.0
    }
}

impl<C: Context> From<PreValidatedVertex<C>> for Vertex<C> {
    fn from(pvv: PreValidatedVertex<C>) -> Vertex<C> {
        pvv.0
    }
}

/// A vertex that has been validated: `Highway` has all its dependencies and can add it to its
/// protocol state.
///
/// Note that this must only be added to the `Highway` instance that created it. Can cause a panic
/// or inconsistent state otherwise.
#[derive(Clone, DataSize, Debug, Eq, PartialEq, Hash)]
pub(crate) struct ValidVertex<C>(pub(crate) Vertex<C>)
where
    C: Context;

impl<C: Context> ValidVertex<C> {
    pub(crate) fn inner(&self) -> &Vertex<C> {
        &self.0
    }

    pub(crate) fn is_proposal(&self) -> bool {
        self.0.value().is_some()
    }
    pub(crate) fn endorsements(&self) -> Option<&Endorsements<C>> {
        match &self.0 {
            Vertex::Endorsements(endorsements) => Some(endorsements),
            Vertex::Evidence(_) | Vertex::Unit(_) | Vertex::Ping(_) => None,
        }
    }
}

/// A result indicating whether and how a requested dependency is satisfied.
pub(crate) enum GetDepOutcome<C: Context> {
    /// We don't have this dependency.
    None,
    /// This vertex satisfies the dependency.
    Vertex(ValidVertex<C>),
    /// The dependency must be satisfied by providing evidence against this faulty validator, but
    /// this `Highway` instance does not have direct evidence.
    Evidence(C::ValidatorId),
}

/// An instance of the Highway protocol, containing its local state.
///
/// Both observers and active validators must instantiate this, pass in all incoming vertices from
/// peers, and use a [FinalityDetector](../finality_detector/struct.FinalityDetector.html) to
/// determine the outcome of the consensus process.
#[derive(Debug, DataSize)]
pub(crate) struct Highway<C>
where
    C: Context,
{
    /// The protocol instance ID. This needs to be unique, to prevent replay attacks.
    instance_id: C::InstanceId,
    /// The validator IDs and weight map.
    validators: Validators<C::ValidatorId>,
    /// The abstract protocol state.
    state: State<C>,
    /// The state of an active validator, who is participating and creating new vertices.
    active_validator: Option<ActiveValidator<C>>,
}

impl<C: Context> Highway<C> {
    /// Creates a new `Highway` instance. All participants must agree on the protocol parameters.
    ///
    /// Arguments:
    ///
    /// * `instance_id`: A unique identifier for every execution of the protocol (e.g. for every
    ///   era) to prevent replay attacks.
    /// * `validators`: The set of validators and their weights.
    /// * `params`: The Highway protocol parameters.
    pub(crate) fn new(
        instance_id: C::InstanceId,
        validators: Validators<C::ValidatorId>,
        params: Params,
    ) -> Highway<C> {
        info!(%validators, instance=%instance_id, "creating Highway instance");
        let weights = validators.iter().map(Validator::weight);
        let banned = validators.iter_banned_idx();
        let cannot_propose = validators.iter_cannot_propose_idx();
        let state = State::new(weights, params, banned, cannot_propose);
        Highway {
            instance_id,
            validators,
            state,
            active_validator: None,
        }
    }

    /// Turns this instance from a passive observer into an active validator that proposes new
    /// blocks and creates and signs new vertices.
    ///
    /// Panics if `id` is not the ID of a validator with a weight in this Highway instance.
    pub(crate) fn activate_validator(
        &mut self,
        id: C::ValidatorId,
        secret: C::ValidatorSecret,
        current_time: Timestamp,
        unit_hash_file: Option<PathBuf>,
        target_ftt: Weight,
    ) -> Vec<Effect<C>> {
        if self.active_validator.is_some() {
            error!(?id, "activate_validator called twice");
            return vec![];
        }
        let idx = match self.validators.get_index(&id) {
            Some(idx) => idx,
            None => {
                error!(?id, "missing own validator ID");
                return vec![];
            }
        };
        let start_time = current_time.max(self.state.params().start_timestamp());
        let (av, effects) = ActiveValidator::new(
            idx,
            secret,
            current_time,
            start_time,
            &self.state,
            unit_hash_file,
            target_ftt,
            self.instance_id,
        );
        self.active_validator = Some(av);
        self.add_new_own_vertices(effects, current_time)
    }

    /// Turns this instance into a passive observer, that does not create any new vertices.
    pub(crate) fn deactivate_validator(&mut self) {
        self.active_validator = None;
    }

    /// Switches the active validator to a new round length.
    pub(crate) fn set_round_len(&mut self, new_round_len: TimeDiff) {
        if let Some(ref mut av) = self.active_validator {
            av.set_round_len(new_round_len);
        }
    }

    /// Does initial validation. Returns an error if the vertex is invalid.
    pub(crate) fn pre_validate_vertex(
        &self,
        vertex: Vertex<C>,
    ) -> Result<PreValidatedVertex<C>, (Vertex<C>, VertexError)> {
        match self.do_pre_validate_vertex(&vertex) {
            Err(err) => Err((vertex, err)),
            Ok(()) => Ok(PreValidatedVertex(vertex)),
        }
    }

    /// Returns the next missing dependency, or `None` if all dependencies of `pvv` are satisfied.
    ///
    /// If this returns `None`, `validate_vertex` can be called.
    pub(super) fn missing_dependency(&self, pvv: &PreValidatedVertex<C>) -> Option<Dependency<C>> {
        match pvv.inner() {
            Vertex::Evidence(_) | Vertex::Ping(_) => None,
            Vertex::Endorsements(endorsements) => {
                let unit = *endorsements.unit();
                if !self.state.has_unit(&unit) {
                    Some(Dependency::Unit(unit))
                } else {
                    None
                }
            }
            Vertex::Unit(unit) => unit
                .wire_unit()
                .panorama
                .missing_dependency(&self.state)
                .or_else(|| {
                    self.state
                        .needs_endorsements(unit)
                        .map(Dependency::Endorsement)
                }),
        }
    }

    /// Does full validation. Returns an error if the vertex is invalid.
    ///
    /// All dependencies must be added to the state before this validation step.
    pub(crate) fn validate_vertex(
        &self,
        pvv: PreValidatedVertex<C>,
    ) -> Result<ValidVertex<C>, (PreValidatedVertex<C>, VertexError)> {
        match self.do_validate_vertex(pvv.inner()) {
            Err(err) => Err((pvv, err)),
            Ok(()) => Ok(ValidVertex(pvv.0)),
        }
    }

    /// Add a validated vertex to the protocol state.
    ///
    /// The validation must have been performed by _this_ `Highway` instance.
    /// More precisely: The instance on which `add_valid_vertex` is called must contain everything
    /// (and possibly more) that the instance on which `validate_vertex` was called contained.
    pub(crate) fn add_valid_vertex(
        &mut self,
        ValidVertex(vertex): ValidVertex<C>,
        now: Timestamp,
    ) -> Vec<Effect<C>> {
        if !self.has_vertex(&vertex) {
            match vertex {
                Vertex::Unit(unit) => self.add_valid_unit(unit, now),
                Vertex::Evidence(evidence) => self.add_evidence(evidence),
                Vertex::Endorsements(endorsements) => self.add_endorsements(endorsements),
                Vertex::Ping(ping) => self.add_ping(ping),
            }
        } else {
            vec![]
        }
    }

    /// Returns whether the vertex is already part of this protocol state.
    pub(crate) fn has_vertex(&self, vertex: &Vertex<C>) -> bool {
        match vertex {
            Vertex::Unit(unit) => self.state.has_unit(&unit.hash()),
            Vertex::Evidence(evidence) => self.state.has_evidence(evidence.perpetrator()),
            Vertex::Endorsements(endorsements) => {
                let unit = endorsements.unit();
                self.state
                    .has_all_endorsements(unit, endorsements.validator_ids())
            }
            Vertex::Ping(ping) => self.state.has_ping(ping.creator(), ping.timestamp()),
        }
    }

    /// Returns whether the validator is known to be faulty and we have evidence.
    pub(crate) fn has_evidence(&self, vid: &C::ValidatorId) -> bool {
        self.validators
            .get_index(vid)
            .map_or(false, |vidx| self.state.has_evidence(vidx))
    }

    /// Marks the given validator as faulty, if it exists.
    pub(crate) fn mark_faulty(&mut self, vid: &C::ValidatorId) {
        if let Some(vidx) = self.validators.get_index(vid) {
            self.state.mark_faulty(vidx);
        }
    }

    /// Returns whether we have a vertex that satisfies the dependency.
    pub(crate) fn has_dependency(&self, dependency: &Dependency<C>) -> bool {
        match dependency {
            Dependency::Unit(hash) => self.state.has_unit(hash),
            Dependency::Evidence(idx) => self.state.is_faulty(*idx),
            Dependency::Endorsement(hash) => self.state.is_endorsed(hash),
            Dependency::Ping(_, _) => false, // We don't store signatures; nothing depends on pings.
        }
    }

    /// Returns a vertex that satisfies the dependency, if available.
    ///
    /// If we send a vertex to a peer who is missing a dependency, they will ask us for it. In that
    /// case, `get_dependency` will never return `None`, unless the peer is faulty.
    pub(crate) fn get_dependency(&self, dependency: &Dependency<C>) -> GetDepOutcome<C> {
        match dependency {
            Dependency::Unit(hash) => match self.state.wire_unit(hash, self.instance_id) {
                None => GetDepOutcome::None,
                Some(unit) => GetDepOutcome::Vertex(ValidVertex(Vertex::Unit(unit))),
            },
            Dependency::Evidence(idx) => match self.state.maybe_fault(*idx) {
                None | Some(Fault::Banned) => GetDepOutcome::None,
                Some(Fault::Direct(ev)) => {
                    GetDepOutcome::Vertex(ValidVertex(Vertex::Evidence(ev.clone())))
                }
                Some(Fault::Indirect) => {
                    let vid = self.validators.id(*idx).expect("missing validator").clone();
                    GetDepOutcome::Evidence(vid)
                }
            },
            Dependency::Endorsement(hash) => match self.state.maybe_endorsements(hash) {
                None => GetDepOutcome::None,
                Some(e) => GetDepOutcome::Vertex(ValidVertex(Vertex::Endorsements(e))),
            },
            Dependency::Ping(_, _) => GetDepOutcome::None, // We don't store ping signatures.
        }
    }

    /// Returns a vertex by a validator with the requested sequence number.
    pub(crate) fn get_dependency_by_index(
        &self,
        vid: ValidatorIndex,
        unit_seq: u64,
    ) -> GetDepOutcome<C> {
        let obs = match self.state.panorama().get(vid) {
            Some(obs) => obs,
            None => return GetDepOutcome::None,
        };
        match obs {
            Observation::None => GetDepOutcome::None,
            Observation::Faulty => match self.state.maybe_fault(vid) {
                None | Some(Fault::Banned) => GetDepOutcome::None,
                Some(Fault::Direct(ev)) => {
                    GetDepOutcome::Vertex(ValidVertex(Vertex::Evidence(ev.clone())))
                }
                Some(Fault::Indirect) => match self.validators.id(vid) {
                    Some(vid) => GetDepOutcome::Evidence(vid.clone()),
                    None => GetDepOutcome::None,
                },
            },
            Observation::Correct(last_seen) => self
                .state
                .find_in_swimlane(last_seen, unit_seq)
                .and_then(|req_hash| self.state.wire_unit(req_hash, self.instance_id))
                .map(|swunit| GetDepOutcome::Vertex(ValidVertex(Vertex::Unit(swunit))))
                .unwrap_or_else(|| GetDepOutcome::None),
        }
    }

    pub(crate) fn handle_timer(&mut self, timestamp: Timestamp) -> Vec<Effect<C>> {
        let instance_id = self.instance_id;

        // Here we just use the timer's timestamp, and assume it's ~ Timestamp::now()
        //
        // This is because proposal units, i.e. new blocks, are
        // supposed to have the exact timestamp that matches the
        // beginning of the round (which we use as the "round ID").
        //
        // But at least any discrepancy here can only come from event
        // handling delays in our own node, and not from timestamps
        // set by other nodes.

        self.map_active_validator(
            |av, state| av.handle_timer(timestamp, state, instance_id),
            timestamp,
        )
        .unwrap_or_else(|| {
            debug!(%timestamp, "Ignoring `handle_timer` event: only an observer node.");
            vec![]
        })
    }

    pub(crate) fn propose(
        &mut self,
        value: C::ConsensusValue,
        block_context: BlockContext<C>,
    ) -> Vec<Effect<C>> {
        let instance_id = self.instance_id;

        // We just use the block context's timestamp, which is
        // hopefully not much older than `Timestamp::now()`
        //
        // We do this because essentially what happens is this:
        //
        // 1. We realize it's our turn to propose a block in
        // millisecond 64, so we set a timer.
        //
        // 2. The timer for timestamp 64 fires, and we request deploys
        // for the new block from the block proposer (with 64 in the
        // block context).
        //
        // 3. The block proposer responds and we finally end up here,
        // and can propose the new block. But we still have to use
        // timestamp 64.

        let timestamp = block_context.timestamp();
        self.map_active_validator(
            |av, state| av.propose(value, block_context, state, instance_id),
            timestamp,
        )
        .unwrap_or_else(|| {
            debug!("ignoring `propose` event: validator has been deactivated");
            vec![]
        })
    }

    pub(crate) fn validators(&self) -> &Validators<C::ValidatorId> {
        &self.validators
    }

    /// Returns an iterator over all validators against which we have direct evidence.
    pub(crate) fn validators_with_evidence(&self) -> impl Iterator<Item = &C::ValidatorId> {
        self.validators
            .enumerate_ids()
            .filter(move |(idx, _)| self.state.has_evidence(*idx))
            .map(|(_, v_id)| v_id)
    }

    pub(crate) fn state(&self) -> &State<C> {
        &self.state
    }

    /// Sets the pause status: While paused we don't create any new units, just pings.
    pub(crate) fn set_paused(&mut self, paused: bool) {
        if let Some(av) = &mut self.active_validator {
            av.set_paused(paused);
        }
    }

    /// Drops all state other than evidence.
    pub(crate) fn retain_evidence_only(&mut self) {
        self.deactivate_validator();
        self.state.retain_evidence_only();
    }

    fn on_new_unit(&mut self, uhash: &C::Hash, timestamp: Timestamp) -> Vec<Effect<C>> {
        let instance_id = self.instance_id;
        self.map_active_validator(
            |av, state| av.on_new_unit(uhash, timestamp, state, instance_id),
            timestamp,
        )
        .unwrap_or_default()
    }

    /// Takes action on a new evidence.
    fn on_new_evidence(&mut self, evidence: Evidence<C>) -> Vec<Effect<C>> {
        let state = &self.state;
        let mut effects = self
            .active_validator
            .as_mut()
            .map(|av| av.on_new_evidence(&evidence, state))
            .unwrap_or_default();
        // Add newly created endorsements to the local state. These can only be our own ones, so we
        // don't need to look for conflicts and call State::add_endorsements directly.
        for effect in effects.iter() {
            if let Effect::NewVertex(vv) = effect {
                if let Some(e) = vv.endorsements() {
                    self.state.add_endorsements(e.clone());
                }
            }
        }
        // Gossip `Evidence` only if we just learned about faults by the validator.
        effects.extend(vec![Effect::NewVertex(ValidVertex(Vertex::Evidence(
            evidence,
        )))]);
        effects
    }

    /// Applies `f` if this is an active validator, otherwise returns `None`.
    ///
    /// Newly created vertices are added to the state. If an equivocation of this validator is
    /// detected, it gets deactivated.
    fn map_active_validator<F>(&mut self, f: F, timestamp: Timestamp) -> Option<Vec<Effect<C>>>
    where
        F: FnOnce(&mut ActiveValidator<C>, &State<C>) -> Vec<Effect<C>>,
    {
        let effects = f(self.active_validator.as_mut()?, &self.state);
        Some(self.add_new_own_vertices(effects, timestamp))
    }

    /// Handles all `NewVertex` effects and adds the vertices to the protocol state.
    ///
    /// This needs to be applied to all effects created by `ActiveValidator`, so that new vertices
    /// are not interpreted as coming from a doppelgänger.
    fn add_new_own_vertices(
        &mut self,
        effects: Vec<Effect<C>>,
        timestamp: Timestamp,
    ) -> Vec<Effect<C>> {
        let mut result = Vec::with_capacity(effects.len());
        for effect in &effects {
            match effect {
                Effect::NewVertex(vv) => {
                    result.extend(self.add_valid_vertex(vv.clone(), timestamp))
                }
                Effect::WeAreFaulty(_) => self.deactivate_validator(),
                Effect::ScheduleTimer(_) | Effect::RequestNewBlock(_) => (),
            }
        }
        result.extend(effects);
        result
    }

    /// Performs initial validation and returns an error if `vertex` is invalid. (See
    /// `PreValidatedVertex` and `validate_vertex`.)
    fn do_pre_validate_vertex(&self, vertex: &Vertex<C>) -> Result<(), VertexError> {
        match vertex {
            Vertex::Unit(unit) => {
                let creator = unit.wire_unit().creator;
                let v_id = self.validators.id(creator).ok_or(UnitError::Creator)?;
                if unit.wire_unit().instance_id != self.instance_id {
                    return Err(UnitError::InstanceId.into());
                }
                if !C::verify_signature(&unit.hash(), v_id, &unit.signature) {
                    return Err(UnitError::Signature.into());
                }
                Ok(self.state.pre_validate_unit(unit)?)
            }
            Vertex::Evidence(evidence) => {
                Ok(evidence.validate(&self.validators, &self.instance_id, self.state.params())?)
            }
            Vertex::Endorsements(endorsements) => {
                let unit = *endorsements.unit();
                if endorsements.endorsers.is_empty() {
                    return Err(EndorsementError::Empty.into());
                }
                for (creator, signature) in endorsements.endorsers.iter() {
                    let v_id = self
                        .validators
                        .id(*creator)
                        .ok_or(EndorsementError::Creator)?;
                    if self.state.maybe_fault(*creator) == Some(&Fault::Banned) {
                        return Err(EndorsementError::Banned.into());
                    }
                    let endorsement: Endorsement<C> = Endorsement::new(unit, *creator);
                    if !C::verify_signature(&endorsement.hash(), v_id, signature) {
                        return Err(EndorsementError::Signature.into());
                    }
                }
                Ok(())
            }
            Vertex::Ping(ping) => ping.validate(&self.validators, &self.instance_id),
        }
    }

    /// Validates `vertex` and returns an error if it is invalid.
    /// This requires all dependencies to be present.
    fn do_validate_vertex(&self, vertex: &Vertex<C>) -> Result<(), VertexError> {
        match vertex {
            Vertex::Unit(unit) => Ok(self.state.validate_unit(unit)?),
            Vertex::Evidence(_) | Vertex::Endorsements(_) | Vertex::Ping(_) => Ok(()),
        }
    }

    /// Adds evidence to the protocol state.
    /// Gossip the evidence if it's the first equivocation from the creator.
    fn add_evidence(&mut self, evidence: Evidence<C>) -> Vec<Effect<C>> {
        if self.state.add_evidence(evidence.clone()) {
            self.on_new_evidence(evidence)
        } else {
            vec![]
        }
    }

    /// Adds a valid unit to the protocol state.
    ///
    /// Validity must be checked before calling this! Adding an invalid unit will result in a panic
    /// or an inconsistent state.
    fn add_valid_unit(&mut self, swunit: SignedWireUnit<C>, now: Timestamp) -> Vec<Effect<C>> {
        let unit_hash = swunit.hash();
        let creator = swunit.wire_unit().creator;
        let was_honest = !self.state.is_faulty(creator);
        self.state.add_valid_unit(swunit);
        self.log_if_missing_proposal(&unit_hash);
        let mut evidence_effects = self
            .state
            .maybe_evidence(creator)
            .cloned()
            .map(|ev| {
                if was_honest {
                    self.on_new_evidence(ev)
                } else {
                    vec![]
                }
            })
            .unwrap_or_default();
        evidence_effects.extend(self.on_new_unit(&unit_hash, now));
        evidence_effects.extend(self.add_own_last_unit(now));
        evidence_effects
    }

    /// If validator's protocol state is synchronized, adds its own last unit (if any) to the
    /// protocol state
    fn add_own_last_unit(&mut self, now: Timestamp) -> Vec<Effect<C>> {
        self.map_active_validator(
            |av, state| {
                if av.is_own_last_unit_panorama_sync(state) {
                    if let Some(own_last_unit) = av.take_own_last_unit() {
                        vec![Effect::NewVertex(ValidVertex(Vertex::Unit(own_last_unit)))]
                    } else {
                        vec![]
                    }
                } else {
                    vec![]
                }
            },
            now,
        )
        .unwrap_or_default()
    }

    /// Adds endorsements to the state. If there are conflicting endorsements, `NewVertex` effects
    /// are returned containing evidence to prove them faulty.
    fn add_endorsements(&mut self, endorsements: Endorsements<C>) -> Vec<Effect<C>> {
        let evidence = self
            .state
            .find_conflicting_endorsements(&endorsements, &self.instance_id);
        self.state.add_endorsements(endorsements);
        let add_and_create_effect = |ev: Evidence<C>| {
            self.state.add_evidence(ev.clone());
            Effect::NewVertex(ValidVertex(Vertex::Evidence(ev)))
        };
        evidence.into_iter().map(add_and_create_effect).collect()
    }

    /// Adds a ping to the state.
    fn add_ping(&mut self, ping: Ping<C>) -> Vec<Effect<C>> {
        self.state.add_ping(ping.creator(), ping.timestamp());
        vec![]
    }

    /// Checks whether the unit was created by a doppelganger.
    pub(crate) fn is_doppelganger_vertex(&self, vertex: &Vertex<C>) -> bool {
        self.active_validator
            .as_ref()
            .map_or(false, |av| av.is_doppelganger_vertex(vertex, &self.state))
    }

    /// Returns whether this instance of protocol is an active validator.
    pub(crate) fn is_active(&self) -> bool {
        self.active_validator.is_some()
    }

    /// Returns the instance ID of this Highway instance.
    pub(crate) fn instance_id(&self) -> &C::InstanceId {
        &self.instance_id
    }

    pub(crate) fn next_round_length(&self) -> Option<TimeDiff> {
        self.active_validator
            .as_ref()
            .map(|av| av.next_round_length())
    }

    /// Logs a message if this is a block and any previous blocks were skipped.
    fn log_if_missing_proposal(&self, unit_hash: &C::Hash) {
        let state = &self.state;
        let unit = state.unit(unit_hash);
        let r_id = unit.round_id();
        if unit.timestamp != r_id
            || unit.block != *unit_hash
            || state.leader(r_id) != unit.creator
            || state.is_faulty(unit.creator)
        {
            return; // Not a block by an honest validator. (Don't let faulty validators spam logs.)
        }

        // Iterate over all rounds since the parent — or since the start time, if there is none.
        let parent_timestamp = if let Some(parent_hash) = state.block(unit_hash).parent() {
            state.unit(parent_hash).timestamp
        } else {
            state.params().start_timestamp()
        };
        for skipped_r_id in (1..=MAX_SKIPPED_PROPOSAL_LOGS)
            .map(|i| r_id.saturating_sub(state.params().min_round_length() * i))
            .take_while(|skipped_r_id| *skipped_r_id > parent_timestamp)
        {
            let leader_index = state.leader(skipped_r_id);
            let leader_id = match self.validators.id(leader_index) {
                None => {
                    error!(?leader_index, "missing leader validator ID");
                    return;
                }
                Some(leader_id) => leader_id,
            };
            if state.is_faulty(leader_index) {
                trace!(
                    ?leader_index, %leader_id, round_id = %skipped_r_id,
                    "missing proposal: faulty leader was skipped",
                );
            } else {
                let reason = state.panorama()[leader_index]
                    .correct()
                    .and_then(|leader_hash| {
                        state
                            .swimlane(leader_hash)
                            .find(|(_, unit)| unit.timestamp <= skipped_r_id)
                            .filter(|(_, unit)| unit.timestamp == skipped_r_id)
                    })
                    .map_or("the leader missed their turn", |_| {
                        "the leader's proposal got orphaned"
                    });
                info!(
                    ?leader_index, %leader_id, round_id = %skipped_r_id,
                    "missing proposal: {}", reason,
                );
            }
        }
    }
}

#[cfg(test)]
pub(crate) mod tests {
    use std::{collections::BTreeSet, iter::FromIterator};

    use casper_types::Timestamp;

    use crate::components::consensus::{
        highway_core::{
            evidence::{Evidence, EvidenceError},
            highway::{
                vertex::Ping, Dependency, Highway, SignedWireUnit, UnitError, Vertex, VertexError,
                WireUnit,
            },
            highway_testing::TEST_INSTANCE_ID,
            state::{tests::*, Panorama, State},
        },
        traits::ValidatorSecret,
        utils::Validators,
    };

    pub(crate) fn test_validators() -> Validators<u32> {
        let vid_weights: Vec<(u32, u64)> =
            vec![(ALICE_SEC, ALICE), (BOB_SEC, BOB), (CAROL_SEC, CAROL)]
                .into_iter()
                .map(|(sk, vid)| {
                    assert_eq!(sk.0, vid.0);
                    (sk.0, WEIGHTS[vid.0 as usize].0)
                })
                .collect();
        Validators::from_iter(vid_weights)
    }

    #[test]
    fn invalid_signature_error() {
        let now: Timestamp = 500.into();

        let state: State<TestContext> = State::new_test(WEIGHTS, 0);
        let mut highway = Highway {
            instance_id: TEST_INSTANCE_ID,
            validators: test_validators(),
            state,
            active_validator: None,
        };
        let wunit = WireUnit {
            panorama: Panorama::new(WEIGHTS.len()),
            creator: CAROL,
            instance_id: highway.instance_id,
            value: Some(0),
            seq_number: 0,
            timestamp: Timestamp::zero(),
            round_exp: 4,
            endorsed: BTreeSet::new(),
        };
        let invalid_signature = 1u64;
        let invalid_signature_unit = SignedWireUnit {
            hashed_wire_unit: wunit.clone().into_hashed(),
            signature: invalid_signature,
        };
        let invalid_vertex = Vertex::Unit(invalid_signature_unit);
        let err = VertexError::Unit(UnitError::Signature);
        let expected = (invalid_vertex.clone(), err);
        assert_eq!(Err(expected), highway.pre_validate_vertex(invalid_vertex));

        let hwunit = wunit.into_hashed();
        let valid_signature = CAROL_SEC.sign(&hwunit.hash());
        let correct_signature_unit = SignedWireUnit {
            hashed_wire_unit: hwunit,
            signature: valid_signature,
        };
        let valid_vertex = Vertex::Unit(correct_signature_unit);
        let pvv = highway.pre_validate_vertex(valid_vertex).unwrap();
        assert_eq!(None, highway.missing_dependency(&pvv));
        let vv = highway.validate_vertex(pvv).unwrap();
        assert!(highway.add_valid_vertex(vv, now).is_empty());
    }

    #[test]
    fn missing_dependency() -> Result<(), AddUnitError<TestContext>> {
        let mut state = State::new_test(WEIGHTS, 0);
        let now: Timestamp = 500.into();

        add_unit!(state, CAROL, 0xC0; N, N, N)?;
        add_unit!(state, CAROL, 0xC1; N, N, N)?;
        let a = add_unit!(state, ALICE, 0xA; N, N, N)?;
        endorse!(state, a; ALICE, BOB, CAROL);
        // Bob's unit depends on Alice's unit, an endorsement of Alice's unit, and evidence against
        // Carol.
        let b = add_unit!(state, BOB, 0xB; a, N, F; a)?;

        let end_a = state.maybe_endorsements(&a).expect("unit a is endorsed");
        let ev_c = state.maybe_evidence(CAROL).unwrap().clone();
        let wunit_a = state.wire_unit(&a, TEST_INSTANCE_ID).unwrap();
        let wunit_b = state.wire_unit(&b, TEST_INSTANCE_ID).unwrap();

        let mut highway = Highway {
            instance_id: TEST_INSTANCE_ID,
            validators: test_validators(),
            state: State::new_test(WEIGHTS, 0),
            active_validator: None,
        };

        let vertex_end_a = Vertex::Endorsements(end_a);
        let pvv_a = highway.pre_validate_vertex(Vertex::Unit(wunit_a)).unwrap();
        let pvv_end_a = highway.pre_validate_vertex(vertex_end_a).unwrap();
        let pvv_ev_c = highway.pre_validate_vertex(Vertex::Evidence(ev_c)).unwrap();
        let pvv_b = highway.pre_validate_vertex(Vertex::Unit(wunit_b)).unwrap();

        assert_eq!(
            Some(Dependency::Unit(a)),
            highway.missing_dependency(&pvv_b)
        );
        assert_eq!(
            Some(Dependency::Unit(a)),
            highway.missing_dependency(&pvv_end_a)
        );
        assert_eq!(None, highway.missing_dependency(&pvv_a));
        let vv_a = highway.validate_vertex(pvv_a).unwrap();
        highway.add_valid_vertex(vv_a, now);

        assert_eq!(None, highway.missing_dependency(&pvv_end_a));
        assert_eq!(
            Some(Dependency::Evidence(CAROL)),
            highway.missing_dependency(&pvv_b)
        );
        assert_eq!(None, highway.missing_dependency(&pvv_ev_c));
        let vv_ev_c = highway.validate_vertex(pvv_ev_c).unwrap();
        highway.add_valid_vertex(vv_ev_c, now);

        assert_eq!(
            Some(Dependency::Endorsement(a)),
            highway.missing_dependency(&pvv_b)
        );
        assert_eq!(None, highway.missing_dependency(&pvv_end_a));
        let vv_end_a = highway.validate_vertex(pvv_end_a).unwrap();
        highway.add_valid_vertex(vv_end_a, now);

        assert_eq!(None, highway.missing_dependency(&pvv_b));
        let vv_b = highway.validate_vertex(pvv_b).unwrap();
        highway.add_valid_vertex(vv_b, now);

        Ok(())
    }

    #[test]
    fn invalid_evidence() {
        let state: State<TestContext> = State::new_test(WEIGHTS, 0);
        let highway = Highway {
            instance_id: TEST_INSTANCE_ID,
            validators: test_validators(),
            state,
            active_validator: None,
        };

        let validate = |wunit0: &WireUnit<TestContext>,
                        signer0: &TestSecret,
                        wunit1: &WireUnit<TestContext>,
                        signer1: &TestSecret| {
            let hwunit0 = wunit0.clone().into_hashed();
            let swunit0 = SignedWireUnit::new(hwunit0, signer0);
            let hwunit1 = wunit1.clone().into_hashed();
            let swunit1 = SignedWireUnit::new(hwunit1, signer1);
            let evidence = Evidence::Equivocation(swunit0, swunit1);
            let vertex = Vertex::Evidence(evidence);
            highway
                .pre_validate_vertex(vertex.clone())
                .map_err(|(v, err)| {
                    assert_eq!(v, vertex);
                    err
                })
        };

        // Two units with different values and the same sequence number. Carol equivocated!
        let mut wunit0 = WireUnit {
            panorama: Panorama::new(WEIGHTS.len()),
            creator: CAROL,
            instance_id: highway.instance_id,
            value: Some(0),
            seq_number: 0,
            timestamp: Timestamp::zero(),
            round_exp: 4,
            endorsed: BTreeSet::new(),
        };
        let wunit1 = WireUnit {
            panorama: Panorama::new(WEIGHTS.len()),
            creator: CAROL,
            instance_id: highway.instance_id,
            value: Some(1),
            seq_number: 0,
            timestamp: Timestamp::zero(),
            round_exp: 4,
            endorsed: BTreeSet::new(),
        };

        assert!(validate(&wunit0, &CAROL_SEC, &wunit1, &CAROL_SEC,).is_ok());

        // It's only an equivocation if the two units are different.
        assert_eq!(
            Err(VertexError::Evidence(EvidenceError::EquivocationSameUnit)),
            validate(&wunit0, &CAROL_SEC, &wunit0, &CAROL_SEC)
        );

        // Both units have Carol as their creator; Bob's signature would be invalid.
        assert_eq!(
            Err(VertexError::Evidence(EvidenceError::Signature)),
            validate(&wunit0, &CAROL_SEC, &wunit1, &BOB_SEC)
        );
        assert_eq!(
            Err(VertexError::Evidence(EvidenceError::Signature)),
            validate(&wunit0, &BOB_SEC, &wunit1, &CAROL_SEC)
        );

        // If the first unit was actually Bob's and the second Carol's, nobody equivocated.
        wunit0.creator = BOB;
        assert_eq!(
            Err(VertexError::Evidence(
                EvidenceError::EquivocationDifferentCreators
            )),
            validate(&wunit0, &BOB_SEC, &wunit1, &CAROL_SEC)
        );
        wunit0.creator = CAROL;

        // If the units have different sequence numbers they might belong to the same fork.
        wunit0.seq_number = 1;
        assert_eq!(
            Err(VertexError::Evidence(
                EvidenceError::EquivocationDifferentSeqNumbers
            )),
            validate(&wunit0, &CAROL_SEC, &wunit1, &CAROL_SEC)
        );
        wunit0.seq_number = 0;

        // If the units are from a different network or era we don't accept the evidence.
        wunit0.instance_id = TEST_INSTANCE_ID + 1;
        assert_eq!(
            Err(VertexError::Evidence(EvidenceError::EquivocationInstanceId)),
            validate(&wunit0, &CAROL_SEC, &wunit1, &CAROL_SEC)
        );
    }

    #[test]
    fn invalid_ping_ndrs1077_regression() {
        let now: Timestamp = 500.into();

        let state: State<TestContext> = State::new_test(WEIGHTS, 0);
        let highway = Highway {
            instance_id: TEST_INSTANCE_ID,
            validators: test_validators(),
            state,
            active_validator: None,
        };

        // Ping by validator that is not bonded, with an index that is outside of boundaries of the
        // state.
        let ping: Vertex<TestContext> =
            Vertex::Ping(Ping::new(DAN, now, TEST_INSTANCE_ID, &DAN_SEC));
        assert!(
            DAN.0 >= WEIGHTS.len() as u32,
            "should use validator that is not bonded"
        );
        // Verify that sending a Ping from a non-existing validator does not panic.
        assert!(!highway.has_vertex(&ping));
    }

    #[test]
    fn own_initial_ping_is_not_from_doppelganger() {
        let now: Timestamp = 500.into();
        let later = 501.into();

        let state: State<TestContext> = State::new_test(WEIGHTS, 0);
        let target_ftt = state.total_weight() / 3;
        let mut highway = Highway {
            instance_id: TEST_INSTANCE_ID,
            validators: test_validators(),
            state,
            active_validator: None,
        };

        let _effects =
            highway.activate_validator(ALICE.0, ALICE_SEC.clone(), now, None, target_ftt);

        let ping = Vertex::Ping(Ping::new(ALICE, now, TEST_INSTANCE_ID, &ALICE_SEC));
        assert!(!highway.is_doppelganger_vertex(&ping));
        let ping = Vertex::Ping(Ping::new(ALICE, later, TEST_INSTANCE_ID, &ALICE_SEC));
        assert!(highway.is_doppelganger_vertex(&ping));
    }
}<|MERGE_RESOLUTION|>--- conflicted
+++ resolved
@@ -1,8 +1,5 @@
-<<<<<<< HEAD
+//! The implementation of the Highway consensus protocol.
 #![allow(clippy::arithmetic_side_effects)]
-=======
-//! The implementation of the Highway consensus protocol.
->>>>>>> b997ca23
 
 mod vertex;
 
