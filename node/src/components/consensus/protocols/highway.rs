pub(crate) mod config;
mod participation;
mod round_success_meter;
#[cfg(test)]
mod tests;

use std::{
    any::Any,
    collections::{BTreeMap, HashMap, HashSet},
    fmt::Debug,
    iter,
    path::PathBuf,
};

use datasize::DataSize;
use itertools::Itertools;
use rand::RngCore;
use serde::{Deserialize, Serialize};
use tracing::{debug, error, info, trace, warn};

use casper_types::{system::auction::BLOCK_REWARD, TimeDiff, Timestamp, U512};

use crate::{
    components::consensus::{
        config::Config,
        consensus_protocol::{
            BlockContext, ConsensusProtocol, ProposedBlock, ProtocolOutcome, ProtocolOutcomes,
        },
        highway_core::{
            active_validator::Effect as AvEffect,
            finality_detector::{FinalityDetector, FttExceeded},
            highway::{
                Dependency, GetDepOutcome, Highway, Params, PreValidatedVertex, ValidVertex,
                Vertex, VertexError,
            },
            state::{IndexObservation, IndexPanorama, Observation},
            synchronizer::Synchronizer,
        },
        protocols,
        traits::{ConsensusValueT, Context},
        utils::ValidatorIndex,
        ActionId, EraMessage, EraRequest, TimerId,
    },
    types::{Chainspec, NodeId},
    NodeRng,
};

use self::round_success_meter::RoundSuccessMeter;

/// Never allow more than this many units in a piece of evidence for conflicting endorsements,
/// even if eras are longer than this.
const MAX_ENDORSEMENT_EVIDENCE_LIMIT: u64 = 10_000;

/// The timer for creating new units, as a validator actively participating in consensus.
const TIMER_ID_ACTIVE_VALIDATOR: TimerId = TimerId(0);
/// The timer for adding a vertex with a future timestamp.
const TIMER_ID_VERTEX_WITH_FUTURE_TIMESTAMP: TimerId = TimerId(1);
/// The timer for purging expired pending vertices from the queues.
const TIMER_ID_PURGE_VERTICES: TimerId = TimerId(2);
/// The timer for logging inactive validators.
const TIMER_ID_LOG_PARTICIPATION: TimerId = TimerId(3);
/// The timer for logging synchronizer queue size.
const TIMER_ID_SYNCHRONIZER_LOG: TimerId = TimerId(4);
/// The timer to request the latest state from a random peer.
const TIMER_ID_REQUEST_STATE: TimerId = TimerId(5);

/// The action of adding a vertex from the `vertices_to_be_added` queue.
pub(crate) const ACTION_ID_VERTEX: ActionId = ActionId(0);

#[derive(DataSize, Debug)]
pub(crate) struct HighwayProtocol<C>
where
    C: Context,
{
    /// Incoming blocks we can't add yet because we are waiting for validation.
    pending_values: HashMap<ProposedBlock<C>, HashSet<(ValidVertex<C>, NodeId)>>,
    finality_detector: FinalityDetector<C>,
    highway: Highway<C>,
    /// A tracker for whether we are keeping up with the current round length or not.
    round_success_meter: RoundSuccessMeter<C>,
    synchronizer: Synchronizer<C>,
    pvv_cache: HashMap<Dependency<C>, PreValidatedVertex<C>>,
    evidence_only: bool,
    config: config::Config,
}

impl<C: Context + 'static> HighwayProtocol<C> {
    /// Creates a new boxed `HighwayProtocol` instance.
    #[allow(clippy::too_many_arguments, clippy::type_complexity)]
    pub(crate) fn new_boxed(
        instance_id: C::InstanceId,
        validator_stakes: BTreeMap<C::ValidatorId, U512>,
        faulty: &HashSet<C::ValidatorId>,
        inactive: &HashSet<C::ValidatorId>,
        chainspec: &Chainspec,
        config: &Config,
        prev_cp: Option<&dyn ConsensusProtocol<C>>,
        era_start_time: Timestamp,
        seed: u64,
        now: Timestamp,
    ) -> (Box<dyn ConsensusProtocol<C>>, ProtocolOutcomes<C>) {
        let validators_count = validator_stakes.len();
        let validators = protocols::common::validators::<C>(faulty, inactive, validator_stakes);
        let highway_config = &chainspec.highway_config;
        let ftt = protocols::common::ftt::<C>(
            chainspec.core_config.finality_threshold_fraction,
            &validators,
        );

        let minimum_round_length = chainspec
            .core_config
            .minimum_block_time
            .max(TimeDiff::from_millis(1));
        // The maximum round exponent x is such that 2^x * m is at most M, where m and M are min
        // and max round length. So x is the floor of log_2(M / m). Thus the ceiling of
        // log_2(M / m + 1) is always x + 1.
        let maximum_round_exponent = (highway_config.maximum_round_length / minimum_round_length)
            .saturating_add(1)
            .next_power_of_two()
            .trailing_zeros()
            .saturating_sub(1) as u8;
        // Doesn't overflow since it's at most highway_config.maximum_round_length.
        #[allow(clippy::integer_arithmetic)]
        let maximum_round_length =
            TimeDiff::from_millis(minimum_round_length.millis() << maximum_round_exponent);

        let round_success_meter = prev_cp
            .and_then(|cp| cp.as_any().downcast_ref::<HighwayProtocol<C>>())
            .map(|highway_proto| highway_proto.next_era_round_succ_meter(era_start_time.max(now)))
            .unwrap_or_else(|| {
                RoundSuccessMeter::new(
                    minimum_round_length,
                    minimum_round_length,
                    maximum_round_length,
                    era_start_time.max(now),
                    config.into(),
                )
            });
        // This will return the minimum round length if we just initialized the meter, i.e. if
        // there was no previous consensus instance or it had no round success meter.
        let init_round_len = round_success_meter.new_length();

        info!(
            %init_round_len,
            "initializing Highway instance",
        );

        // Allow about as many units as part of evidence for conflicting endorsements as we expect
        // a validator to create during an era. After that, they can endorse two conflicting forks
        // without getting faulty.;
        let min_rounds_per_era = chainspec.core_config.minimum_era_height.max(
            (TimeDiff::from_millis(1) + chainspec.core_config.era_duration) / minimum_round_length,
        );
        let endorsement_evidence_limit = min_rounds_per_era
            .saturating_mul(2)
            .min(MAX_ENDORSEMENT_EVIDENCE_LIMIT);

        let params = Params::new(
            seed,
            BLOCK_REWARD,
            (highway_config.reduced_reward_multiplier * BLOCK_REWARD).to_integer(),
            minimum_round_length,
            maximum_round_length,
            init_round_len,
            chainspec.core_config.minimum_era_height,
            era_start_time,
            era_start_time + chainspec.core_config.era_duration,
            endorsement_evidence_limit,
        );

        let outcomes = Self::initialize_timers(now, era_start_time, &config.highway);

        let highway = Highway::new(instance_id, validators, params);
        let hw_proto = Box::new(HighwayProtocol {
            pending_values: HashMap::new(),
            finality_detector: FinalityDetector::new(ftt),
            highway,
            round_success_meter,
            synchronizer: Synchronizer::new(validators_count, instance_id),
            pvv_cache: Default::default(),
            evidence_only: false,
            config: config.highway.clone(),
        });

        (hw_proto, outcomes)
    }

    fn initialize_timers(
        now: Timestamp,
        era_start_time: Timestamp,
        config: &config::Config,
    ) -> ProtocolOutcomes<C> {
        let mut outcomes = vec![ProtocolOutcome::ScheduleTimer(
            now + config.pending_vertex_timeout,
            TIMER_ID_PURGE_VERTICES,
        )];
        if let Some(interval) = config.log_participation_interval {
            outcomes.push(ProtocolOutcome::ScheduleTimer(
                now.max(era_start_time) + interval,
                TIMER_ID_LOG_PARTICIPATION,
            ));
        }
        if let Some(interval) = config.log_synchronizer_interval {
            outcomes.push(ProtocolOutcome::ScheduleTimer(
                now + interval,
                TIMER_ID_SYNCHRONIZER_LOG,
            ));
        }
        outcomes
    }

    fn process_av_effects<E>(&mut self, av_effects: E, now: Timestamp) -> ProtocolOutcomes<C>
    where
        E: IntoIterator<Item = AvEffect<C>>,
    {
        av_effects
            .into_iter()
            .flat_map(|effect| self.process_av_effect(effect, now))
            .collect()
    }

    fn process_av_effect(&mut self, effect: AvEffect<C>, now: Timestamp) -> ProtocolOutcomes<C> {
        match effect {
            AvEffect::NewVertex(vv) => {
                self.log_unit_size(vv.inner(), "sending new unit");
                self.calculate_round_length(&vv, now);
                self.process_new_vertex(vv)
            }
            AvEffect::ScheduleTimer(timestamp) => {
                vec![ProtocolOutcome::ScheduleTimer(
                    timestamp,
                    TIMER_ID_ACTIVE_VALIDATOR,
                )]
            }
            AvEffect::RequestNewBlock(block_context) => {
                vec![ProtocolOutcome::CreateNewBlock(block_context)]
            }
            AvEffect::WeAreFaulty(fault) => {
                error!("this validator is faulty: {:?}", fault);
                vec![ProtocolOutcome::WeAreFaulty]
            }
        }
    }

    fn process_new_vertex(&mut self, vv: ValidVertex<C>) -> ProtocolOutcomes<C> {
        let mut outcomes = Vec::new();
        if let Vertex::Evidence(ev) = vv.inner() {
            let v_id = self
                .highway
                .validators()
                .id(ev.perpetrator())
                .expect("validator not found") // We already validated this vertex.
                .clone();
            outcomes.push(ProtocolOutcome::NewEvidence(v_id));
        }
        let msg = HighwayMessage::NewVertex(vv.into());
        outcomes.push(ProtocolOutcome::CreatedGossipMessage(msg.into()));
        outcomes.extend(self.detect_finality());
        outcomes
    }

    fn detect_finality(&mut self) -> ProtocolOutcomes<C> {
        let faulty_weight = match self.finality_detector.run(&self.highway) {
            Ok(iter) => return iter.map(ProtocolOutcome::FinalizedBlock).collect(),
            Err(FttExceeded(weight)) => weight.0,
        };
        error!(
            %faulty_weight,
            total_weight = %self.highway.state().total_weight().0,
            "too many faulty validators"
        );
        self.log_participation();
        vec![ProtocolOutcome::FttExceeded]
    }

    /// Adds the given vertices to the protocol state, if possible, or requests missing
    /// dependencies or validation. Recursively schedules events to add everything that is
    /// unblocked now.
    fn add_vertex(&mut self, now: Timestamp) -> ProtocolOutcomes<C> {
        let (maybe_pending_vertex, mut outcomes) = self.synchronizer.pop_vertex_to_add(
            &self.highway,
            &self.pending_values,
            self.config.max_requests_for_vertex,
        );
        let pending_vertex = match maybe_pending_vertex {
            None => return outcomes,
            Some(pending_vertex) => pending_vertex,
        };

        // If unit is sent by a doppelganger, deactivate this instance of an active
        // validator. Continue processing the unit so that it can be added to the state.
        if self.highway.is_doppelganger_vertex(pending_vertex.vertex()) {
            error!(
                vertex = ?pending_vertex.vertex(),
                "received vertex from a doppelganger. \
                 Are you running multiple nodes with the same validator key?",
            );
            self.deactivate_validator();
            outcomes.push(ProtocolOutcome::DoppelgangerDetected);
        }

        // If the vertex is invalid, drop all vertices that depend on this one, and disconnect from
        // the faulty senders.
        let sender = *pending_vertex.sender();
        let vv = match self.highway.validate_vertex(pending_vertex.into()) {
            Ok(vv) => vv,
            Err((pvv, err)) => {
                info!(?pvv, ?err, "invalid vertex");
                let vertices = vec![pvv.inner().id()];
                let faulty_senders = self.synchronizer.invalid_vertices(vertices);
                outcomes.extend(faulty_senders.into_iter().map(ProtocolOutcome::Disconnect));
                return outcomes;
            }
        };

        // If the vertex contains a consensus value, i.e. it is a proposal, request validation.
        let vertex = vv.inner();
        if let (Some(value), Some(timestamp), Some(swunit)) =
            (vertex.value(), vertex.timestamp(), vertex.unit())
        {
            let panorama = &swunit.wire_unit().panorama;
            let fork_choice = self.highway.state().fork_choice(panorama);
            if value.needs_validation() {
                self.log_proposal(vertex, "requesting proposal validation");
                let ancestor_values = self.ancestors(fork_choice).cloned().collect();
                let block_context = BlockContext::new(timestamp, ancestor_values);
                let proposed_block = ProposedBlock::new(value.clone(), block_context);
                if self
                    .pending_values
                    .entry(proposed_block.clone())
                    .or_default()
                    .insert((vv, sender))
                {
                    outcomes.push(ProtocolOutcome::ValidateConsensusValue {
                        sender,
                        proposed_block,
                    });
                }
                return outcomes;
            } else {
                self.log_proposal(vertex, "proposal does not need validation");
            }
        }

        // Either consensus value doesn't need validation or it's not a proposal.
        // We can add it to the state.
        outcomes.extend(self.add_valid_vertex(vv, now));
        // If we added new vertices to the state, check whether any dependencies we were
        // waiting for are now satisfied, and try adding the pending vertices as well.
        outcomes.extend(self.synchronizer.remove_satisfied_deps(&self.highway));
        // Check whether any new blocks were finalized.
        outcomes.extend(self.detect_finality());
        outcomes
    }

    fn calculate_round_length(&mut self, vv: &ValidVertex<C>, now: Timestamp) {
        let new_round_len = self
            .round_success_meter
            .calculate_new_length(self.highway.state());
        // If the vertex contains a proposal, register it in the success meter.
        // It's important to do this _after_ the calculation above - otherwise we might try to
        // register the proposal before the meter is aware that a new round has started, and it
        // will reject the proposal.
        if vv.is_proposal() {
            let vertex = vv.inner();
            if let (Some(hash), Some(timestamp)) = (vertex.unit_hash(), vertex.timestamp()) {
                trace!(%now, timestamp = timestamp.millis(), "adding proposal to protocol state");
                self.round_success_meter.new_proposal(hash, timestamp);
            } else {
                error!(?vertex, "proposal without unit hash and timestamp");
            }
        }
        self.highway.set_round_len(new_round_len);
    }

    fn add_valid_vertex(&mut self, vv: ValidVertex<C>, now: Timestamp) -> ProtocolOutcomes<C> {
        if self.evidence_only && !vv.inner().is_evidence() {
            error!(vertex = ?vv.inner(), "unexpected vertex in evidence-only mode");
            return vec![];
        }
        if self.highway.has_vertex(vv.inner()) {
            return vec![];
        }
        let mut outcomes = ProtocolOutcomes::new();
        if let (Some(value), Some(unit)) = (vv.inner().value(), vv.inner().unit()) {
            // We are adding a proposed block to the protocol state, so we might use it as an
            // ancestor in the future. Notify the reactor so we don't re-propose those deploys.
            let panorama = &unit.wire_unit().panorama;
            let fork_choice = self.highway.state().fork_choice(panorama);
            let ancestor_values = self.ancestors(fork_choice).cloned().collect();
            let block_context = BlockContext::new(unit.wire_unit().timestamp, ancestor_values);
            let proposed_block = ProposedBlock::new(value.clone(), block_context);
            outcomes.push(ProtocolOutcome::HandledProposedBlock(proposed_block));
        } else if let Some(hash) = vv.inner().unit_hash() {
            trace!(?hash, "adding unit to the protocol state");
        } else {
            trace!(vertex=?vv.inner(), "adding vertex to the protocol state");
        }
        self.log_unit_size(vv.inner(), "adding new unit to the protocol state");
        self.log_proposal(vv.inner(), "adding valid proposal to the protocol state");
        let vertex_id = vv.inner().id();
        // Check whether we should change the round length.
        // It's important to do it before the vertex is added to the state - this way if the last
        // round has finished, we now have all the vertices from that round in the state, and no
        // newer ones.
        self.calculate_round_length(&vv, now);
        let av_effects = self.highway.add_valid_vertex(vv, now);
        // Once vertex is added to the state, we can remove it from the cache.
        self.pvv_cache.remove(&vertex_id);
        outcomes.extend(self.process_av_effects(av_effects, now));
        outcomes
    }

    /// Returns an instance of `RoundSuccessMeter` for the new era: resetting the counters where
    /// appropriate.
    fn next_era_round_succ_meter(&self, timestamp: Timestamp) -> RoundSuccessMeter<C> {
        self.round_success_meter.next_era(timestamp)
    }

    /// Returns an iterator over all the values that are in parents of the given block.
    fn ancestors<'a>(
        &'a self,
        mut maybe_hash: Option<&'a C::Hash>,
    ) -> impl Iterator<Item = &'a C::ConsensusValue> {
        iter::from_fn(move || {
            let hash = maybe_hash.take()?;
            let block = self.highway.state().block(hash);
            let value = Some(&block.value);
            maybe_hash = block.parent();
            value
        })
    }

    /// Prints a log statement listing the inactive and faulty validators.
    fn log_participation(&self) {
        let participation = participation::Participation::new(&self.highway);
        info!(?participation, "validator participation");
    }

    /// Logs the vertex' serialized size.
    fn log_unit_size(&self, vertex: &Vertex<C>, log_msg: &str) {
        if self.config.log_unit_sizes {
            if let Some(hash) = vertex.unit_hash() {
                let size = HighwayMessage::NewVertex(vertex.clone()).serialize().len();
                info!(size, %hash, "{}", log_msg);
            }
        }
    }

    /// Returns whether the switch block has already been finalized.
    fn finalized_switch_block(&self) -> bool {
        let is_switch = |block_hash: &C::Hash| self.highway.state().is_terminal_block(block_hash);
        self.finality_detector
            .last_finalized()
            .map_or(false, is_switch)
    }

    /// Request the latest state from a random peer.
    fn handle_request_state_timer(&mut self, now: Timestamp) -> ProtocolOutcomes<C> {
        if self.evidence_only || self.finalized_switch_block() {
            return vec![]; // Era has ended. No further progress is expected.
        }
        debug!(
            instance_id = ?self.highway.instance_id(),
            "requesting latest state from random peer",
        );
        // Request latest state from a peer and schedule the next request.
        let mut outcomes = self.latest_state_request();
        if let Some(interval) = self.config.request_state_interval {
            outcomes.push(ProtocolOutcome::ScheduleTimer(
                now + interval,
                TIMER_ID_REQUEST_STATE,
            ));
        }
        outcomes
    }

    /// Prints a log message if the vertex is a proposal unit. Otherwise returns `false`.
    fn log_proposal(&self, vertex: &Vertex<C>, msg: &str) -> bool {
        let (wire_unit, hash) = match vertex.unit() {
            Some(swu) if swu.wire_unit().value.is_some() => (swu.wire_unit(), swu.hash()),
            _ => return false, // Not a proposal.
        };
        let creator = if let Some(creator) = self.highway.validators().id(wire_unit.creator) {
            creator
        } else {
            error!(?wire_unit, "{}: invalid creator", msg);
            return true;
        };
        info!(
            ?hash,
            ?creator,
            creator_index = wire_unit.creator.0,
            timestamp = %wire_unit.timestamp,
            round_exp = wire_unit.round_exp,
            seq_number = wire_unit.seq_number,
            "{}", msg
        );
        true
    }

    // Logs the details about the received vertex.
    fn log_received_vertex(&self, vertex: &Vertex<C>) {
        match vertex {
            Vertex::Unit(swu) => {
                let creator = if let Some(creator) = vertex
                    .creator()
                    .and_then(|vid| self.highway.validators().id(vid))
                {
                    creator
                } else {
                    error!(?vertex, "invalid creator");
                    return;
                };

                let wire_unit = swu.wire_unit();
                let hash = swu.hash();

                if vertex.is_proposal() {
                    info!(
                        ?hash,
                        ?creator,
                        creator_index = wire_unit.creator.0,
                        timestamp = %wire_unit.timestamp,
                        round_exp = wire_unit.round_exp,
                        seq_number = wire_unit.seq_number,
                        "received a proposal"
                    );
                } else {
                    trace!(
                        ?hash,
                        ?creator,
                        creator_index = wire_unit.creator.0,
                        timestamp = %wire_unit.timestamp,
                        round_exp = wire_unit.round_exp,
                        seq_number = wire_unit.seq_number,
                        "received a non-proposal unit"
                    );
                };
            }
            Vertex::Evidence(evidence) => trace!(?evidence, "received an evidence"),
            Vertex::Endorsements(endorsement) => trace!(?endorsement, "received an endorsement"),
            Vertex::Ping(ping) => trace!(?ping, "received ping"),
        }
    }

    /// Prevalidates the vertex but checks the cache for previously validated vertices.
    /// Avoids multiple validation of the same vertex.
    fn pre_validate_vertex(
        &mut self,
        v: Vertex<C>,
    ) -> Result<PreValidatedVertex<C>, (Vertex<C>, VertexError)> {
        let id = v.id();
        if let Some(prev_pvv) = self.pvv_cache.get(&id) {
            return Ok(prev_pvv.clone());
        }
        let pvv = self.highway.pre_validate_vertex(v)?;
        self.pvv_cache.insert(id, pvv.clone());
        Ok(pvv)
    }

    /// Creates a message to send our panorama to a random peer.
    fn latest_state_request(&self) -> ProtocolOutcomes<C> {
        let request: HighwayMessage<C> = HighwayMessage::LatestStateRequest(
            IndexPanorama::from_panorama(self.highway.state().panorama(), self.highway.state()),
        );
<<<<<<< HEAD
        let payload = request.serialize();
        vec![ProtocolOutcome::CreatedMessageToRandomPeer(payload)]
=======
        vec![ProtocolOutcome::CreatedMessageToRandomPeer(request.into())]
>>>>>>> 1ca816fd
    }

    /// Creates a batch of dependency requests if the peer has more units by the validator `vidx`
    /// than we do; otherwise sends a batch of missing units to the peer.
    fn batch_request(
        &self,
        rng: &mut NodeRng,
        vid: ValidatorIndex,
        our_next_seq: u64,
        their_next_seq: u64,
    ) -> Vec<HighwayMessage<C>> {
        let state = self.highway.state();
        if our_next_seq == their_next_seq {
            return vec![];
        }
        if our_next_seq < their_next_seq {
            // We're behind. Request missing vertices.
            (our_next_seq..their_next_seq)
                .take(self.config.max_request_batch_size)
                .map(|unit_seq_number| {
                    let uuid = rng.next_u64();
                    debug!(?uuid, ?vid, ?unit_seq_number, "requesting dependency");
                    HighwayMessage::RequestDependencyByHeight {
                        uuid,
                        vid,
                        unit_seq_number,
                    }
                })
                .into_iter()
                .collect()
        } else {
            // We're ahead.
            match state.panorama().get(vid) {
                None => {
                    warn!(?vid, "received a request for non-existing validator");
                    vec![]
                }
                Some(observation) => match observation {
                    Observation::None => {
                        warn!(
                            ?vid,
                            our_next_seq,
                            ?observation,
                            "expected unit for validator but found none"
                        );
                        vec![]
                    }
                    Observation::Faulty => {
                        let ev = match state.maybe_evidence(vid) {
                            Some(ev) => ev.clone(),
                            None => {
                                warn!(
                                    ?vid, instance_id=?self.highway.instance_id(),
                                    "panorama marked validator as faulty but no evidence was found"
                                );
                                return vec![];
                            }
                        };
                        vec![HighwayMessage::NewVertex(Vertex::Evidence(ev))]
                    }
                    Observation::Correct(hash) => (their_next_seq..our_next_seq)
                        .take(self.config.max_request_batch_size)
                        .filter_map(|seq_num| {
                            let unit = state.find_in_swimlane(hash, seq_num).unwrap();
                            state
                                .wire_unit(unit, *self.highway.instance_id())
                                .map(|swu| HighwayMessage::NewVertex(Vertex::Unit(swu)))
                        })
                        .into_iter()
                        .collect(),
                },
            }
        }
    }

    /// Grant read-only access to the internal `Highway` instance.
    #[inline]
    pub(crate) fn highway(&self) -> &Highway<C> {
        &self.highway
    }
}

#[derive(DataSize, Clone, Serialize, Deserialize, Debug, PartialEq, Eq)]
#[serde(bound(
    serialize = "C::Hash: Serialize",
    deserialize = "C::Hash: Deserialize<'de>",
))]
pub(crate) enum HighwayMessage<C>
where
    C: Context,
{
    NewVertex(Vertex<C>),
    // A dependency request. u64 is a random UUID identifying the request.
    RequestDependency(u64, Dependency<C>),
    RequestDependencyByHeight {
        uuid: u64,
        vid: ValidatorIndex,
        unit_seq_number: u64,
    },
    LatestStateRequest(IndexPanorama),
}

impl<C: Context> HighwayMessage<C> {
    pub(crate) fn serialize(&self) -> Vec<u8> {
        bincode::serialize(self).expect("should serialize message")
    }
}

impl<C> ConsensusProtocol<C> for HighwayProtocol<C>
where
    C: Context + 'static,
{
    fn handle_message(
        &mut self,
        rng: &mut NodeRng,
        sender: NodeId,
        msg: EraMessage<C>,
        now: Timestamp,
    ) -> ProtocolOutcomes<C> {
        match msg.try_into_highway() {
            Err(msg) => {
                warn!(?msg, "received a message for the wrong consensus protocol");
                vec![ProtocolOutcome::Disconnect(sender)]
            }
            Ok(HighwayMessage::NewVertex(v))
                if self.highway.has_vertex(&v) || (self.evidence_only && !v.is_evidence()) =>
            {
                trace!(
                    has_vertex = self.highway.has_vertex(&v),
                    is_evidence = v.is_evidence(),
                    evidence_only = %self.evidence_only,
                    "received an irrelevant vertex"
                );
                vec![]
            }
            Ok(HighwayMessage::NewVertex(v)) => {
                let v_id = v.id();
                // If we already have that vertex, do not process it.
                if self.highway.has_dependency(&v_id) {
                    return vec![];
                }
                let pvv = match self.pre_validate_vertex(v) {
                    Ok(pvv) => pvv,
                    Err((_, err)) => {
                        // drop the vertices that might have depended on this one
                        let faulty_senders = self.synchronizer.invalid_vertices(vec![v_id]);
                        warn!(?err, ?sender, ?faulty_senders, "invalid incoming message");
                        return iter::once(ProtocolOutcome::Disconnect(sender))
                            .chain(faulty_senders.into_iter().map(ProtocolOutcome::Disconnect))
                            .collect();
                    }
                };
                // Keep track of whether the prevalidated vertex was from an equivocator
                let is_faulty = match pvv.inner().creator() {
                    Some(creator) => self.highway.state().is_faulty(creator),
                    None => false,
                };

                if is_faulty && !self.synchronizer.is_dependency(&pvv.inner().id()) {
                    trace!("received a vertex from a faulty validator; dropping");
                    return vec![];
                }

                match pvv.timestamp() {
                    Some(timestamp) if timestamp > now + self.config.pending_vertex_timeout => {
                        trace!("received a vertex with a timestamp far in the future; dropping");
                        vec![]
                    }
                    Some(timestamp) if timestamp > now => {
                        // If it's not from an equivocator and from the future, add to queue
                        trace!("received a vertex from the future; storing for later");
                        self.synchronizer
                            .store_vertex_for_addition_later(timestamp, now, sender, pvv);
                        let timer_id = TIMER_ID_VERTEX_WITH_FUTURE_TIMESTAMP;
                        vec![ProtocolOutcome::ScheduleTimer(timestamp, timer_id)]
                    }
                    _ => {
                        // If it's not from an equivocator or it is a transitive dependency, add the
                        // vertex
                        self.log_received_vertex(pvv.inner());
                        self.synchronizer.schedule_add_vertex(sender, pvv, now)
                    }
                }
            }
            Ok(HighwayMessage::RequestDependency(uuid, dep)) => {
                trace!(?uuid, dependency=?dep, "received a request for a dependency");
                match self.highway.get_dependency(&dep) {
                    GetDepOutcome::None => {
                        info!(?dep, peer_id=?sender, "requested dependency doesn't exist");
                        vec![]
                    }
                    GetDepOutcome::Evidence(vid) => {
                        vec![ProtocolOutcome::SendEvidence(sender, vid)]
                    }
                    GetDepOutcome::Vertex(vv) => vec![ProtocolOutcome::CreatedTargetedMessage(
                        HighwayMessage::NewVertex(vv.into()).into(),
                        sender,
                    )],
                }
            }
            Ok(HighwayMessage::RequestDependencyByHeight {
                uuid,
                vid,
                unit_seq_number,
            }) => {
                debug!(
                    ?uuid,
                    ?vid,
                    ?unit_seq_number,
                    "received a request for a dependency"
                );
                match self.highway.get_dependency_by_index(vid, unit_seq_number) {
                    GetDepOutcome::None => {
                        info!(
                            ?vid,
                            ?unit_seq_number,
                            ?sender,
                            "requested dependency doesn't exist"
                        );
                        vec![]
                    }
                    GetDepOutcome::Evidence(vid) => {
                        vec![ProtocolOutcome::SendEvidence(sender, vid)]
                    }
                    GetDepOutcome::Vertex(vv) => {
                        vec![ProtocolOutcome::CreatedTargetedMessage(
                            HighwayMessage::NewVertex(vv.into()).into(),
                            sender,
                        )]
                    }
                }
            }
            Ok(HighwayMessage::LatestStateRequest(their_index_panorama)) => {
                trace!("received a request for the latest state");
                let state = self.highway.state();

                let create_message = |((vid, our_obs), their_obs): (
                    (ValidatorIndex, &IndexObservation),
                    &IndexObservation,
                )| {
                    match (*our_obs, *their_obs) {
                        (our_obs, their_obs) if our_obs == their_obs => vec![],

                        (IndexObservation::Faulty, _) => state
                            .maybe_evidence(vid)
                            .map(|evidence| {
                                HighwayMessage::NewVertex(Vertex::Evidence(evidence.clone()))
                            })
                            .into_iter()
                            .collect(),

                        (_, IndexObservation::Faulty) => {
                            let dependency = Dependency::Evidence(vid);
                            let uuid = rng.next_u64();
                            debug!(?uuid, "requesting evidence");
                            vec![HighwayMessage::RequestDependency(uuid, dependency)]
                        }

                        (
                            IndexObservation::NextSeq(our_next_seq),
                            IndexObservation::NextSeq(their_next_seq),
                        ) => self.batch_request(rng, vid, our_next_seq, their_next_seq),
                    }
                };

                IndexPanorama::from_panorama(state.panorama(), state)
                    .enumerate()
                    .zip(&their_index_panorama)
                    .map(create_message)
                    .flat_map(|msgs| {
                        msgs.into_iter()
                            .map(|msg| ProtocolOutcome::CreatedTargetedMessage(msg.into(), sender))
                    })
                    .collect()
            }
        }
    }

    fn handle_request_message(
        &mut self,
        _rng: &mut NodeRng,
        sender: NodeId,
        _msg: EraRequest<C>,
        _now: Timestamp,
    ) -> (ProtocolOutcomes<C>, Option<EraMessage<C>>) {
        info!(?sender, "invalid incoming request");
        (vec![ProtocolOutcome::Disconnect(sender)], None)
    }

    fn handle_timer(
        &mut self,
        timestamp: Timestamp,
        _now: Timestamp,
        timer_id: TimerId,
        _rng: &mut NodeRng,
    ) -> ProtocolOutcomes<C> {
        match timer_id {
            TIMER_ID_ACTIVE_VALIDATOR => {
                let effects = self.highway.handle_timer(timestamp);
                self.process_av_effects(effects, timestamp)
            }
            TIMER_ID_VERTEX_WITH_FUTURE_TIMESTAMP => {
                self.synchronizer.add_past_due_stored_vertices(timestamp)
            }
            TIMER_ID_PURGE_VERTICES => {
                let oldest = timestamp.saturating_sub(self.config.pending_vertex_timeout);
                self.synchronizer.purge_vertices(oldest);
                self.pvv_cache.clear();
                let next_time = timestamp + self.config.pending_vertex_timeout;
                vec![ProtocolOutcome::ScheduleTimer(next_time, timer_id)]
            }
            TIMER_ID_LOG_PARTICIPATION => match self.config.log_participation_interval {
                Some(interval) if !self.evidence_only && !self.finalized_switch_block() => {
                    self.log_participation();
                    vec![ProtocolOutcome::ScheduleTimer(
                        timestamp + interval,
                        timer_id,
                    )]
                }
                _ => vec![],
            },
            TIMER_ID_REQUEST_STATE => self.handle_request_state_timer(timestamp),
            TIMER_ID_SYNCHRONIZER_LOG => {
                self.synchronizer.log_len();
                match self.config.log_synchronizer_interval {
                    Some(interval) if !self.finalized_switch_block() => {
                        vec![ProtocolOutcome::ScheduleTimer(
                            timestamp + interval,
                            timer_id,
                        )]
                    }
                    _ => vec![],
                }
            }
            _ => unreachable!("unexpected timer ID"),
        }
    }

    fn handle_is_current(&self, now: Timestamp) -> ProtocolOutcomes<C> {
        // Request latest protocol state of the current era.
        let mut outcomes = self.latest_state_request();
        // If configured, schedule periodic latest state requests.
        if let Some(interval) = self.config.request_state_interval {
            outcomes.push(ProtocolOutcome::ScheduleTimer(
                now + interval,
                TIMER_ID_REQUEST_STATE,
            ));
        }
        outcomes
    }

    fn handle_action(&mut self, action_id: ActionId, now: Timestamp) -> ProtocolOutcomes<C> {
        match action_id {
            ACTION_ID_VERTEX => self.add_vertex(now),
            _ => unreachable!("unexpected action ID"),
        }
    }

    fn propose(&mut self, proposed_block: ProposedBlock<C>, now: Timestamp) -> ProtocolOutcomes<C> {
        let (value, block_context) = proposed_block.destructure();
        let effects = self.highway.propose(value, block_context);
        self.process_av_effects(effects, now)
    }

    fn resolve_validity(
        &mut self,
        proposed_block: ProposedBlock<C>,
        valid: bool,
        now: Timestamp,
    ) -> ProtocolOutcomes<C> {
        if valid {
            let mut outcomes = self
                .pending_values
                .remove(&proposed_block)
                .into_iter()
                .flatten()
                .flat_map(|(vv, _)| self.add_valid_vertex(vv, now))
                .collect_vec();
            outcomes.extend(self.synchronizer.remove_satisfied_deps(&self.highway));
            outcomes.extend(self.detect_finality());
            outcomes
        } else {
            // TODO: Report proposer as faulty?
            // Drop vertices dependent on the invalid value.
            let dropped_vertices = self.pending_values.remove(&proposed_block);
            warn!(?proposed_block, ?dropped_vertices, "proposal is invalid");
            let dropped_vertex_ids = dropped_vertices
                .into_iter()
                .flatten()
                .map(|(vv, _)| {
                    self.log_proposal(vv.inner(), "dropping invalid proposal");
                    vv.inner().id()
                })
                .collect();
            // recursively remove vertices depending on the dropped ones
            let _faulty_senders = self.synchronizer.invalid_vertices(dropped_vertex_ids);
            // We don't disconnect from the faulty senders here: The block validator considers the
            // value "invalid" even if it just couldn't download the deploys, which could just be
            // because the original sender went offline.
            vec![]
        }
    }

    fn activate_validator(
        &mut self,
        our_id: C::ValidatorId,
        secret: C::ValidatorSecret,
        now: Timestamp,
        unit_hash_file: Option<PathBuf>,
    ) -> ProtocolOutcomes<C> {
        let ftt = self.finality_detector.fault_tolerance_threshold();
        let av_effects = self
            .highway
            .activate_validator(our_id, secret, now, unit_hash_file, ftt);
        self.process_av_effects(av_effects, now)
    }

    fn deactivate_validator(&mut self) {
        self.highway.deactivate_validator()
    }

    fn set_evidence_only(&mut self) {
        // TODO: We could also drop the finality detector and round success meter here. Maybe make
        // HighwayProtocol an enum with an EvidenceOnly variant?
        self.pending_values.clear();
        self.synchronizer.retain_evidence_only();
        self.highway.retain_evidence_only();
        self.evidence_only = true;
    }

    fn has_evidence(&self, vid: &C::ValidatorId) -> bool {
        self.highway.has_evidence(vid)
    }

    fn mark_faulty(&mut self, vid: &C::ValidatorId) {
        self.highway.mark_faulty(vid);
    }

    fn request_evidence(&self, sender: NodeId, vid: &C::ValidatorId) -> ProtocolOutcomes<C> {
        self.highway
            .validators()
            .get_index(vid)
            .and_then(
                move |vidx| match self.highway.get_dependency(&Dependency::Evidence(vidx)) {
                    GetDepOutcome::None | GetDepOutcome::Evidence(_) => None,
                    GetDepOutcome::Vertex(vv) => {
                        let msg = HighwayMessage::NewVertex(vv.into());
                        Some(ProtocolOutcome::CreatedTargetedMessage(msg.into(), sender))
                    }
                },
            )
            .into_iter()
            .collect()
    }

    /// Sets the pause status: While paused we don't create any new units, just pings.
    fn set_paused(&mut self, paused: bool, _now: Timestamp) -> ProtocolOutcomes<C> {
        self.highway.set_paused(paused);
        vec![]
    }

    fn validators_with_evidence(&self) -> Vec<&C::ValidatorId> {
        self.highway.validators_with_evidence().collect()
    }

    fn as_any(&self) -> &dyn Any {
        self
    }

    fn is_active(&self) -> bool {
        self.highway.is_active()
    }

    fn instance_id(&self) -> &C::InstanceId {
        self.highway.instance_id()
    }

    fn next_round_length(&self) -> Option<TimeDiff> {
        self.highway.next_round_length()
    }
}<|MERGE_RESOLUTION|>--- conflicted
+++ resolved
@@ -564,12 +564,7 @@
         let request: HighwayMessage<C> = HighwayMessage::LatestStateRequest(
             IndexPanorama::from_panorama(self.highway.state().panorama(), self.highway.state()),
         );
-<<<<<<< HEAD
-        let payload = request.serialize();
-        vec![ProtocolOutcome::CreatedMessageToRandomPeer(payload)]
-=======
         vec![ProtocolOutcome::CreatedMessageToRandomPeer(request.into())]
->>>>>>> 1ca816fd
     }
 
     /// Creates a batch of dependency requests if the peer has more units by the validator `vidx`
