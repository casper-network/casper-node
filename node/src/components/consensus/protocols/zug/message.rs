--- conflicted
+++ resolved
@@ -60,7 +60,9 @@
     }
 
     /// All messages of the protocol.
-    #[derive(DataSize, Clone, Serialize, Deserialize, Debug, PartialEq, Eq, EnumDiscriminants)]
+    #[derive(
+        DataSize, Clone, Serialize, Deserialize, Debug, PartialEq, Eq, EnumDiscriminants, Hash,
+    )]
     #[serde(bound(
         serialize = "C::Hash: Serialize",
         deserialize = "C::Hash: Deserialize<'de>",
@@ -80,6 +82,7 @@
             round_id: RoundId,
             instance_id: C::InstanceId,
             proposal: Proposal<C>,
+            echo: SignedMessage<C>,
         },
         /// An echo or vote signed by an active validator.
         Signed(SignedMessage<C>),
@@ -272,37 +275,6 @@
     pub(crate) instance_id: C::InstanceId,
 }
 
-<<<<<<< HEAD
-/// All messages of the protocol.
-#[derive(DataSize, Clone, Serialize, Deserialize, Debug, PartialEq, Eq, Hash)]
-#[serde(bound(
-    serialize = "C::Hash: Serialize",
-    deserialize = "C::Hash: Deserialize<'de>",
-))]
-pub(crate) enum Message<C>
-where
-    C: Context,
-{
-    /// Signatures, proposals and evidence the requester was missing.
-    SyncResponse(SyncResponse<C>),
-    /// A proposal for a new block. This does not contain any signature; instead, the proposer is
-    /// expected to sign an echo with the proposal hash. Validators will drop any proposal they
-    /// receive unless they either have a signed echo by the proposer and the proposer has not
-    /// double-signed, or they have a quorum of echoes.
-    Proposal {
-        round_id: RoundId,
-        instance_id: C::InstanceId,
-        proposal: Proposal<C>,
-        echo: SignedMessage<C>,
-    },
-    /// An echo or vote signed by an active validator.
-    Signed(SignedMessage<C>),
-    /// Two conflicting signatures by the same validator.
-    Evidence(SignedMessage<C>, Content<C>, C::Signature),
-}
-
-=======
->>>>>>> db98828e
 impl<C: Context> Message<C> {
     pub(super) fn instance_id(&self) -> &C::InstanceId {
         match self {
