--- conflicted
+++ resolved
@@ -29,11 +29,7 @@
     core::engine_state::era_validators::GetEraValidatorsRequest, shared::motes::Motes,
 };
 use casper_types::{
-<<<<<<< HEAD
     auction::{ValidatorWeights, AUCTION_DELAY, BLOCK_REWARD, DEFAULT_UNBONDING_DELAY},
-=======
-    auction::{ValidatorWeights, AUCTION_DELAY, BLOCK_REWARD},
->>>>>>> c181284d
     ProtocolVersion, U512,
 };
 
@@ -594,15 +590,10 @@
             .current_era_mut()
             .consensus
             .deactivate_validator();
-<<<<<<< HEAD
         let era_id = block_header.era_id().successor();
         info!(%era_id, "era created");
-=======
-        let new_era_id = block_header.era_id().successor();
-        info!(?new_era_id, "Era created");
         let seed = EraSupervisor::<I>::era_seed(booking_block_hash, key_block_seed);
-        trace!(%seed, "The seed for era {:?}: {}", new_era_id, seed);
->>>>>>> c181284d
+        trace!(%seed, "the seed for {}: {}", era_id, seed);
         let results = self.era_supervisor.new_era(
             era_id,
             Timestamp::now(), // TODO: This should be passed in.
