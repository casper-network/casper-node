//! Consensus service is a component that will be communicating with the reactor.
//! It will receive events (like incoming message event or create new message event)
//! and propagate them to the underlying consensus protocol.
//! It tries to know as little as possible about the underlying consensus. The only thing
//! it assumes is the concept of era/epoch and that each era runs separate consensus instance.
//! Most importantly, it doesn't care about what messages it's forwarding.

use std::{
    collections::{BTreeMap, HashMap, HashSet},
    convert::TryInto,
    fmt::{self, Debug, Formatter},
    rc::Rc,
    time::Duration,
};

use anyhow::Error;
use blake2::{
    digest::{Update, VariableOutput},
    VarBlake2b,
};
use datasize::DataSize;
use itertools::Itertools;
use prometheus::Registry;
use rand::Rng;
use tracing::{info, trace, warn};

use casper_types::{ProtocolVersion, U512};

use crate::{
    components::consensus::{
        candidate_block::CandidateBlock,
        cl_context::{ClContext, Keypair},
        consensus_protocol::{
            BlockContext, ConsensusProtocol, EraEnd, FinalizedBlock as CpFinalizedBlock,
            ProtocolOutcome,
        },
        metrics::ConsensusMetrics,
        traits::NodeIdT,
        Config, ConsensusMessage, Event, ReactorEventT,
    },
    crypto::{
        asymmetric_key::{PublicKey, SecretKey},
        hash::Digest,
    },
    effect::{EffectBuilder, EffectExt, Effects, Responder},
    fatal,
    types::{
        BlockHash, BlockHeader, BlockLike, FinalitySignature, FinalizedBlock, ProtoBlock, Timestamp,
    },
    utils::WithDir,
    NodeRng,
};

pub use self::era::{Era, EraId};
use crate::components::{
    consensus::config::ProtocolConfig, contract_runtime::ValidatorWeightsByEraIdRequest,
};

mod era;

type ConsensusConstructor<I> = dyn Fn(
    Digest,                                       // the era's unique instance ID
    BTreeMap<PublicKey, U512>,                    // validator weights
    &HashSet<PublicKey>,                          // slashed validators that are banned in this era
    &ProtocolConfig,                              // the network's chainspec
    Option<&dyn ConsensusProtocol<I, ClContext>>, // previous era's consensus instance
    Timestamp,                                    // start time for this era
    u64,                                          // random seed
) -> Box<dyn ConsensusProtocol<I, ClContext>>;

#[derive(DataSize)]
pub struct EraSupervisor<I> {
    /// A map of active consensus protocols.
    /// A value is a trait so that we can run different consensus protocol instances per era.
    ///
    /// This map always contains exactly `2 * bonded_eras + 1` entries, with the last one being the
    /// current one.
    active_eras: HashMap<EraId, Era<I>>,
    pub(super) secret_signing_key: Rc<SecretKey>,
    pub(super) public_signing_key: PublicKey,
    current_era: EraId,
    protocol_config: ProtocolConfig,
    #[data_size(skip)] // Negligible for most closures, zero for functions.
    new_consensus: Box<ConsensusConstructor<I>>,
    node_start_time: Timestamp,
    /// The unbonding period, in number of eras. After this many eras, a former validator is
    /// allowed to withdraw their stake, so their signature can't be trusted anymore.
    ///
    /// A node keeps `2 * bonded_eras` past eras around, because the oldest bonded era could still
    /// receive blocks that refer to `bonded_eras` before that.
    bonded_eras: u64,
    /// The height of the next block to be finalized.
    /// We keep that in order to be able to signal to the Block Proposer how many blocks have been
    /// finalized when we request a new block. This way the Block Proposer can know whether it's up
    /// to date, or whether it has to wait for more finalized blocks before responding.
    /// This value could be obtained from the consensus instance in a relevant era, but caching it
    /// here is the easiest way of achieving the desired effect.
    next_block_height: u64,
    #[data_size(skip)]
    metrics: ConsensusMetrics,
    // TODO: discuss this quick fix
    finished_joining: bool,
}

impl<I> Debug for EraSupervisor<I> {
    fn fmt(&self, formatter: &mut Formatter) -> fmt::Result {
        let ae: Vec<_> = self.active_eras.keys().collect();
        write!(formatter, "EraSupervisor {{ active_eras: {:?}, .. }}", ae)
    }
}

impl<I> EraSupervisor<I>
where
    I: NodeIdT,
{
    /// Creates a new `EraSupervisor`, starting in era 0.
    #[allow(clippy::too_many_arguments)]
    pub(crate) fn new<REv: ReactorEventT<I>>(
        timestamp: Timestamp,
        config: WithDir<Config>,
        effect_builder: EffectBuilder<REv>,
        validators: BTreeMap<PublicKey, U512>,
        protocol_config: ProtocolConfig,
        genesis_state_root_hash: Digest,
        registry: &Registry,
        new_consensus: Box<ConsensusConstructor<I>>,
        mut rng: &mut NodeRng,
    ) -> Result<(Self, Effects<Event<I>>), Error> {
        let (root, config) = config.into_parts();
        let secret_signing_key = Rc::new(config.secret_key_path.load(root)?);
        let public_signing_key = PublicKey::from(secret_signing_key.as_ref());
        let bonded_eras: u64 = protocol_config.unbonding_delay - protocol_config.auction_delay;
        let metrics = ConsensusMetrics::new(registry)
            .expect("failure to setup and register ConsensusMetrics");
        let genesis_start_time = protocol_config.timestamp;

        let mut era_supervisor = Self {
            active_eras: Default::default(),
            secret_signing_key,
            public_signing_key,
            current_era: EraId(0),
            protocol_config,
            new_consensus,
            node_start_time: Timestamp::now(),
            bonded_eras,
            next_block_height: 0,
            metrics,
            finished_joining: false,
        };

        let results = era_supervisor.new_era(
            EraId(0),
            timestamp,
            validators,
            vec![], // no banned validators in era 0
            0,      // hardcoded seed for era 0
            genesis_start_time,
            0, // the first block has height 0
            genesis_state_root_hash,
        );
        let effects = era_supervisor
            .handling_wrapper(effect_builder, &mut rng)
            .handle_consensus_results(EraId(0), results);

        Ok((era_supervisor, effects))
    }

    /// Returns a temporary container with this `EraSupervisor`, `EffectBuilder` and random number
    /// generator, for handling events.
    pub(super) fn handling_wrapper<'a, REv: ReactorEventT<I>>(
        &'a mut self,
        effect_builder: EffectBuilder<REv>,
        rng: &'a mut NodeRng,
    ) -> EraSupervisorHandlingWrapper<'a, I, REv> {
        EraSupervisorHandlingWrapper {
            era_supervisor: self,
            effect_builder,
            rng,
        }
    }

    fn booking_block_height(&self, era_id: EraId) -> u64 {
        // The booking block for era N is the last block of era N - AUCTION_DELAY - 1
        // To find it, we get the start height of era N - AUCTION_DELAY and subtract 1
        let after_booking_era_id =
            EraId(era_id.0.saturating_sub(self.protocol_config.auction_delay));
        self.active_eras
            .get(&after_booking_era_id)
            .expect("should have era after booking block")
            .start_height
            .saturating_sub(1)
    }

    fn key_block_height(&self, _era_id: EraId, start_height: u64) -> u64 {
        // the switch block of the previous era
        // TODO: consider defining the key block as a block further in the past
        start_height.saturating_sub(1)
    }

    fn era_seed(booking_block_hash: BlockHash, key_block_seed: Digest) -> u64 {
        let mut result = [0; Digest::LENGTH];
        let mut hasher = VarBlake2b::new(Digest::LENGTH).expect("should create hasher");

        hasher.update(booking_block_hash);
        hasher.update(key_block_seed);

        hasher.finalize_variable(|slice| {
            result.copy_from_slice(slice);
        });

        u64::from_le_bytes(result[0..std::mem::size_of::<u64>()].try_into().unwrap())
    }

    /// Starts a new era; panics if it already exists.
    #[allow(clippy::too_many_arguments)] // FIXME
    fn new_era(
        &mut self,
        era_id: EraId,
        timestamp: Timestamp,
        validators: BTreeMap<PublicKey, U512>,
        newly_slashed: Vec<PublicKey>,
        seed: u64,
        start_time: Timestamp,
        start_height: u64,
        state_root_hash: Digest,
    ) -> Vec<ProtocolOutcome<I, ClContext>> {
        if self.active_eras.contains_key(&era_id) {
            panic!("{} already exists", era_id);
        }
        self.current_era = era_id;
        self.metrics.current_era.set(self.current_era.0 as i64);
        let instance_id = instance_id(&self.protocol_config, state_root_hash, start_height);

        info!(
            ?validators,
            %start_time,
            %timestamp,
            %start_height,
            %instance_id,
            era = era_id.0,
            "starting era",
        );

        let slashed = era_id
            .iter_other(self.bonded_eras)
            .flat_map(|e_id| &self.active_eras[&e_id].newly_slashed)
            .chain(&newly_slashed)
            .cloned()
            .collect();

        // Activate the era if this node was already running when the era began, it is still
        // ongoing based on its minimum duration, and we are one of the validators.
        let our_id = self.public_signing_key;
        let should_activate = if self.node_start_time >= start_time {
            info!(
                era = era_id.0,
                %self.node_start_time, "not voting; node was not started before the era began",
            );
            false
        } else if !validators.contains_key(&our_id) {
            info!(era = era_id.0, %our_id, "not voting; not a validator");
            false
        } else if !self.finished_joining {
            info!(era = era_id.0, "not voting; still joining");
            false
        } else {
            info!(era = era_id.0, "start voting");
            true
        };

        let prev_era = era_id
            .checked_sub(1)
            .and_then(|last_era_id| self.active_eras.get(&last_era_id));

        let mut consensus = (self.new_consensus)(
            instance_id,
            validators.clone(),
            &slashed,
            &self.protocol_config,
            prev_era.map(|era| &*era.consensus),
            start_time,
            seed,
        );

        let results = if should_activate {
            let secret = Keypair::new(Rc::clone(&self.secret_signing_key), our_id);
            consensus.activate_validator(our_id, secret, timestamp)
        } else {
            Vec::new()
        };

        let era = Era::new(
            consensus,
            start_time,
            start_height,
            newly_slashed,
            slashed,
            validators,
        );
        let _ = self.active_eras.insert(era_id, era);

        // Remove the era that has become obsolete now. We keep 2 * bonded_eras past eras because
        // the oldest bonded era could still receive blocks that refer to bonded_eras before that.
        if let Some(obsolete_era_id) = era_id.checked_sub(2 * self.bonded_eras + 1) {
            trace!(era = obsolete_era_id.0, "removing obsolete era");
            self.active_eras.remove(&obsolete_era_id);
        }

        results
    }

    /// Returns `true` if the specified era is active and bonded.
    fn is_bonded(&self, era_id: EraId) -> bool {
        era_id.0 + self.bonded_eras >= self.current_era.0 && era_id <= self.current_era
    }

    /// Returns whether the validator with the given public key is bonded in that era.
    fn is_validator_in(&self, pub_key: &PublicKey, era_id: EraId) -> bool {
        let has_validator = |era: &Era<I>| era.validators().contains_key(&pub_key);
        self.active_eras.get(&era_id).map_or(false, has_validator)
    }

    /// Inspect the active eras.
    #[cfg(test)]
    pub(crate) fn active_eras(&self) -> &HashMap<EraId, Era<I>> {
        &self.active_eras
    }

    /// To be called when we transition from the joiner to the validator reactor.
    pub(crate) fn finished_joining(
        &mut self,
        now: Timestamp,
    ) -> Vec<ProtocolOutcome<I, ClContext>> {
        self.finished_joining = true;
        let secret = Keypair::new(Rc::clone(&self.secret_signing_key), self.public_signing_key);
        let public_key = self.public_signing_key;
        self.active_eras
            .get_mut(&self.current_era)
            .map(|era| {
                if era.start_time > now && era.validators().contains_key(&public_key) {
                    era.consensus.activate_validator(public_key, secret, now)
                } else {
                    Vec::new()
                }
            })
            .unwrap_or_default()
    }
}

/// A mutable `EraSupervisor` reference, together with an `EffectBuilder`.
///
/// This is a short-lived convenience type to avoid passing the effect builder through lots of
/// message calls, and making every method individually generic in `REv`. It is only instantiated
/// for the duration of handling a single event.
pub(super) struct EraSupervisorHandlingWrapper<'a, I, REv: 'static> {
    pub(super) era_supervisor: &'a mut EraSupervisor<I>,
    pub(super) effect_builder: EffectBuilder<REv>,
    pub(super) rng: &'a mut NodeRng,
}

impl<'a, I, REv> EraSupervisorHandlingWrapper<'a, I, REv>
where
    I: NodeIdT,
    REv: ReactorEventT<I>,
{
    /// Applies `f` to the consensus protocol of the specified era.
    fn delegate_to_era<F>(&mut self, era_id: EraId, f: F) -> Effects<Event<I>>
    where
        F: FnOnce(
            &mut dyn ConsensusProtocol<I, ClContext>,
            &mut NodeRng,
        ) -> Vec<ProtocolOutcome<I, ClContext>>,
    {
        match self.era_supervisor.active_eras.get_mut(&era_id) {
            None => {
                if era_id > self.era_supervisor.current_era {
                    info!(era = era_id.0, "received message for future era");
                } else {
                    info!(era = era_id.0, "received message for obsolete era");
                }
                Effects::new()
            }
            Some(era) => {
                let results = f(&mut *era.consensus, self.rng);
                self.handle_consensus_results(era_id, results)
            }
        }
    }

    pub(super) fn handle_timer(
        &mut self,
        era_id: EraId,
        timestamp: Timestamp,
    ) -> Effects<Event<I>> {
        self.delegate_to_era(era_id, move |consensus, rng| {
            consensus.handle_timer(timestamp, rng)
        })
    }

    pub(super) fn handle_message(&mut self, sender: I, msg: ConsensusMessage) -> Effects<Event<I>> {
        match msg {
            ConsensusMessage::Protocol { era_id, payload } => {
                // If the era is already unbonded, only accept new evidence, because still-bonded
                // eras could depend on that.
                let evidence_only = !self.era_supervisor.is_bonded(era_id);
                self.delegate_to_era(era_id, move |consensus, rng| {
                    consensus.handle_message(sender, payload, evidence_only, rng)
                })
            }
            ConsensusMessage::EvidenceRequest { era_id, pub_key } => {
                if !self.era_supervisor.is_bonded(era_id) {
                    trace!(era = era_id.0, "not handling message; era too old");
                    return Effects::new();
                }
                era_id
                    .iter_bonded(self.era_supervisor.bonded_eras)
                    .flat_map(|e_id| {
                        self.delegate_to_era(e_id, |consensus, _| {
                            consensus.request_evidence(sender.clone(), &pub_key)
                        })
                    })
                    .collect()
            }
        }
    }

    pub(super) fn handle_new_proto_block(
        &mut self,
        era_id: EraId,
        proto_block: ProtoBlock,
        block_context: BlockContext,
    ) -> Effects<Event<I>> {
        if !self.era_supervisor.is_bonded(era_id) {
            warn!(era = era_id.0, "new proto block in outdated era");
            return Effects::new();
        }
        let accusations = era_id
            .iter_bonded(self.era_supervisor.bonded_eras)
            .flat_map(|e_id| self.era(e_id).consensus.validators_with_evidence())
            .unique()
            .filter(|pub_key| !self.era(era_id).slashed.contains(pub_key))
            .cloned()
            .collect();
        let candidate_block = CandidateBlock::new(proto_block, accusations);
        self.delegate_to_era(era_id, move |consensus, rng| {
            consensus.propose(candidate_block, block_context, rng)
        })
    }

    pub(super) fn handle_linear_chain_block(
        &mut self,
        block_header: BlockHeader,
        responder: Responder<Option<FinalitySignature>>,
    ) -> Effects<Event<I>> {
        let our_pk = self.era_supervisor.public_signing_key;
        let our_sk = self.era_supervisor.secret_signing_key.clone();
        let era_id = block_header.era_id();
        let maybe_fin_sig = if self.era_supervisor.is_validator_in(&our_pk, era_id) {
            let block_hash = block_header.hash();
            Some(FinalitySignature::new(
                block_hash,
                era_id,
                &our_sk,
                our_pk,
                &mut self.rng,
            ))
        } else {
            None
        };
        let mut effects = responder.respond(maybe_fin_sig).ignore();
        if era_id < self.era_supervisor.current_era {
            trace!(era = era_id.0, "executed block in old era");
            return effects;
        }
        if block_header.switch_block() {
            // if the block is a switch block, we have to get the validators for the new era and
            // create it, before we can say we handled the block
            let new_era_id = era_id.successor();
            let request = ValidatorWeightsByEraIdRequest::new(
                (*block_header.state_root_hash()).into(),
                new_era_id,
                ProtocolVersion::V1_0_0,
            );
            let key_block_height = self
                .era_supervisor
                .key_block_height(new_era_id, block_header.height() + 1);
            let booking_block_height = self.era_supervisor.booking_block_height(new_era_id);
            let effect = self
                .effect_builder
                .create_new_era(request, booking_block_height, key_block_height)
                .event(
                    move |(validators, booking_block, key_block)| Event::CreateNewEra {
                        block_header: Box::new(block_header),
                        booking_block_hash: booking_block
                            .map_or_else(|| Err(booking_block_height), |block| Ok(*block.hash())),
                        key_block_seed: key_block.map_or_else(
                            || Err(key_block_height),
                            |block| Ok(block.header().accumulated_seed()),
                        ),
                        get_validators_result: validators,
                    },
                );
            effects.extend(effect);
        } else {
            // if it's not a switch block, we can already declare it handled
            effects.extend(
                self.effect_builder
                    .announce_block_handled(block_header)
                    .ignore(),
            );
        }
        effects
    }

    pub(super) fn handle_deactivate_era(
        &mut self,
        era_id: EraId,
        old_faulty_num: usize,
        delay: Duration,
    ) -> Effects<Event<I>> {
        let era = if let Some(era) = self.era_supervisor.active_eras.get_mut(&era_id) {
            era
        } else {
            warn!(era = era_id.0, "trying to deactivate obsolete era");
            return Effects::new();
        };
        let faulty_num = era.consensus.validators_with_evidence().len();
        if faulty_num == old_faulty_num {
            info!(era = era_id.0, "stop voting in era");
            era.consensus.deactivate_validator();
            Effects::new()
        } else {
            let deactivate_era = move |_| Event::DeactivateEra {
                era_id,
                faulty_num,
                delay,
            };
            self.effect_builder.set_timeout(delay).event(deactivate_era)
        }
    }

    pub(super) fn handle_create_new_era(
        &mut self,
        block_header: BlockHeader,
        booking_block_hash: BlockHash,
        key_block_seed: Digest,
        validators: BTreeMap<PublicKey, U512>,
    ) -> Effects<Event<I>> {
        let newly_slashed = block_header
            .era_end()
            .expect("switch block must have era_end")
            .equivocators
            .clone();
        let era_id = block_header.era_id().successor();
        info!(era = era_id.0, "era created");
        let seed = EraSupervisor::<I>::era_seed(booking_block_hash, key_block_seed);
        trace!(%seed, "the seed for {}: {}", era_id, seed);
        let results = self.era_supervisor.new_era(
            era_id,
            Timestamp::now(), // TODO: This should be passed in.
            validators,
            newly_slashed,
            seed,
            block_header.timestamp(),
            block_header.height() + 1,
            *block_header.state_root_hash(),
        );
        let mut effects = self.handle_consensus_results(era_id, results);
        effects.extend(
            self.effect_builder
                .announce_block_handled(block_header)
                .ignore(),
        );
        effects
    }

    pub(super) fn resolve_validity(
        &mut self,
        era_id: EraId,
        sender: I,
        proto_block: ProtoBlock,
        valid: bool,
    ) -> Effects<Event<I>> {
        self.era_supervisor.metrics.proposed_block();
        let mut effects = Effects::new();
        if !valid {
            warn!(
                %sender,
                era = %era_id.0,
                "invalid consensus value; disconnecting from the sender"
            );
            effects.extend(self.disconnect(sender));
        }
        let candidate_blocks = if let Some(era) = self.era_supervisor.active_eras.get_mut(&era_id) {
            era.resolve_validity(&proto_block, valid)
        } else {
            return effects;
        };
        for candidate_block in candidate_blocks {
            effects.extend(self.delegate_to_era(era_id, |consensus, rng| {
                consensus.resolve_validity(&candidate_block, valid, rng)
            }));
        }
        effects
    }

    fn handle_consensus_results<T>(&mut self, era_id: EraId, results: T) -> Effects<Event<I>>
    where
        T: IntoIterator<Item = ProtocolOutcome<I, ClContext>>,
    {
        results
            .into_iter()
            .flat_map(|result| self.handle_consensus_result(era_id, result))
            .collect()
    }

    /// Returns `true` if any of the most recent eras has evidence against the validator with key
    /// `pub_key`.
    fn has_evidence(&self, era_id: EraId, pub_key: PublicKey) -> bool {
        era_id
            .iter_bonded(self.era_supervisor.bonded_eras)
            .any(|eid| self.era(eid).consensus.has_evidence(&pub_key))
    }

    /// Returns the era with the specified ID. Panics if it does not exist.
    fn era(&self, era_id: EraId) -> &Era<I> {
        &self.era_supervisor.active_eras[&era_id]
    }

    /// Returns the era with the specified ID mutably. Panics if it does not exist.
    fn era_mut(&mut self, era_id: EraId) -> &mut Era<I> {
        self.era_supervisor.active_eras.get_mut(&era_id).unwrap()
    }

    fn handle_consensus_result(
        &mut self,
        era_id: EraId,
        consensus_result: ProtocolOutcome<I, ClContext>,
    ) -> Effects<Event<I>> {
        match consensus_result {
            ProtocolOutcome::InvalidIncomingMessage(_, sender, error) => {
                warn!(
                    %sender,
                    %error,
                    "invalid incoming message to consensus instance; disconnecting from the sender"
                );
                self.disconnect(sender)
            }
            ProtocolOutcome::Disconnect(sender) => {
                warn!(
                    %sender,
                    "disconnecting from the sender of invalid data"
                );
                self.disconnect(sender)
            }
            ProtocolOutcome::CreatedGossipMessage(out_msg) => {
                // TODO: we'll want to gossip instead of broadcast here
                self.effect_builder
                    .broadcast_message(era_id.message(out_msg).into())
                    .ignore()
            }
            ProtocolOutcome::CreatedTargetedMessage(out_msg, to) => self
                .effect_builder
                .send_message(to, era_id.message(out_msg).into())
                .ignore(),
            ProtocolOutcome::ScheduleTimer(timestamp) => {
                let timediff = timestamp.saturating_sub(Timestamp::now());
                self.effect_builder
                    .set_timeout(timediff.into())
                    .event(move |_| Event::Timer { era_id, timestamp })
            }
            ProtocolOutcome::CreateNewBlock {
                block_context,
                past_values,
            } => {
                let past_deploys = past_values
                    .iter()
                    .flat_map(|candidate| BlockLike::deploys(candidate.proto_block()))
                    .cloned()
                    .collect();
                self.effect_builder
                    .request_proto_block(
                        block_context,
                        past_deploys,
                        self.era_supervisor.next_block_height,
                        self.rng.gen(),
                    )
                    .event(move |(proto_block, block_context)| Event::NewProtoBlock {
                        era_id,
                        proto_block,
                        block_context,
                    })
            }
            ProtocolOutcome::FinalizedBlock(CpFinalizedBlock {
                value,
                timestamp,
                height,
                rewards,
                equivocators,
                proposer,
            }) => {
                let era = self.era_supervisor.active_eras.get_mut(&era_id).unwrap();
                era.add_accusations(&equivocators);
                era.add_accusations(value.accusations());
                // If this is the era's last block, it contains rewards. Everyone who is accused in
                // the block or seen as equivocating via the consensus protocol gets slashed.
                let era_end = rewards.map(|rewards| EraEnd {
                    rewards,
                    equivocators: era.accusations(),
                });
                let finalized_block = FinalizedBlock::new(
                    value.proto_block().clone(),
                    timestamp,
                    era_end,
                    era_id,
                    era.start_height + height,
                    proposer,
                );
                self.era_supervisor
                    .metrics
                    .finalized_block(&finalized_block);
                // Announce the finalized proto block.
                let mut effects = self
                    .effect_builder
                    .announce_finalized_block(finalized_block.clone())
                    .ignore();
                self.era_supervisor.next_block_height = finalized_block.height() + 1;
                if finalized_block.era_end().is_some() {
                    // This was the era's last block. Schedule deactivating this era.
                    let delay = Timestamp::now().saturating_sub(timestamp).into();
                    let faulty_num = era.consensus.validators_with_evidence().len();
                    let deactivate_era = move |_| Event::DeactivateEra {
                        era_id,
                        faulty_num,
                        delay,
                    };
                    effects.extend(self.effect_builder.set_timeout(delay).event(deactivate_era));
                }
                // Request execution of the finalized block.
                effects.extend(self.effect_builder.execute_block(finalized_block).ignore());
                effects
            }
            ProtocolOutcome::ValidateConsensusValue(sender, candidate_block, timestamp) => {
                if !self.era_supervisor.is_bonded(era_id) {
                    return Effects::new();
                }
                let proto_block = candidate_block.proto_block().clone();
                let missing_evidence: Vec<PublicKey> = candidate_block
                    .accusations()
                    .iter()
                    .filter(|pub_key| !self.has_evidence(era_id, **pub_key))
                    .cloned()
                    .collect();
                let mut effects = Effects::new();
                for pub_key in missing_evidence.iter().cloned() {
                    let msg = ConsensusMessage::EvidenceRequest { era_id, pub_key };
                    effects.extend(
                        self.effect_builder
                            .send_message(sender.clone(), msg.into())
                            .ignore(),
                    );
                }
                self.era_mut(era_id)
                    .add_candidate(candidate_block, missing_evidence);
                effects.extend(
                    self.effect_builder
                        .validate_block(sender.clone(), proto_block, timestamp)
                        .event(move |(valid, proto_block)| Event::ResolveValidity {
                            era_id,
                            sender,
                            proto_block,
                            valid,
                        }),
                );
                effects
            }
            ProtocolOutcome::NewEvidence(pub_key) => {
                info!(%pub_key, era = era_id.0, "validator equivocated");
                let mut effects = self
                    .effect_builder
                    .announce_fault_event(era_id, pub_key, Timestamp::now())
                    .ignore();
                for e_id in (era_id.0..=(era_id.0 + self.era_supervisor.bonded_eras)).map(EraId) {
                    let candidate_blocks =
                        if let Some(era) = self.era_supervisor.active_eras.get_mut(&e_id) {
                            era.resolve_evidence(&pub_key)
                        } else {
                            continue;
                        };
                    for candidate_block in candidate_blocks {
                        effects.extend(self.delegate_to_era(e_id, |consensus, rng| {
                            consensus.resolve_validity(&candidate_block, true, rng)
                        }));
                    }
                }
                effects
            }
            ProtocolOutcome::SendEvidence(sender, pub_key) => era_id
                .iter_other(self.era_supervisor.bonded_eras)
                .flat_map(|e_id| {
                    self.delegate_to_era(e_id, |consensus, _| {
                        consensus.request_evidence(sender.clone(), &pub_key)
                    })
                })
                .collect(),
            ProtocolOutcome::WeAreFaulty => Default::default(),
            ProtocolOutcome::DoppelgangerDetected => Default::default(),
        }
    }

    /// Emits a fatal error if the consensus state is still empty.
    pub(super) fn shutdown_if_necessary(&self) -> Effects<Event<I>> {
        let should_emit_error = self
            .era_supervisor
            .active_eras
            .get(&self.era_supervisor.current_era)
            .map(|era| era.consensus.has_received_messages())
            .unwrap_or(true);
        if should_emit_error {
            fatal!(
                self.effect_builder,
                "Consensus shutting down due to inability to participate in the network"
            )
        } else {
            Default::default()
        }
    }

    pub(crate) fn finished_joining(&mut self, now: Timestamp) -> Effects<Event<I>> {
        let results = self.era_supervisor.finished_joining(now);
        self.handle_consensus_results(self.era_supervisor.current_era, results)
    }

<<<<<<< HEAD
    /// Returns whether validator is bonded in an era.
    pub(super) fn is_bonded_validator(
        &self,
        era_id: EraId,
        vid: PublicKey,
        responder: Responder<bool>,
    ) -> Effects<Event<I>> {
        let is_bonded = self
            .era_supervisor
            .active_eras
            .get(&era_id)
            .map_or(false, |cp| cp.is_bonded_validator(&vid));
        responder.respond(is_bonded).ignore()
=======
    fn disconnect(&self, sender: I) -> Effects<Event<I>> {
        self.effect_builder
            .announce_disconnect_from_peer(sender)
            .ignore()
>>>>>>> ba2f2859
    }
}

/// Computes the instance ID for an era, given the state root hash, block height and chainspec.
fn instance_id(
    protocol_config: &ProtocolConfig,
    state_root_hash: Digest,
    block_height: u64,
) -> Digest {
    let mut result = [0; Digest::LENGTH];
    let mut hasher = VarBlake2b::new(Digest::LENGTH).expect("should create hasher");

    hasher.update(&protocol_config.name);
    hasher.update(protocol_config.timestamp.millis().to_le_bytes());
    hasher.update(state_root_hash);

    for upgrade_point in protocol_config
        .upgrades
        .iter()
        .take_while(|up| up.activation_point.height <= block_height)
    {
        hasher.update(upgrade_point.activation_point.height.to_le_bytes());
        if let Some(bytes) = upgrade_point.upgrade_installer_bytes.as_ref() {
            hasher.update(bytes);
        }
        if let Some(bytes) = upgrade_point.upgrade_installer_args.as_ref() {
            hasher.update(bytes);
        }
    }

    hasher.finalize_variable(|slice| {
        result.copy_from_slice(slice);
    });
    result.into()
}<|MERGE_RESOLUTION|>--- conflicted
+++ resolved
@@ -831,7 +831,6 @@
         self.handle_consensus_results(self.era_supervisor.current_era, results)
     }
 
-<<<<<<< HEAD
     /// Returns whether validator is bonded in an era.
     pub(super) fn is_bonded_validator(
         &self,
@@ -845,12 +844,12 @@
             .get(&era_id)
             .map_or(false, |cp| cp.is_bonded_validator(&vid));
         responder.respond(is_bonded).ignore()
-=======
+    }
+
     fn disconnect(&self, sender: I) -> Effects<Event<I>> {
         self.effect_builder
             .announce_disconnect_from_peer(sender)
             .ignore()
->>>>>>> ba2f2859
     }
 }
 
