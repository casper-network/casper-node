--- conflicted
+++ resolved
@@ -129,13 +129,8 @@
     CreatedRequestToRandomPeer(SerializedMessage),
     ScheduleTimer(Timestamp, TimerId),
     QueueAction(ActionId),
-<<<<<<< HEAD
-    /// Request transactions for a new block, providing the necessary context.
-    CreateNewBlock(BlockContext<C>),
-=======
     /// Request deploys for a new block, providing the necessary context.
     CreateNewBlock(BlockContext<C>, Timestamp),
->>>>>>> e4e700e4
     /// A block was finalized.
     FinalizedBlock(FinalizedBlock<C>),
     /// Request validation of the consensus value, contained in a message received from the given
