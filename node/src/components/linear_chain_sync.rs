//! Linear chain synchronizer.
//!
//! Synchronizes the linear chain when node joins the network.
//!
//! Steps are:
//! 1. Fetch blocks up to initial, trusted hash (blocks are downloaded starting from trusted hash up
//! until Genesis).
//! 2. Fetch deploys of the lowest height block.
//! 3. Execute that block.
//! 4. Repeat steps 2-3 until trusted hash is reached.
//! 5. Transition to `SyncingDescendants` state.
//! 6. Fetch child block of highest block.
//! 7. Fetch deploys of that block.
//! 8. Execute that block.
//! 9. Repeat steps 6-8 as long as there's a child in the linear chain.
//!
//! The order of "download block – download deploys – execute" block steps differ,
//! in order to increase the chances of catching up with the linear chain quicker.
//! When synchronizing linear chain up to the trusted hash we cannot execute later blocks without
//! earlier ones. When we're syncing descendants, on the other hand, we can and we want to do it
//! ASAP so that we can start participating in consensus. That's why deploy fetching and block
//! execution is interleaved. If we had downloaded the whole chain, and then deploys, and then
//! execute (as we do in the first, SynchronizeTrustedHash, phase) it would have taken more time and
//! we might miss more eras.

mod event;

use std::{collections::BTreeMap, convert::Infallible, fmt::Display, mem};

use datasize::DataSize;
use rand::{seq::SliceRandom, Rng};
use tracing::{error, info, trace, warn};

use casper_types::{PublicKey, U512};

use super::{fetcher::FetchResult, Component};
use crate::{
    components::consensus::EraId,
    effect::{
        requests::{BlockExecutorRequest, BlockValidationRequest, FetcherRequest, StorageRequest},
        EffectBuilder, EffectExt, EffectOptionExt, Effects,
    },
    types::{Block, BlockByHeight, BlockHash, BlockHeader, FinalizedBlock},
    NodeRng,
};
use event::BlockByHeightResult;
pub use event::Event;

pub trait ReactorEventT<I>:
    From<StorageRequest>
    + From<FetcherRequest<I, Block>>
    + From<FetcherRequest<I, BlockByHeight>>
    + From<BlockValidationRequest<BlockHeader, I>>
    + From<BlockExecutorRequest>
    + Send
{
}

impl<I, REv> ReactorEventT<I> for REv where
    REv: From<StorageRequest>
        + From<FetcherRequest<I, Block>>
        + From<FetcherRequest<I, BlockByHeight>>
        + From<BlockValidationRequest<BlockHeader, I>>
        + From<BlockExecutorRequest>
        + Send
{
}

#[derive(DataSize, Debug)]
enum State {
    /// No syncing of the linear chain configured.
    None,
    /// Synchronizing the linear chain up until trusted hash.
    SyncingTrustedHash {
        /// Linear chain block to start sync from.
        trusted_hash: BlockHash,
        /// During synchronization we might see new eras being created.
        /// Track the highest height and wait until it's handled by consensus.
        highest_block_seen: u64,
        /// Chain of downloaded blocks from the linear chain.
        /// We will `pop()` when executing blocks.
        linear_chain: Vec<BlockHeader>,
        /// The most recent block we started to execute. This is updated whenever we start
        /// downloading deploys for the next block to be executed.
        latest_block: Box<Option<BlockHeader>>,
        /// The weights of the validators for latest block being added.
        validator_weights: BTreeMap<PublicKey, U512>,
    },
    /// Synchronizing the descendants of the trusted hash.
    SyncingDescendants {
        trusted_hash: BlockHash,
        /// The most recent block we started to execute. This is updated whenever we start
        /// downloading deploys for the next block to be executed.
        latest_block: Box<BlockHeader>,
        /// During synchronization we might see new eras being created.
        /// Track the highest height and wait until it's handled by consensus.
        highest_block_seen: u64,
        /// The validator set for the most recent block being synchronized.
        validators_for_latest_block: BTreeMap<PublicKey, U512>,
    },
    /// Synchronizing done.
    Done,
}

impl Display for State {
    fn fmt(&self, f: &mut std::fmt::Formatter<'_>) -> std::fmt::Result {
        match self {
            State::None => write!(f, "None"),
            State::SyncingTrustedHash { trusted_hash, .. } => {
                write!(f, "SyncingTrustedHash(trusted_hash: {:?})", trusted_hash)
            }
            State::SyncingDescendants {
                highest_block_seen, ..
            } => write!(
                f,
                "SyncingDescendants(highest_block_seen: {})",
                highest_block_seen
            ),
            State::Done => write!(f, "Done"),
        }
    }
}

impl State {
    fn sync_trusted_hash(
        trusted_hash: BlockHash,
        validator_weights: BTreeMap<PublicKey, U512>,
    ) -> Self {
        State::SyncingTrustedHash {
            trusted_hash,
            highest_block_seen: 0,
            linear_chain: Vec::new(),
            latest_block: Box::new(None),
            validator_weights,
        }
    }

    fn sync_descendants(
        trusted_hash: BlockHash,
        latest_block: BlockHeader,
        validators_for_latest_block: BTreeMap<PublicKey, U512>,
    ) -> Self {
        State::SyncingDescendants {
            trusted_hash,
            latest_block: Box::new(latest_block),
            highest_block_seen: 0,
            validators_for_latest_block,
        }
    }

    fn block_downloaded(&mut self, block: &BlockHeader) {
        match self {
            State::None | State::Done => {}
            State::SyncingTrustedHash {
                highest_block_seen, ..
            }
            | State::SyncingDescendants {
                highest_block_seen, ..
            } => {
                let curr_height = block.height();
                if curr_height > *highest_block_seen {
                    *highest_block_seen = curr_height;
                }
            }
        };
    }
}

#[derive(DataSize, Debug)]
pub(crate) struct LinearChainSync<I> {
    // Set of peers that we can requests block from.
    peers: Vec<I>,
    // Peers we have not yet requested current block from.
    // NOTE: Maybe use a bitmask to decide which peers were tried?.
    peers_to_try: Vec<I>,
    initial_era_id: EraId,
    initial_block_height: u64,
    state: State,
}

impl<I: Clone + PartialEq + 'static> LinearChainSync<I> {
    pub fn new(
        init_hash: Option<BlockHash>,
<<<<<<< HEAD
        initial_era_id: u64,
        initial_block_height: u64,
    ) -> Self {
        let state = init_hash.map_or(State::None, State::sync_trusted_hash);
=======
        genesis_validator_weights: BTreeMap<PublicKey, U512>,
    ) -> Self {
        let state = init_hash.map_or(State::None, |init_hash| {
            State::sync_trusted_hash(init_hash, genesis_validator_weights)
        });
>>>>>>> f1a32c84
        LinearChainSync {
            peers: Vec::new(),
            peers_to_try: Vec::new(),
            initial_era_id: EraId(initial_era_id),
            initial_block_height,
            state,
        }
    }

    /// Resets `peers_to_try` back to all `peers` we know of.
    fn reset_peers<R: Rng + ?Sized>(&mut self, rng: &mut R) {
        self.peers_to_try = self.peers.clone();
        self.peers_to_try.as_mut_slice().shuffle(rng);
    }

    /// Returns a random peer.
    fn random_peer(&mut self) -> Option<I> {
        self.peers_to_try.pop()
    }

    // Unsafe version of `random_peer`.
    // Panics if no peer is available for querying.
    fn random_peer_unsafe(&mut self) -> I {
        self.random_peer().expect("At least one peer available.")
    }

    // Peer misbehaved (returned us invalid data).
    // Remove it from the set of nodes we request data from.
    fn ban_peer(&mut self, peer: I) {
        let index = self.peers.iter().position(|p| *p == peer);
        index.map(|idx| self.peers.remove(idx));
    }

    /// Add new block to linear chain.
    fn add_block(&mut self, block_header: BlockHeader) {
        match &mut self.state {
            State::None | State::Done => {}
            State::SyncingTrustedHash { linear_chain, .. } => linear_chain.push(block_header),
            State::SyncingDescendants { latest_block, .. } => **latest_block = block_header,
        };
    }

    /// Returns `true` if we have finished syncing linear chain.
    pub fn is_synced(&self) -> bool {
        matches!(self.state, State::None | State::Done)
    }

    fn block_downloaded<REv>(
        &mut self,
        rng: &mut NodeRng,
        effect_builder: EffectBuilder<REv>,
        block_header: &BlockHeader,
    ) -> Effects<Event<I>>
    where
        I: Send + 'static,
        REv: ReactorEventT<I>,
    {
        self.reset_peers(rng);
        self.state.block_downloaded(block_header);
        self.add_block(block_header.clone());
        match &self.state {
            State::None | State::Done => panic!("Downloaded block when in {} state.", self.state),
            State::SyncingTrustedHash { .. } => {
                if block_header.is_genesis_child(self.initial_era_id, self.initial_block_height) {
                    info!("Linear chain downloaded. Start downloading deploys.");
                    effect_builder
                        .immediately()
                        .event(move |_| Event::StartDownloadingDeploys)
                } else {
                    self.fetch_next_block(effect_builder, rng, block_header)
                }
            }
            State::SyncingDescendants { .. } => {
                // When synchronizing descendants, we want to download block and execute it
                // before trying to download the next block in linear chain.
                self.fetch_next_block_deploys(effect_builder)
            }
        }
    }

    fn mark_done(&mut self) {
        self.state = State::Done;
    }

    /// Handles an event indicating that a linear chain block has been executed and handled by
    /// consensus component. This is a signal that we can safely continue with the next blocks,
    /// without worrying about timing and/or ordering issues.
    /// Returns effects that are created as a response to that event.
    fn block_handled<REv>(
        &mut self,
        rng: &mut NodeRng,
        effect_builder: EffectBuilder<REv>,
        block_header: BlockHeader,
    ) -> Effects<Event<I>>
    where
        I: Send + 'static,
        REv: ReactorEventT<I>,
    {
        let height = block_header.height();
        let hash = block_header.hash();
        trace!(%hash, %height, "Downloaded linear chain block.");
        // Reset peers before creating new requests.
        self.reset_peers(rng);
        let block_height = block_header.height();
        let mut curr_state = mem::replace(&mut self.state, State::None);
        match curr_state {
            State::None | State::Done => panic!("Block handled when in {:?} state.", &curr_state),
            // Keep syncing from genesis if we haven't reached the trusted block hash
            State::SyncingTrustedHash {
                highest_block_seen,
                ref mut validator_weights,
                ..
            } if highest_block_seen != block_height => {
                if let Some(validator_weights_for_new_era) =
                    block_header.next_era_validator_weights()
                {
                    *validator_weights = validator_weights_for_new_era.clone();
                }
                self.state = curr_state;
                self.fetch_next_block_deploys(effect_builder)
            }
            // Otherwise transition to State::SyncingDescendants
            State::SyncingTrustedHash {
                highest_block_seen,
                trusted_hash,
                ref latest_block,
                validator_weights,
                ..
            } => {
                assert_eq!(highest_block_seen, block_height);
                match latest_block.as_ref() {
                    Some(expected) => assert_eq!(
                        expected, &block_header,
                        "Block execution result doesn't match received block."
                    ),
                    None => panic!("Unexpected block execution results."),
                }
                info!(%block_height, "Finished synchronizing linear chain up until trusted hash.");
                let peer = self.random_peer_unsafe();
                // Kick off syncing trusted hash descendants.
                self.state = State::sync_descendants(trusted_hash, block_header, validator_weights);
                fetch_block_at_height(effect_builder, peer, block_height + 1)
            }
            State::SyncingDescendants {
                ref latest_block,
                ref mut validators_for_latest_block,
                ..
            } => {
                assert_eq!(
                    **latest_block, block_header,
                    "Block execution result doesn't match received block."
                );
                match block_header.next_era_validator_weights() {
                    None => (),
                    Some(validators_for_next_era) => {
                        *validators_for_latest_block = validators_for_next_era.clone();
                    }
                }
                self.state = curr_state;
                self.fetch_next_block(effect_builder, rng, &block_header)
            }
        }
    }

    /// Returns effects for fetching next block's deploys.
    fn fetch_next_block_deploys<REv>(
        &mut self,
        effect_builder: EffectBuilder<REv>,
    ) -> Effects<Event<I>>
    where
        I: Send + 'static,
        REv: ReactorEventT<I>,
    {
        let peer = self.random_peer_unsafe();

        let next_block = match &mut self.state {
            State::None | State::Done => {
                panic!("Tried fetching next block when in {:?} state.", self.state)
            }
            State::SyncingTrustedHash {
                linear_chain,
                latest_block,
                ..
            } => match linear_chain.pop() {
                None => None,
                Some(block) => {
                    // Update `latest_block` so that we can verify whether result of execution
                    // matches the expected value.
                    latest_block.replace(block.clone());
                    Some(block)
                }
            },
            State::SyncingDescendants { latest_block, .. } => Some((**latest_block).clone()),
        };

        next_block.map_or_else(
            || {
                warn!("Tried fetching next block deploys when there was no block.");
                Effects::new()
            },
            |block| fetch_block_deploys(effect_builder, peer, block),
        )
    }

    fn fetch_next_block<REv>(
        &mut self,
        effect_builder: EffectBuilder<REv>,
        rng: &mut NodeRng,
        block_header: &BlockHeader,
    ) -> Effects<Event<I>>
    where
        I: Send + 'static,
        REv: ReactorEventT<I>,
    {
        self.reset_peers(rng);
        let peer = self.random_peer_unsafe();
        match self.state {
            State::SyncingTrustedHash { .. } => {
                let parent_hash = *block_header.parent_hash();
                fetch_block_by_hash(effect_builder, peer, parent_hash)
            }
            State::SyncingDescendants { .. } => {
                let next_height = block_header.height() + 1;
                fetch_block_at_height(effect_builder, peer, next_height)
            }
            State::Done | State::None => {
                panic!("Tried fetching block when in {:?} state", self.state)
            }
        }
    }

    fn latest_block(&self) -> Option<&BlockHeader> {
        match &self.state {
            State::SyncingTrustedHash { latest_block, .. } => Option::as_ref(&*latest_block),
            State::SyncingDescendants { latest_block, .. } => Some(&*latest_block),
            State::Done | State::None => None,
        }
    }
}

impl<I, REv> Component<REv> for LinearChainSync<I>
where
    I: Display + Clone + Send + PartialEq + 'static,
    REv: ReactorEventT<I>,
{
    type Event = Event<I>;
    type ConstructionError = Infallible;

    fn handle_event(
        &mut self,
        effect_builder: EffectBuilder<REv>,
        rng: &mut NodeRng,
        event: Self::Event,
    ) -> Effects<Self::Event> {
        match event {
            Event::Start(init_peer) => {
                match self.state {
                    State::None | State::Done | State::SyncingDescendants { .. } => {
                        // No syncing configured.
                        trace!("Received `Start` event when in {} state.", self.state);
                        Effects::new()
                    }
                    State::SyncingTrustedHash { trusted_hash, .. } => {
                        trace!(?trusted_hash, "Start synchronization");
                        // Start synchronization.
                        fetch_block_by_hash(effect_builder, init_peer, trusted_hash)
                    }
                }
            }
            Event::GetBlockHeightResult(block_height, fetch_result) => match fetch_result {
                BlockByHeightResult::Absent => match self.random_peer() {
                    None => {
                        // `block_height` not found on any of the peers.
                        // We have synchronized all, currently existing, descendants of trusted
                        // hash.
                        self.mark_done();
                        info!("Finished synchronizing descendants of the trusted hash.");
                        Effects::new()
                    }
                    Some(peer) => fetch_block_at_height(effect_builder, peer, block_height),
                },
                BlockByHeightResult::FromStorage(block) => {
                    // We shouldn't get invalid data from the storage.
                    // If we do, it's a bug.
                    assert_eq!(block.height(), block_height, "Block height mismatch.");
                    trace!(%block_height, "Linear block found in the local storage.");
                    // When syncing descendants of a trusted hash, we might have some of them in our
                    // local storage. If that's the case, just continue.
                    self.block_downloaded(rng, effect_builder, block.header())
                }
                BlockByHeightResult::FromPeer(block, peer) => {
                    if block.height() != block_height
                        || *block.header().parent_hash() != self.latest_block().unwrap().hash()
                    {
                        warn!(
                            %peer,
                            got_height = block.height(),
                            expected_height = block_height,
                            got_parent = %block.header().parent_hash(),
                            expected_parent = %self.latest_block().unwrap().hash(),
                            "block mismatch",
                        );
                        // NOTE: Signal misbehaving validator to networking layer.
                        self.ban_peer(peer);
                        return self.handle_event(
                            effect_builder,
                            rng,
                            Event::GetBlockHeightResult(block_height, BlockByHeightResult::Absent),
                        );
                    }
                    self.block_downloaded(rng, effect_builder, block.header())
                }
            },
            Event::GetBlockHashResult(block_hash, fetch_result) => match fetch_result {
                None => match self.random_peer() {
                    None => {
                        error!(%block_hash, "Could not download linear block from any of the peers.");
                        panic!("Failed to download linear chain.")
                    }
                    Some(peer) => fetch_block_by_hash(effect_builder, peer, block_hash),
                },
                Some(FetchResult::FromStorage(block)) => {
                    // We shouldn't get invalid data from the storage.
                    // If we do, it's a bug.
                    assert_eq!(*block.hash(), block_hash, "Block hash mismatch.");
                    trace!(%block_hash, "Linear block found in the local storage.");
                    self.block_downloaded(rng, effect_builder, block.header())
                }
                Some(FetchResult::FromPeer(block, peer)) => {
                    if *block.hash() != block_hash {
                        warn!(
                            "Block hash mismatch. Expected {} got {} from {}.",
                            block_hash,
                            block.hash(),
                            peer
                        );
                        // NOTE: Signal misbehaving validator to networking layer.
                        // NOTE: Cannot call `self.ban_peer` with `peer` value b/c it's fixed for
                        // `KeyFingerprint` type and we're abstract in what peer type is.
                        return self.handle_event(
                            effect_builder,
                            rng,
                            Event::GetBlockHashResult(block_hash, None),
                        );
                    }
                    self.block_downloaded(rng, effect_builder, block.header())
                }
            },
            Event::DeploysFound(block_header) => {
                let block_height = block_header.height();
                trace!(%block_height, "Deploys for linear chain block found.");
                // Reset used peers so we can download next block with the full set.
                self.reset_peers(rng);
                // Execute block
                let finalized_block: FinalizedBlock = (*block_header).into();
                effect_builder.execute_block(finalized_block).ignore()
            }
            Event::DeploysNotFound(block_header) => match self.random_peer() {
                None => {
                    let block_hash = block_header.hash();
                    error!(%block_hash, "Could not download deploys from linear chain block.");
                    panic!("Failed to download linear chain deploys.")
                }
                Some(peer) => fetch_block_deploys(effect_builder, peer, *block_header),
            },
            Event::StartDownloadingDeploys => {
                // Start downloading deploys from the first block of the linear chain.
                self.reset_peers(rng);
                self.fetch_next_block_deploys(effect_builder)
            }
            Event::NewPeerConnected(peer_id) => {
                trace!(%peer_id, "New peer connected");
                // Add to the set of peers we can request things from.
                let mut effects = Effects::new();
                if self.peers.is_empty() {
                    // First peer connected, start downloading.
                    let cloned_peer_id = peer_id.clone();
                    effects.extend(
                        effect_builder
                            .immediately()
                            .event(move |_| Event::Start(cloned_peer_id)),
                    );
                }
                self.peers.push(peer_id);
                effects
            }
            Event::BlockHandled(header) => {
                let block_height = header.height();
                let block_hash = header.hash();
                trace!(?block_height, ?block_hash, "Block handled.");
                self.block_handled(rng, effect_builder, *header)
            }
        }
    }
}

fn fetch_block_deploys<I: Send + 'static, REv>(
    effect_builder: EffectBuilder<REv>,
    peer: I,
    block_header: BlockHeader,
) -> Effects<Event<I>>
where
    REv: ReactorEventT<I>,
{
    let block_timestamp = block_header.timestamp();
    effect_builder
        .validate_block(peer, block_header, block_timestamp)
        .event(move |(found, block_header)| {
            if found {
                Event::DeploysFound(Box::new(block_header))
            } else {
                Event::DeploysNotFound(Box::new(block_header))
            }
        })
}

fn fetch_block_by_hash<I: Send + 'static, REv>(
    effect_builder: EffectBuilder<REv>,
    peer: I,
    block_hash: BlockHash,
) -> Effects<Event<I>>
where
    REv: ReactorEventT<I>,
{
    effect_builder.fetch_block(block_hash, peer).map_or_else(
        move |value| Event::GetBlockHashResult(block_hash, Some(value)),
        move || Event::GetBlockHashResult(block_hash, None),
    )
}

fn fetch_block_at_height<I: Send + Clone + 'static, REv>(
    effect_builder: EffectBuilder<REv>,
    peer: I,
    block_height: u64,
) -> Effects<Event<I>>
where
    REv: ReactorEventT<I>,
{
    effect_builder
        .fetch_block_by_height(block_height, peer.clone())
        .map_or_else(
            move |fetch_result| match fetch_result {
                FetchResult::FromPeer(result, _) => match *result {
                    BlockByHeight::Absent(ret_height) => {
                        warn!(
                            "Fetcher returned result for invalid height. Expected {}, got {}",
                            block_height, ret_height
                        );
                        Event::GetBlockHeightResult(block_height, BlockByHeightResult::Absent)
                    }
                    BlockByHeight::Block(block) => Event::GetBlockHeightResult(
                        block_height,
                        BlockByHeightResult::FromPeer(block, peer),
                    ),
                },
                FetchResult::FromStorage(result) => match *result {
                    BlockByHeight::Absent(_) => {
                        // Fetcher should try downloading the block from a peer
                        // when it can't find it in the storage.
                        panic!("Should not return `Absent` in `FromStorage`.")
                    }
                    BlockByHeight::Block(block) => Event::GetBlockHeightResult(
                        block_height,
                        BlockByHeightResult::FromStorage(block),
                    ),
                },
            },
            move || Event::GetBlockHeightResult(block_height, BlockByHeightResult::Absent),
        )
}<|MERGE_RESOLUTION|>--- conflicted
+++ resolved
@@ -181,18 +181,13 @@
 impl<I: Clone + PartialEq + 'static> LinearChainSync<I> {
     pub fn new(
         init_hash: Option<BlockHash>,
-<<<<<<< HEAD
+        genesis_validator_weights: BTreeMap<PublicKey, U512>,
         initial_era_id: u64,
         initial_block_height: u64,
-    ) -> Self {
-        let state = init_hash.map_or(State::None, State::sync_trusted_hash);
-=======
-        genesis_validator_weights: BTreeMap<PublicKey, U512>,
     ) -> Self {
         let state = init_hash.map_or(State::None, |init_hash| {
             State::sync_trusted_hash(init_hash, genesis_validator_weights)
         });
->>>>>>> f1a32c84
         LinearChainSync {
             peers: Vec::new(),
             peers_to_try: Vec::new(),
