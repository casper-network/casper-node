mod config;
mod error;
mod event;
mod metrics;
mod operations;
mod progress;

use std::{convert::Infallible, fmt::Debug, marker::PhantomData, sync::Arc};

use datasize::DataSize;
use prometheus::Registry;
use tracing::{debug, error, info};

use casper_storage::global_state::storage::trie::TrieOrChunk;

use crate::{
    components::{
        chain_synchronizer::error::{FetchBlockHeadersBatchError, FetchTrieError},
        Component,
    },
    effect::{
        announcements::{
            BlocklistAnnouncement, ChainSynchronizerAnnouncement, ControlAnnouncement,
        },
        requests::{
            ChainspecLoaderRequest, ContractRuntimeRequest, FetcherRequest,
            MarkBlockCompletedRequest, NetworkInfoRequest, NodeStateRequest,
        },
        EffectBuilder, EffectExt, Effects,
    },
    fatal,
    storage::StorageRequest,
    types::{
        Block, BlockAndDeploys, BlockHeader, BlockHeaderWithMetadata, BlockHeadersBatch,
        BlockSignatures, BlockWithMetadata, Chainspec, Deploy, FinalizedApprovalsWithId,
        NodeConfig, NodeState,
    },
    NodeRng, SmallNetworkConfig,
};
use config::Config;
pub(crate) use error::Error;
pub(crate) use event::Event;
pub(crate) use metrics::Metrics;
pub(crate) use operations::KeyBlockInfo;
pub(crate) use progress::Progress;
use progress::ProgressHolder;

#[derive(DataSize, Debug)]
pub(crate) enum JoiningOutcome {
    /// We need to shutdown for upgrade as we downloaded a block from a higher protocol version.
    ShouldExitForUpgrade,
    /// We finished initial synchronizing, with the given block header being the result of the fast
    /// sync task.
    Synced {
        highest_block_header: Box<BlockHeader>,
    },
}

#[derive(DataSize, Debug)]
pub(crate) struct ChainSynchronizer<REv> {
    config: Config,
    /// This will be populated once the synchronizer has completed all work, indicating the joiner
    /// reactor can stop running.  It is passed to the participating reactor's constructor via its
    /// config. The participating reactor may still use the chain synchronizer component to run a
    /// sync to genesis in the background.
    joining_outcome: Option<JoiningOutcome>,
    /// Metrics for the chain synchronization process.
    metrics: Metrics,
    /// Records the ongoing progress of chain synchronization.
    progress: ProgressHolder,
    /// The current state of operation of the node.
    node_state: NodeState,
    /// Association with the reactor event used in subtasks.
    _phantom: PhantomData<REv>,
}

impl<REv> ChainSynchronizer<REv>
where
    REv: From<StorageRequest>
        + From<NetworkInfoRequest>
        + From<ContractRuntimeRequest>
        + From<ChainspecLoaderRequest>
        + From<FetcherRequest<Block>>
        + From<FetcherRequest<BlockHeader>>
        + From<FetcherRequest<BlockAndDeploys>>
        + From<FetcherRequest<BlockWithMetadata>>
        + From<FetcherRequest<BlockHeaderWithMetadata>>
        + From<FetcherRequest<Deploy>>
        + From<FetcherRequest<FinalizedApprovalsWithId>>
        + From<FetcherRequest<TrieOrChunk>>
        + From<BlocklistAnnouncement>
        + From<ControlAnnouncement>
        + From<MarkBlockCompletedRequest>
        + Send,
{
    /// Constructs a new `ChainSynchronizer` suitable for use in the joiner reactor to perform the
    /// initial fast sync.
    pub(crate) fn new_for_fast_sync(
        chainspec: Arc<Chainspec>,
        node_config: NodeConfig,
        small_network_config: SmallNetworkConfig,
        effect_builder: EffectBuilder<REv>,
        registry: &Registry,
    ) -> Result<(Self, Effects<Event>), Error> {
        let config = Config::new(chainspec, node_config, small_network_config);
        let metrics = Metrics::new(registry)?;
        let progress = ProgressHolder::new_fast_sync();
        let node_state = NodeState::Joining(progress.progress());

        let effects = operations::run_fast_sync_task(
            effect_builder,
            config.clone(),
            metrics.clone(),
            progress.clone(),
        )
        .event(|result| Event::FastSyncResult(Box::new(result)));

        let synchronizer = ChainSynchronizer {
            config,
            joining_outcome: None,
            metrics,
            progress,
            node_state,
            _phantom: PhantomData,
        };

        Ok((synchronizer, effects))
    }

    pub(crate) fn metrics(&self) -> Metrics {
        self.metrics.clone()
    }

    pub(crate) fn joining_outcome(&self) -> Option<&JoiningOutcome> {
        self.joining_outcome.as_ref()
    }

    pub(crate) fn into_joining_outcome(self) -> Option<JoiningOutcome> {
        self.joining_outcome
    }

    fn handle_fast_sync_result(
        &mut self,
        effect_builder: EffectBuilder<REv>,
        result: Result<BlockHeader, Error>,
    ) -> Effects<Event> {
        self.progress.finish();
        match result {
            Ok(highest_block_header) => {
                self.joining_outcome = Some(JoiningOutcome::Synced {
<<<<<<< HEAD
                    highest_block_header,
                });
                Effects::new()
            }
            Err(Error::RetrievedBlockHeaderFromFutureVersion {
                current_version,
                block_header_with_future_version,
            }) => {
                let future_version = block_header_with_future_version.protocol_version();
                info!(%current_version, %future_version, "shutting down for upgrade");
                self.joining_outcome = Some(JoiningOutcome::ShouldExitForUpgrade);
                Effects::new()
            }
            Err(error) => {
                error!(%error, "failed to sync linear chain");
                fatal!(effect_builder, "{}", error).ignore()
            }
        }
    }

    fn commit_genesis(&self, effect_builder: EffectBuilder<REv>) -> Effects<Event> {
        let genesis_timestamp = match self.config.genesis_timestamp() {
            None => {
                return fatal!(
                    effect_builder,
                    "node started with no trusted hash, no stored blocks, and no genesis timestamp \
                    in chainspec - specify a trusted hash and restart"
                )
                .ignore();
            }
            Some(timestamp) => timestamp,
        };

        let now = Timestamp::now();
        let era_duration = self.config.era_duration();
        if now > genesis_timestamp + era_duration {
            error!(
                ?now,
                genesis_era_end=?genesis_timestamp + era_duration,
                "node started with no trusted hash after the expected end of the genesis era - \
                 specify a trusted hash and restart");
            return fatal!(effect_builder, "should have trusted hash after genesis era").ignore();
        }

        info!("initial run at genesis");
        let chainspec = self.config.chainspec();
        async move {
            let chainspec_raw_bytes = effect_builder.get_chainspec_raw_bytes().await;
            effect_builder
                .commit_genesis(chainspec, chainspec_raw_bytes)
                .await
        }
        .event(Event::CommitGenesisResult)
    }

    fn commit_upgrade(
        &self,
        effect_builder: EffectBuilder<REv>,
        switch_block_header_before_upgrade: BlockHeader,
        is_emergency_upgrade: bool,
    ) -> Effects<Event> {
        info!(%is_emergency_upgrade, "committing upgrade");
        let config = self.config.clone();
        let cloned_block_header = switch_block_header_before_upgrade.clone();
        async move {
            let chainspec_raw_bytes = effect_builder.get_chainspec_raw_bytes().await;
            let upgrade_config =
                match config.new_upgrade_config(&cloned_block_header, chainspec_raw_bytes) {
                    Ok(state_update) => state_update,
                    Err(error) => {
                        error!(?error, "failed to get global state update from config");
                        return Err(error.into());
                    }
                };
            effect_builder
                .upgrade_contract_runtime(upgrade_config)
                .await
        }
        .event(move |result| Event::UpgradeResult {
            switch_block_header_before_upgrade,
            is_emergency_upgrade,
            result,
        })
    }

    fn handle_commit_genesis_result(
        &self,
        effect_builder: EffectBuilder<REv>,
        result: Result<GenesisSuccess, engine_state::Error>,
    ) -> Effects<Event> {
        match result {
            Ok(GenesisSuccess {
                post_state_hash, ..
            }) => {
                info!("genesis chainspec name {}", self.config.network_name());
                info!("genesis state root hash {}", post_state_hash);

                let genesis_timestamp = match self.config.genesis_timestamp() {
                    None => {
                        return fatal!(effect_builder, "must have genesis timestamp").ignore();
                    }
                    Some(timestamp) => timestamp,
                };

                let next_block_height = 0;
                let initial_pre_state = ExecutionPreState::new(
                    next_block_height,
                    post_state_hash,
                    Default::default(),
                    Default::default(),
                );
                let finalized_block = FinalizedBlock::new(
                    BlockPayload::default(),
                    Some(EraReport::default()),
                    genesis_timestamp,
                    EraId::default(),
                    next_block_height,
                    PublicKey::System,
                );

                self.execute_immediate_switch_block(
                    effect_builder,
                    None,
                    initial_pre_state,
                    finalized_block,
                    false,
                )
            }
            Err(error) => {
                error!(%error, "failed to commit genesis");
                fatal!(effect_builder, "{}", error).ignore()
            }
        }
    }

    fn handle_upgrade_result(
        &self,
        effect_builder: EffectBuilder<REv>,
        switch_block_header_before_upgrade: BlockHeader,
        is_emergency_upgrade: bool,
        result: Result<UpgradeSuccess, engine_state::Error>,
    ) -> Effects<Event> {
        match result {
            Ok(UpgradeSuccess {
                post_state_hash, ..
            }) => {
                info!(
                    network_name = %self.config.network_name(),
                    %post_state_hash,
                    "upgrade committed"
                );

                let initial_pre_state = ExecutionPreState::new(
                    switch_block_header_before_upgrade.height() + 1,
                    post_state_hash,
                    switch_block_header_before_upgrade.hash(),
                    switch_block_header_before_upgrade.accumulated_seed(),
                );
                let finalized_block = FinalizedBlock::new(
                    BlockPayload::default(),
                    Some(EraReport::default()),
                    switch_block_header_before_upgrade.timestamp(),
                    switch_block_header_before_upgrade.next_block_era_id(),
                    initial_pre_state.next_block_height(),
                    PublicKey::System,
                );
                // If this is an emergency upgrade, we don't need to pass the switch block from just
                // before the upgrade, as it's only used to derive the list of validators to sign
                // the immediate switch block, and for an emergency upgrade that list is the same as
                // its own `next_era_validators` collection.
                let maybe_switch_block_header_before_upgrade =
                    (!is_emergency_upgrade).then_some(switch_block_header_before_upgrade);

                self.execute_immediate_switch_block(
                    effect_builder,
                    maybe_switch_block_header_before_upgrade,
                    initial_pre_state,
                    finalized_block,
                    is_emergency_upgrade,
                )
            }
            Err(error) => {
                error!(%error, "failed to commit upgrade");
                fatal!(effect_builder, "{}", error).ignore()
            }
        }
    }

    /// Creates a switch block after an upgrade or genesis. This block has the system public key as
    /// a proposer and doesn't contain any deploys or transfers. It is the only block in its era,
    /// and no consensus instance is run for era 0 or an upgrade point era.
    fn execute_immediate_switch_block(
        &self,
        effect_builder: EffectBuilder<REv>,
        maybe_switch_block_header_before_upgrade: Option<BlockHeader>,
        initial_pre_state: ExecutionPreState,
        finalized_block: FinalizedBlock,
        is_emergency_upgrade: bool,
    ) -> Effects<Event> {
        let protocol_version = self.config.protocol_version();
        async move {
            let block_and_execution_effects = effect_builder
                .execute_finalized_block(
                    protocol_version,
                    initial_pre_state,
                    finalized_block,
                    vec![],
                    vec![],
                )
                .await?;
            // We need to store the block now so that the era supervisor can be properly
            // initialized in the participating reactor's constructor.
            effect_builder
                .put_block_to_storage(block_and_execution_effects.block.clone())
                .await;
            effect_builder
                .mark_block_completed(block_and_execution_effects.block.height())
                .await;
            info!(
                immediate_switch_block = ?block_and_execution_effects.block.clone(),
                "immediate switch block after upgrade/genesis stored"
            );
            Ok(block_and_execution_effects)
        }
        .event(move |result| Event::ExecuteImmediateSwitchBlockResult {
            maybe_switch_block_header_before_upgrade,
            is_emergency_upgrade,
            result,
        })
    }

    fn handle_execute_immediate_switch_block_result(
        &mut self,
        effect_builder: EffectBuilder<REv>,
        maybe_switch_block_header_before_upgrade: Option<BlockHeader>,
        is_emergency_upgrade: bool,
        result: Result<BlockAndExecutionEffects, BlockExecutionError>,
    ) -> Effects<Event> {
        let immediate_switch_block_and_exec_effects = match result {
            Ok(block_and_execution_effects) => block_and_execution_effects,
            Err(error) => {
                error!(%error, "failed to execute block");
                return fatal!(effect_builder, "{}", error).ignore();
            }
        };

        // If the switch block before the immediate switch block is `None`, we use the
        // `next_era_validators` of the immediate switch block to sign it.  This is the case at
        // genesis and for an emergency upgrade.
        let maybe_era_end = maybe_switch_block_header_before_upgrade
            .as_ref()
            .unwrap_or_else(|| immediate_switch_block_and_exec_effects.block.header())
            .era_end();

        let validators_to_sign_immediate_switch_block = match maybe_era_end {
            Some(era_end) => era_end
                .next_era_validator_weights()
                .keys()
                .cloned()
                .collect(),
            None => {
                error!("upgrade/genesis switch block missing era end");
                return fatal!(
                    effect_builder,
                    "upgrade/genesis switch block missing era end"
                )
                .ignore();
            }
        };

        // For an emergency upgrade, we always execute/commit locally rather than syncing over it.
        // This means we should try fast syncing again if this was an emergency upgrade.
        if is_emergency_upgrade {
            return operations::run_fast_sync_task(
                effect_builder,
                self.config.clone(),
                self.metrics.clone(),
                self.progress.clone(),
            )
            .event(|result| Event::FastSyncAfterEmergencyUpgradeResult {
                immediate_switch_block_and_exec_effects,
                validators_to_sign_immediate_switch_block,
                result,
            });
        }

        let highest_block_header = immediate_switch_block_and_exec_effects
            .block
            .header()
            .clone();
        self.joining_outcome = Some(JoiningOutcome::RanUpgradeOrGenesis {
            block_and_execution_effects: immediate_switch_block_and_exec_effects,
            validators_to_sign_immediate_switch_block,
            highest_block_header,
        });
        Effects::new()
    }

    fn handle_fast_sync_after_emergency_upgrade_result(
        &mut self,
        effect_builder: EffectBuilder<REv>,
        immediate_switch_block_and_exec_effects: BlockAndExecutionEffects,
        validators_to_sign_immediate_switch_block: HashSet<PublicKey>,
        result: Result<FastSyncOutcome, Error>,
    ) -> Effects<Event> {
        self.progress.finish();
        match result {
            Ok(FastSyncOutcome::ShouldCommitGenesis) => {
                let msg = "fast sync after emergency upgrade should not require commit genesis";
                error!(msg);
                fatal!(effect_builder, "{}", msg).ignore()
            }
            Ok(FastSyncOutcome::ShouldCommitUpgrade { .. }) => {
                let msg = "fast sync after emergency upgrade should not require commit upgrade";
                error!(msg);
                fatal!(effect_builder, "{}", msg).ignore()
            }
            Ok(FastSyncOutcome::Synced {
                highest_block_header,
            }) => {
                self.joining_outcome = Some(JoiningOutcome::RanUpgradeOrGenesis {
                    block_and_execution_effects: immediate_switch_block_and_exec_effects,
                    validators_to_sign_immediate_switch_block,
                    highest_block_header,
=======
                    highest_block_header: Box::new(highest_block_header),
>>>>>>> 6acadc7a
                });
                Effects::new()
            }
            Err(Error::RetrievedBlockHeaderFromFutureVersion {
                current_version,
                block_header_with_future_version,
            }) => {
                let future_version = block_header_with_future_version.protocol_version();
                info!(%current_version, %future_version, "shutting down for upgrade");
                self.joining_outcome = Some(JoiningOutcome::ShouldExitForUpgrade);
                Effects::new()
            }
            Err(error) => {
                error!(%error, "failed to sync linear chain");
                fatal!(effect_builder, "{}", error).ignore()
            }
        }
    }
}

impl<REv> ChainSynchronizer<REv>
where
    REv: From<StorageRequest>
        + From<NetworkInfoRequest>
        + From<FetcherRequest<TrieOrChunk>>
        + From<FetcherRequest<BlockAndDeploys>>
        + From<FetcherRequest<BlockSignatures>>
        + From<FetcherRequest<BlockHeadersBatch>>
        + From<ContractRuntimeRequest>
        + From<BlocklistAnnouncement>
        + From<MarkBlockCompletedRequest>
        + From<ChainSynchronizerAnnouncement>
        + Send,
{
    /// Constructs a new `ChainSynchronizer` suitable for use in the participating reactor to sync
    /// to genesis.
    pub(crate) fn new_for_sync_to_genesis(
        chainspec: Arc<Chainspec>,
        node_config: NodeConfig,
        small_network_config: SmallNetworkConfig,
        metrics: Metrics,
        effect_builder: EffectBuilder<REv>,
    ) -> Result<(Self, Effects<Event>), Error> {
        let config = Config::new(chainspec, node_config, small_network_config);
        let progress = ProgressHolder::new_sync_to_genesis();

        if config.sync_to_genesis() {
            let node_state = NodeState::ParticipatingAndSyncingToGenesis {
                sync_progress: progress.progress(),
            };

            let synchronizer = ChainSynchronizer {
                config,
                joining_outcome: None,
                metrics,
                progress: progress.clone(),
                node_state,
                _phantom: PhantomData,
            };

            let effects = operations::run_sync_to_genesis_task(
                effect_builder,
                synchronizer.config.clone(),
                synchronizer.metrics.clone(),
                progress,
            )
            .event(|result| Event::SyncToGenesisResult(Box::new(result)));

            return Ok((synchronizer, effects));
        }

        // If we're not configured to sync-to-genesis, return without doing anything but announcing
        // that the sync process has finished.
        progress.finish();
        let synchronizer = ChainSynchronizer {
            config,
            joining_outcome: None,
            metrics,
            progress,
            node_state: NodeState::Participating,
            _phantom: PhantomData,
        };

        Ok((
            synchronizer,
            effect_builder.announce_finished_chain_syncing().ignore(),
        ))
    }
}

impl<REv> ChainSynchronizer<REv> {
    fn handle_get_node_state_request(&mut self, request: NodeStateRequest) -> Effects<Event> {
        self.node_state = match self.node_state {
            NodeState::Joining(_) => NodeState::Joining(self.progress.progress()),
            NodeState::ParticipatingAndSyncingToGenesis { .. } => {
                let sync_progress = self.progress.progress();
                if sync_progress.is_finished() {
                    NodeState::Participating
                } else {
                    NodeState::ParticipatingAndSyncingToGenesis { sync_progress }
                }
            }
            NodeState::Participating => NodeState::Participating,
        };

        request.0.respond(self.node_state.clone()).ignore()
    }
}

impl<REv> Component<REv> for ChainSynchronizer<REv>
where
    REv: From<StorageRequest>
        + From<NetworkInfoRequest>
        + From<ContractRuntimeRequest>
        + From<ChainspecLoaderRequest>
        + From<FetcherRequest<Block>>
        + From<FetcherRequest<BlockHeader>>
        + From<FetcherRequest<BlockHeadersBatch>>
        + From<FetcherRequest<BlockAndDeploys>>
        + From<FetcherRequest<BlockWithMetadata>>
        + From<FetcherRequest<BlockHeaderWithMetadata>>
        + From<FetcherRequest<Deploy>>
        + From<FetcherRequest<FinalizedApprovalsWithId>>
        + From<FetcherRequest<TrieOrChunk>>
        + From<BlocklistAnnouncement>
        + From<ControlAnnouncement>
        + From<MarkBlockCompletedRequest>
        + Send,
{
    type Event = Event;
    type ConstructionError = Infallible;

    fn handle_event(
        &mut self,
        effect_builder: EffectBuilder<REv>,
        _rng: &mut NodeRng,
        event: Self::Event,
    ) -> Effects<Self::Event> {
        debug!(?event, "handling event");
        match event {
            Event::SyncToGenesisResult(result) => {
                // TODO[RC]: When all fetch operations are unified, rely on the single
                // `Error::AttemptsExhausted` variant.
                if matches!(*result, Err(Error::AttemptsExhausted))
                    | matches!(*result, Err(Error::FetchHeadersBatch(ref err)) if matches!(err, FetchBlockHeadersBatchError::AttemptsExhausted))
                    | matches!(*result, Err(Error::FetchTrie(err)) if matches!(err, FetchTrieError::AttemptsExhausted))
                {
                    error!("sync to genesis failed due to fetch retries exhaustion; shutting down");
                    fatal!(
                        effect_builder,
                        "sync to genesis failed due to fetch retries exhaustion; please retry",
                    )
                    .ignore()
                } else {
                    Effects::new()
                }
            }
            Event::FastSyncResult(result) => self.handle_fast_sync_result(effect_builder, *result),
            Event::GetNodeState(request) => self.handle_get_node_state_request(request),
        }
    }
}<|MERGE_RESOLUTION|>--- conflicted
+++ resolved
@@ -148,334 +148,7 @@
         match result {
             Ok(highest_block_header) => {
                 self.joining_outcome = Some(JoiningOutcome::Synced {
-<<<<<<< HEAD
-                    highest_block_header,
-                });
-                Effects::new()
-            }
-            Err(Error::RetrievedBlockHeaderFromFutureVersion {
-                current_version,
-                block_header_with_future_version,
-            }) => {
-                let future_version = block_header_with_future_version.protocol_version();
-                info!(%current_version, %future_version, "shutting down for upgrade");
-                self.joining_outcome = Some(JoiningOutcome::ShouldExitForUpgrade);
-                Effects::new()
-            }
-            Err(error) => {
-                error!(%error, "failed to sync linear chain");
-                fatal!(effect_builder, "{}", error).ignore()
-            }
-        }
-    }
-
-    fn commit_genesis(&self, effect_builder: EffectBuilder<REv>) -> Effects<Event> {
-        let genesis_timestamp = match self.config.genesis_timestamp() {
-            None => {
-                return fatal!(
-                    effect_builder,
-                    "node started with no trusted hash, no stored blocks, and no genesis timestamp \
-                    in chainspec - specify a trusted hash and restart"
-                )
-                .ignore();
-            }
-            Some(timestamp) => timestamp,
-        };
-
-        let now = Timestamp::now();
-        let era_duration = self.config.era_duration();
-        if now > genesis_timestamp + era_duration {
-            error!(
-                ?now,
-                genesis_era_end=?genesis_timestamp + era_duration,
-                "node started with no trusted hash after the expected end of the genesis era - \
-                 specify a trusted hash and restart");
-            return fatal!(effect_builder, "should have trusted hash after genesis era").ignore();
-        }
-
-        info!("initial run at genesis");
-        let chainspec = self.config.chainspec();
-        async move {
-            let chainspec_raw_bytes = effect_builder.get_chainspec_raw_bytes().await;
-            effect_builder
-                .commit_genesis(chainspec, chainspec_raw_bytes)
-                .await
-        }
-        .event(Event::CommitGenesisResult)
-    }
-
-    fn commit_upgrade(
-        &self,
-        effect_builder: EffectBuilder<REv>,
-        switch_block_header_before_upgrade: BlockHeader,
-        is_emergency_upgrade: bool,
-    ) -> Effects<Event> {
-        info!(%is_emergency_upgrade, "committing upgrade");
-        let config = self.config.clone();
-        let cloned_block_header = switch_block_header_before_upgrade.clone();
-        async move {
-            let chainspec_raw_bytes = effect_builder.get_chainspec_raw_bytes().await;
-            let upgrade_config =
-                match config.new_upgrade_config(&cloned_block_header, chainspec_raw_bytes) {
-                    Ok(state_update) => state_update,
-                    Err(error) => {
-                        error!(?error, "failed to get global state update from config");
-                        return Err(error.into());
-                    }
-                };
-            effect_builder
-                .upgrade_contract_runtime(upgrade_config)
-                .await
-        }
-        .event(move |result| Event::UpgradeResult {
-            switch_block_header_before_upgrade,
-            is_emergency_upgrade,
-            result,
-        })
-    }
-
-    fn handle_commit_genesis_result(
-        &self,
-        effect_builder: EffectBuilder<REv>,
-        result: Result<GenesisSuccess, engine_state::Error>,
-    ) -> Effects<Event> {
-        match result {
-            Ok(GenesisSuccess {
-                post_state_hash, ..
-            }) => {
-                info!("genesis chainspec name {}", self.config.network_name());
-                info!("genesis state root hash {}", post_state_hash);
-
-                let genesis_timestamp = match self.config.genesis_timestamp() {
-                    None => {
-                        return fatal!(effect_builder, "must have genesis timestamp").ignore();
-                    }
-                    Some(timestamp) => timestamp,
-                };
-
-                let next_block_height = 0;
-                let initial_pre_state = ExecutionPreState::new(
-                    next_block_height,
-                    post_state_hash,
-                    Default::default(),
-                    Default::default(),
-                );
-                let finalized_block = FinalizedBlock::new(
-                    BlockPayload::default(),
-                    Some(EraReport::default()),
-                    genesis_timestamp,
-                    EraId::default(),
-                    next_block_height,
-                    PublicKey::System,
-                );
-
-                self.execute_immediate_switch_block(
-                    effect_builder,
-                    None,
-                    initial_pre_state,
-                    finalized_block,
-                    false,
-                )
-            }
-            Err(error) => {
-                error!(%error, "failed to commit genesis");
-                fatal!(effect_builder, "{}", error).ignore()
-            }
-        }
-    }
-
-    fn handle_upgrade_result(
-        &self,
-        effect_builder: EffectBuilder<REv>,
-        switch_block_header_before_upgrade: BlockHeader,
-        is_emergency_upgrade: bool,
-        result: Result<UpgradeSuccess, engine_state::Error>,
-    ) -> Effects<Event> {
-        match result {
-            Ok(UpgradeSuccess {
-                post_state_hash, ..
-            }) => {
-                info!(
-                    network_name = %self.config.network_name(),
-                    %post_state_hash,
-                    "upgrade committed"
-                );
-
-                let initial_pre_state = ExecutionPreState::new(
-                    switch_block_header_before_upgrade.height() + 1,
-                    post_state_hash,
-                    switch_block_header_before_upgrade.hash(),
-                    switch_block_header_before_upgrade.accumulated_seed(),
-                );
-                let finalized_block = FinalizedBlock::new(
-                    BlockPayload::default(),
-                    Some(EraReport::default()),
-                    switch_block_header_before_upgrade.timestamp(),
-                    switch_block_header_before_upgrade.next_block_era_id(),
-                    initial_pre_state.next_block_height(),
-                    PublicKey::System,
-                );
-                // If this is an emergency upgrade, we don't need to pass the switch block from just
-                // before the upgrade, as it's only used to derive the list of validators to sign
-                // the immediate switch block, and for an emergency upgrade that list is the same as
-                // its own `next_era_validators` collection.
-                let maybe_switch_block_header_before_upgrade =
-                    (!is_emergency_upgrade).then_some(switch_block_header_before_upgrade);
-
-                self.execute_immediate_switch_block(
-                    effect_builder,
-                    maybe_switch_block_header_before_upgrade,
-                    initial_pre_state,
-                    finalized_block,
-                    is_emergency_upgrade,
-                )
-            }
-            Err(error) => {
-                error!(%error, "failed to commit upgrade");
-                fatal!(effect_builder, "{}", error).ignore()
-            }
-        }
-    }
-
-    /// Creates a switch block after an upgrade or genesis. This block has the system public key as
-    /// a proposer and doesn't contain any deploys or transfers. It is the only block in its era,
-    /// and no consensus instance is run for era 0 or an upgrade point era.
-    fn execute_immediate_switch_block(
-        &self,
-        effect_builder: EffectBuilder<REv>,
-        maybe_switch_block_header_before_upgrade: Option<BlockHeader>,
-        initial_pre_state: ExecutionPreState,
-        finalized_block: FinalizedBlock,
-        is_emergency_upgrade: bool,
-    ) -> Effects<Event> {
-        let protocol_version = self.config.protocol_version();
-        async move {
-            let block_and_execution_effects = effect_builder
-                .execute_finalized_block(
-                    protocol_version,
-                    initial_pre_state,
-                    finalized_block,
-                    vec![],
-                    vec![],
-                )
-                .await?;
-            // We need to store the block now so that the era supervisor can be properly
-            // initialized in the participating reactor's constructor.
-            effect_builder
-                .put_block_to_storage(block_and_execution_effects.block.clone())
-                .await;
-            effect_builder
-                .mark_block_completed(block_and_execution_effects.block.height())
-                .await;
-            info!(
-                immediate_switch_block = ?block_and_execution_effects.block.clone(),
-                "immediate switch block after upgrade/genesis stored"
-            );
-            Ok(block_and_execution_effects)
-        }
-        .event(move |result| Event::ExecuteImmediateSwitchBlockResult {
-            maybe_switch_block_header_before_upgrade,
-            is_emergency_upgrade,
-            result,
-        })
-    }
-
-    fn handle_execute_immediate_switch_block_result(
-        &mut self,
-        effect_builder: EffectBuilder<REv>,
-        maybe_switch_block_header_before_upgrade: Option<BlockHeader>,
-        is_emergency_upgrade: bool,
-        result: Result<BlockAndExecutionEffects, BlockExecutionError>,
-    ) -> Effects<Event> {
-        let immediate_switch_block_and_exec_effects = match result {
-            Ok(block_and_execution_effects) => block_and_execution_effects,
-            Err(error) => {
-                error!(%error, "failed to execute block");
-                return fatal!(effect_builder, "{}", error).ignore();
-            }
-        };
-
-        // If the switch block before the immediate switch block is `None`, we use the
-        // `next_era_validators` of the immediate switch block to sign it.  This is the case at
-        // genesis and for an emergency upgrade.
-        let maybe_era_end = maybe_switch_block_header_before_upgrade
-            .as_ref()
-            .unwrap_or_else(|| immediate_switch_block_and_exec_effects.block.header())
-            .era_end();
-
-        let validators_to_sign_immediate_switch_block = match maybe_era_end {
-            Some(era_end) => era_end
-                .next_era_validator_weights()
-                .keys()
-                .cloned()
-                .collect(),
-            None => {
-                error!("upgrade/genesis switch block missing era end");
-                return fatal!(
-                    effect_builder,
-                    "upgrade/genesis switch block missing era end"
-                )
-                .ignore();
-            }
-        };
-
-        // For an emergency upgrade, we always execute/commit locally rather than syncing over it.
-        // This means we should try fast syncing again if this was an emergency upgrade.
-        if is_emergency_upgrade {
-            return operations::run_fast_sync_task(
-                effect_builder,
-                self.config.clone(),
-                self.metrics.clone(),
-                self.progress.clone(),
-            )
-            .event(|result| Event::FastSyncAfterEmergencyUpgradeResult {
-                immediate_switch_block_and_exec_effects,
-                validators_to_sign_immediate_switch_block,
-                result,
-            });
-        }
-
-        let highest_block_header = immediate_switch_block_and_exec_effects
-            .block
-            .header()
-            .clone();
-        self.joining_outcome = Some(JoiningOutcome::RanUpgradeOrGenesis {
-            block_and_execution_effects: immediate_switch_block_and_exec_effects,
-            validators_to_sign_immediate_switch_block,
-            highest_block_header,
-        });
-        Effects::new()
-    }
-
-    fn handle_fast_sync_after_emergency_upgrade_result(
-        &mut self,
-        effect_builder: EffectBuilder<REv>,
-        immediate_switch_block_and_exec_effects: BlockAndExecutionEffects,
-        validators_to_sign_immediate_switch_block: HashSet<PublicKey>,
-        result: Result<FastSyncOutcome, Error>,
-    ) -> Effects<Event> {
-        self.progress.finish();
-        match result {
-            Ok(FastSyncOutcome::ShouldCommitGenesis) => {
-                let msg = "fast sync after emergency upgrade should not require commit genesis";
-                error!(msg);
-                fatal!(effect_builder, "{}", msg).ignore()
-            }
-            Ok(FastSyncOutcome::ShouldCommitUpgrade { .. }) => {
-                let msg = "fast sync after emergency upgrade should not require commit upgrade";
-                error!(msg);
-                fatal!(effect_builder, "{}", msg).ignore()
-            }
-            Ok(FastSyncOutcome::Synced {
-                highest_block_header,
-            }) => {
-                self.joining_outcome = Some(JoiningOutcome::RanUpgradeOrGenesis {
-                    block_and_execution_effects: immediate_switch_block_and_exec_effects,
-                    validators_to_sign_immediate_switch_block,
-                    highest_block_header,
-=======
                     highest_block_header: Box::new(highest_block_header),
->>>>>>> 6acadc7a
                 });
                 Effects::new()
             }
