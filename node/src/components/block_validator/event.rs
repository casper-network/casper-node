--- conflicted
+++ resolved
@@ -3,14 +3,8 @@
 use casper_types::{FinalitySignature, FinalitySignatureId, Transaction, TransactionHash};
 
 use crate::{
-<<<<<<< HEAD
-    components::fetcher::FetchResult,
-    effect::requests::BlockValidationRequest,
-    types::{BlockWithMetadata, DeployOrTransactionHash},
-=======
     components::fetcher::FetchResult, effect::requests::BlockValidationRequest,
     types::BlockWithMetadata,
->>>>>>> 73ad1d79
 };
 
 #[derive(Debug, From, Display)]
@@ -29,11 +23,7 @@
 
     #[display(fmt = "{} fetched", transaction_hash)]
     TransactionFetched {
-<<<<<<< HEAD
-        dt_hash: DeployOrTransactionHash,
-=======
         transaction_hash: TransactionHash,
->>>>>>> 73ad1d79
         result: FetchResult<Transaction>,
     },
 
