mod config;
mod error;
mod event;
mod fetch_response;
mod fetched_data;
mod fetcher_impls;
mod item_fetcher;
mod item_handle;
mod metrics;
mod tests;

use std::{collections::HashMap, fmt::Debug, time::Duration};

use datasize::DataSize;
use prometheus::Registry;
<<<<<<< HEAD
use serde::{Deserialize, Serialize};
use tracing::{debug, error, info, trace, warn};

use casper_storage::global_state::storage::trie::{TrieOrChunk, TrieOrChunkId};
=======
use tracing::trace;
>>>>>>> c7be00fc

use crate::{
    components::Component,
    effect::{
        announcements::PeerBehaviorAnnouncement,
        requests::{ContractRuntimeRequest, FetcherRequest, NetworkRequest, StorageRequest},
        EffectBuilder, EffectExt, Effects, Responder,
    },
    protocol::Message,
    types::{FetcherItem, NodeId},
    utils::Source,
    NodeRng,
};

pub(crate) use config::Config;
pub(crate) use error::Error;
pub(crate) use event::Event;
pub(crate) use fetch_response::FetchResponse;
pub(crate) use fetched_data::FetchedData;
use item_fetcher::{ItemFetcher, StoringState};
use item_handle::ItemHandle;
use metrics::Metrics;

pub(crate) type FetchResult<T> = Result<FetchedData<T>, Error<T>>;
pub(crate) type FetchResponder<T> = Responder<FetchResult<T>>;

const COMPONENT_NAME: &str = "fetcher";

/// The component which fetches an item from local storage or asks a peer if it's not in storage.
#[derive(DataSize, Debug)]
pub(crate) struct Fetcher<T>
where
    T: FetcherItem,
{
    get_from_peer_timeout: Duration,
    item_handles: HashMap<T::Id, HashMap<NodeId, ItemHandle<T>>>,
    #[data_size(skip)]
    metrics: Metrics,
}

impl<T: FetcherItem> Fetcher<T> {
    pub(crate) fn new(
        name: &str,
        config: &Config,
        registry: &Registry,
    ) -> Result<Self, prometheus::Error> {
        Ok(Fetcher {
            get_from_peer_timeout: config.get_from_peer_timeout().into(),
            item_handles: HashMap::new(),
            metrics: Metrics::new(name, registry)?,
        })
    }
}

impl<T, REv> Component<REv> for Fetcher<T>
where
    Fetcher<T>: ItemFetcher<T>,
    T: FetcherItem + 'static,
    REv: From<StorageRequest>
        + From<ContractRuntimeRequest>
        + From<NetworkRequest<Message>>
        + From<PeerBehaviorAnnouncement>
        + Send,
{
    type Event = Event<T>;

    fn handle_event(
        &mut self,
        effect_builder: EffectBuilder<REv>,
        _rng: &mut NodeRng,
        event: Self::Event,
    ) -> Effects<Self::Event> {
        trace!(?event, "Fetcher: handling event");
        match event {
            Event::Fetch(FetcherRequest {
                id,
                peer,
                validation_metadata,
                responder,
            }) => self.fetch(effect_builder, id, peer, validation_metadata, responder),
            Event::GetFromStorageResult {
                id,
                peer,
                validation_metadata,
                maybe_item,
                responder,
            } => match *maybe_item {
                Some(item) => {
                    self.metrics().found_in_storage.inc();
                    responder
                        .respond(Ok(FetchedData::from_storage(item)))
                        .ignore()
                }
                None => self.failed_to_get_from_storage(
                    effect_builder,
                    id,
                    peer,
                    validation_metadata,
                    responder,
                ),
            },
            Event::GotRemotely { item, source } => match source {
                Source::PeerGossiped(peer) | Source::Peer(peer) => {
                    self.got_from_peer(effect_builder, peer, item)
                }
                Source::Client | Source::Ourself => Effects::new(),
            },
            Event::GotInvalidRemotely { .. } => Effects::new(),
            Event::AbsentRemotely { id, peer } => {
                trace!(TAG=%T::TAG, %id, %peer, "item absent on the remote node");
                self.signal(id.clone(), Err(Error::Absent { id, peer }), peer)
            }
            Event::RejectedRemotely { id, peer } => {
                trace!(TAG=%T::TAG, %id, %peer, "peer rejected fetch request");
                self.signal(id.clone(), Err(Error::Rejected { id, peer }), peer)
            }
            Event::TimeoutPeer { id, peer } => {
                self.signal(id.clone(), Err(Error::TimedOut { id, peer }), peer)
            }
            Event::PutToStorage { item, peer } => self.signal(item.id(), Ok(*item), peer),
        }
    }

    fn name(&self) -> &str {
        COMPONENT_NAME
    }
}<|MERGE_RESOLUTION|>--- conflicted
+++ resolved
@@ -13,14 +13,7 @@
 
 use datasize::DataSize;
 use prometheus::Registry;
-<<<<<<< HEAD
-use serde::{Deserialize, Serialize};
-use tracing::{debug, error, info, trace, warn};
-
-use casper_storage::global_state::storage::trie::{TrieOrChunk, TrieOrChunkId};
-=======
 use tracing::trace;
->>>>>>> c7be00fc
 
 use crate::{
     components::Component,
