use std::{
    collections::HashMap,
    fmt::{self, Display, Formatter},
    net::SocketAddr,
};

use derive_more::From;

use casper_execution_engine::{
    core::engine_state::{self, BalanceResult, GetEraValidatorsError, QueryResult},
    storage::protocol_data::ProtocolData,
};
use casper_types::auction::EraValidators;

use crate::{
<<<<<<< HEAD
    components::small_network::NodeId,
    effect::{requests::RpcRequest, Responder},
    rpcs::chain::BlockIdentifier,
    types::{Block, Deploy, DeployHash, DeployMetadata},
=======
    components::storage::DeployMetadata,
    effect::{requests::RpcRequest, Responder},
    rpcs::chain::BlockIdentifier,
    types::{Block, Deploy, DeployHash, NodeId},
>>>>>>> 6efc87f8
};

#[derive(Debug, From)]
pub enum Event {
    #[from]
    RpcRequest(RpcRequest<NodeId>),
    GetBlockResult {
        maybe_id: Option<BlockIdentifier>,
        result: Box<Option<Block>>,
        main_responder: Responder<Option<Block>>,
    },
    QueryProtocolDataResult {
        result: Result<Option<Box<ProtocolData>>, engine_state::Error>,
        main_responder: Responder<Result<Option<Box<ProtocolData>>, engine_state::Error>>,
    },
    QueryGlobalStateResult {
        result: Result<QueryResult, engine_state::Error>,
        main_responder: Responder<Result<QueryResult, engine_state::Error>>,
    },
    QueryEraValidatorsResult {
        result: Result<EraValidators, GetEraValidatorsError>,
        main_responder: Responder<Result<EraValidators, GetEraValidatorsError>>,
    },
    GetDeployResult {
        hash: DeployHash,
        result: Box<Option<(Deploy, DeployMetadata)>>,
        main_responder: Responder<Option<(Deploy, DeployMetadata)>>,
    },
    GetPeersResult {
        peers: HashMap<NodeId, SocketAddr>,
        main_responder: Responder<HashMap<NodeId, SocketAddr>>,
    },
    GetMetricsResult {
        text: Option<String>,
        main_responder: Responder<Option<String>>,
    },
    GetBalanceResult {
        result: Result<BalanceResult, engine_state::Error>,
        main_responder: Responder<Result<BalanceResult, engine_state::Error>>,
    },
}

impl Display for Event {
    fn fmt(&self, formatter: &mut Formatter) -> fmt::Result {
        match self {
            Event::RpcRequest(request) => write!(formatter, "{}", request),
            Event::GetBlockResult {
                maybe_id: Some(BlockIdentifier::Hash(hash)),
                result,
                ..
            } => write!(formatter, "get block result for {}: {:?}", hash, result),
            Event::GetBlockResult {
                maybe_id: Some(BlockIdentifier::Height(height)),
                result,
                ..
            } => write!(formatter, "get block result for {}: {:?}", height, result),
            Event::GetBlockResult {
                maybe_id: None,
                result,
                ..
            } => write!(formatter, "get latest block result: {:?}", result),
            Event::QueryProtocolDataResult { result, .. } => {
                write!(formatter, "query protocol data result: {:?}", result)
            }
            Event::QueryGlobalStateResult { result, .. } => {
                write!(formatter, "query result: {:?}", result)
            }
            Event::QueryEraValidatorsResult { result, .. } => {
                write!(formatter, "query era validators result: {:?}", result)
            }
            Event::GetBalanceResult { result, .. } => {
                write!(formatter, "balance result: {:?}", result)
            }
            Event::GetDeployResult { hash, result, .. } => {
                write!(formatter, "get deploy result for {}: {:?}", hash, result)
            }
            Event::GetPeersResult { peers, .. } => write!(formatter, "get peers: {}", peers.len()),
            Event::GetMetricsResult { text, .. } => match text {
                Some(txt) => write!(formatter, "get metrics ({} bytes)", txt.len()),
                None => write!(formatter, "get metrics (failed)"),
            },
        }
    }
}<|MERGE_RESOLUTION|>--- conflicted
+++ resolved
@@ -13,17 +13,10 @@
 use casper_types::auction::EraValidators;
 
 use crate::{
-<<<<<<< HEAD
-    components::small_network::NodeId,
+    components::{small_network::NodeId, storage::DeployMetadata},
     effect::{requests::RpcRequest, Responder},
     rpcs::chain::BlockIdentifier,
-    types::{Block, Deploy, DeployHash, DeployMetadata},
-=======
-    components::storage::DeployMetadata,
-    effect::{requests::RpcRequest, Responder},
-    rpcs::chain::BlockIdentifier,
-    types::{Block, Deploy, DeployHash, NodeId},
->>>>>>> 6efc87f8
+    types::{Block, Deploy, DeployHash, DeployMetadata, NodeId},
 };
 
 #[derive(Debug, From)]
