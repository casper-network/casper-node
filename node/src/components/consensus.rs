--- conflicted
+++ resolved
@@ -1,11 +1,7 @@
 //! The consensus component. Provides distributed consensus among the nodes in the network.
 
-<<<<<<< HEAD
-mod candidate_block;
-=======
 #![warn(clippy::integer_arithmetic)]
 
->>>>>>> d35ae61c
 mod cl_context;
 mod config;
 mod consensus_protocol;
@@ -22,11 +18,7 @@
     collections::{BTreeMap, HashMap},
     convert::Infallible,
     fmt::{self, Debug, Display, Formatter},
-<<<<<<< HEAD
-    mem,
-=======
     sync::Arc,
->>>>>>> d35ae61c
     time::Duration,
 };
 
@@ -58,13 +50,8 @@
 
 pub(crate) use cl_context::ClContext;
 pub use config::Config;
-<<<<<<< HEAD
-pub(crate) use consensus_protocol::{BlockContext, EraReport};
-pub(crate) use era_supervisor::{EraId, EraSupervisor};
-=======
 pub(crate) use consensus_protocol::{BlockContext, EraReport, ProposedBlock};
 pub(crate) use era_supervisor::EraSupervisor;
->>>>>>> d35ae61c
 pub(crate) use protocols::highway::HighwayProtocol;
 use traits::NodeIdT;
 
@@ -124,11 +111,8 @@
     NewBlockPayload(NewBlockPayload),
     #[from]
     ConsensusRequest(ConsensusRequest),
-<<<<<<< HEAD
-=======
     /// A new block has been added to the linear chain.
     BlockAdded(Box<BlockHeader>),
->>>>>>> d35ae61c
     /// The proto-block has been validated.
     ResolveValidity(ResolveValidity<I>),
     /// Deactivate the era with the given ID, unless the number of faulty validators increases.
@@ -223,16 +207,12 @@
                 "A request for consensus component hash been received: {:?}",
                 request
             ),
-<<<<<<< HEAD
-            Event::ResolveValidity {
-=======
             Event::BlockAdded(block_header) => write!(
                 f,
                 "A block has been added to the linear chain: {}",
                 block_header.hash(),
             ),
             Event::ResolveValidity(ResolveValidity {
->>>>>>> d35ae61c
                 era_id,
                 sender,
                 proposed_block,
@@ -280,14 +260,8 @@
     + Send
     + From<NetworkRequest<I, Message>>
     + From<BlockProposerRequest>
-<<<<<<< HEAD
-    + From<ConsensusAnnouncement<I>>
-    + From<BlockExecutorRequest>
-    + From<BlockValidationRequest<ProtoBlock, I>>
-=======
     + From<ConsensusAnnouncement>
     + From<BlockValidationRequest<I>>
->>>>>>> d35ae61c
     + From<StorageRequest>
     + From<ContractRuntimeRequest>
     + From<ChainspecLoaderRequest>
@@ -301,14 +275,8 @@
         + Send
         + From<NetworkRequest<I, Message>>
         + From<BlockProposerRequest>
-<<<<<<< HEAD
-        + From<ConsensusAnnouncement<I>>
-        + From<BlockExecutorRequest>
-        + From<BlockValidationRequest<ProtoBlock, I>>
-=======
         + From<ConsensusAnnouncement>
         + From<BlockValidationRequest<I>>
->>>>>>> d35ae61c
         + From<StorageRequest>
         + From<ContractRuntimeRequest>
         + From<ChainspecLoaderRequest>
@@ -339,25 +307,6 @@
             } => handling_es.handle_timer(era_id, timestamp, timer_id),
             Event::Action { era_id, action_id } => handling_es.handle_action(era_id, action_id),
             Event::MessageReceived { sender, msg } => handling_es.handle_message(sender, msg),
-<<<<<<< HEAD
-            Event::NewPeer(peer_id) => handling_es.handle_new_peer(peer_id),
-            Event::NewProtoBlock {
-                era_id,
-                proto_block,
-                block_context,
-                parent,
-            } => handling_es.handle_new_proto_block(era_id, proto_block, block_context, parent),
-            Event::ConsensusRequest(ConsensusRequest::HandleLinearBlock(block, responder)) => {
-                handling_es.handle_linear_chain_block(*block, responder)
-            }
-            Event::ResolveValidity {
-                era_id,
-                sender,
-                proto_block,
-                parent,
-                valid,
-            } => handling_es.resolve_validity(era_id, sender, proto_block, parent, valid),
-=======
             Event::NewBlockPayload(new_block_payload) => {
                 handling_es.handle_new_block_payload(new_block_payload)
             }
@@ -365,7 +314,6 @@
             Event::ResolveValidity(resolve_validity) => {
                 handling_es.resolve_validity(resolve_validity)
             }
->>>>>>> d35ae61c
             Event::DeactivateEra {
                 era_id,
                 faulty_num,
