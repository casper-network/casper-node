//! Unit tests for the storage component.

use std::{
    collections::{BTreeMap, HashMap},
    fs::{self, File},
    iter,
};

use lmdb::Transaction;
use num_rational::Ratio;
use rand::{prelude::SliceRandom, Rng};
use serde::{Deserialize, Serialize};
use smallvec::smallvec;

use casper_types::{
    system::auction::UnbondingPurse, testing::TestRng, AccessRights, EraId, ExecutionResult,
    ProtocolVersion, PublicKey, SecretKey, URef, U512,
};

use super::{
    move_storage_files_to_network_subdir, should_move_storage_files_to_network_subdir, Config,
    Storage,
};
use crate::{
    components::{consensus::EraReport, storage::lmdb_ext::WriteTransactionExt},
    effect::{requests::StorageRequest, Multiple},
    storage::lmdb_ext::{deserialize_internal, serialize_internal},
    testing::{ComponentHarness, UnitTestEvent},
    types::{
        Block, BlockHash, BlockHashAndHeight, BlockHeader, BlockPayload, BlockSignatures, Deploy,
        DeployHash, DeployMetadata, DeployMetadataExt, DeployWithFinalizedApprovals,
        FinalitySignature, FinalizedBlock,
    },
    utils::WithDir,
};

fn new_config(harness: &ComponentHarness<UnitTestEvent>) -> Config {
    const MIB: usize = 1024 * 1024;

    // Restrict all stores to 50 mibibytes, to catch issues before filling up the entire disk.
    Config {
        path: harness.tmp.path().join("storage"),
        max_block_store_size: 50 * MIB,
        max_deploy_store_size: 50 * MIB,
        max_deploy_metadata_store_size: 50 * MIB,
        max_state_store_size: 50 * MIB,
        enable_mem_deduplication: true,
        mem_pool_prune_interval: 4,
    }
}

/// Storage component test fixture.
///
/// Creates a storage component in a temporary directory.
///
/// # Panics
///
/// Panics if setting up the storage fixture fails.
fn storage_fixture(harness: &ComponentHarness<UnitTestEvent>) -> Storage {
    let cfg = new_config(harness);
    Storage::new(
        &WithDir::new(harness.tmp.path(), cfg),
        None,
        ProtocolVersion::from_parts(1, 0, 0),
        "test",
        Ratio::new(1, 3),
<<<<<<< HEAD
        verifiable_chunked_hash_activation,
=======
        None,
>>>>>>> 34190595
    )
    .expect("could not create storage component fixture")
}

/// Storage component test fixture.
///
/// Creates a storage component in a temporary directory, but with a hard reset to a specified era.
///
/// # Panics
///
/// Panics if setting up the storage fixture fails.
fn storage_fixture_with_hard_reset(
    harness: &ComponentHarness<UnitTestEvent>,
    reset_era_id: EraId,
) -> Storage {
    let cfg = new_config(harness);
    Storage::new(
        &WithDir::new(harness.tmp.path(), cfg),
        Some(reset_era_id),
        ProtocolVersion::from_parts(1, 1, 0),
        "test",
        Ratio::new(1, 3),
<<<<<<< HEAD
        verifiable_chunked_hash_activation,
    )
    .expect("could not create storage component fixture")
}

/// Storage component test fixture.
///
/// Creates a storage component in a temporary directory, but with a hard reset to a specified era.
///
/// # Panics
///
/// Panics if setting up the storage fixture fails.
fn storage_fixture_with_hard_reset_and_protocol_version(
    harness: &ComponentHarness<UnitTestEvent>,
    reset_era_id: EraId,
    protocol_version: ProtocolVersion,
    verifiable_chunked_hash_activation: EraId,
) -> Storage {
    let cfg = new_config(harness);
    Storage::new(
        &WithDir::new(harness.tmp.path(), cfg),
        Some(reset_era_id),
        protocol_version,
        "test",
        Ratio::new(1, 3),
        verifiable_chunked_hash_activation,
=======
        None,
>>>>>>> 34190595
    )
    .expect("could not create storage component fixture")
}

/// Creates 3 random signatures for the given block.
fn random_signatures(rng: &mut TestRng, block: &Block) -> BlockSignatures {
    let block_hash = *block.hash();
    let era_id = block.header().era_id();
    let mut block_signatures = BlockSignatures::new(block_hash, era_id);
    for _ in 0..3 {
        let secret_key = SecretKey::random(rng);
        let signature = FinalitySignature::new(
            block_hash,
            era_id,
            &secret_key,
            PublicKey::from(&secret_key),
        );
        block_signatures.insert_proof(signature.public_key, signature.signature);
    }
    block_signatures
}

/// Requests block header at a specific height from a storage component.
fn get_block_header_at_height(storage: &mut Storage, height: u64) -> Option<BlockHeader> {
    storage
        .read_block_header_by_height(height)
        .expect("should get block")
}

/// Requests block at a specific height from a storage component.
fn get_block_at_height(storage: &mut Storage, height: u64) -> Option<Block> {
    storage
        .read_block_by_height(height)
        .expect("could not get block by height")
}

/// Loads a block from a storage component.
fn get_block(
    harness: &mut ComponentHarness<UnitTestEvent>,
    storage: &mut Storage,
    block_hash: BlockHash,
) -> Option<Block> {
    let response = harness.send_request(storage, move |responder| {
        StorageRequest::GetBlock {
            block_hash,
            responder,
        }
        .into()
    });
    assert!(harness.is_idle());
    response
}

/// Loads a block header by height from a storage component.
/// Requesting a block header by height is required currently by the RPC
/// component.
fn get_block_header_by_height(
    harness: &mut ComponentHarness<UnitTestEvent>,
    storage: &mut Storage,
    block_height: u64,
) -> Option<BlockHeader> {
    let response = harness.send_request(storage, move |responder| {
        StorageRequest::GetBlockHeaderByHeight {
            block_height,
            only_from_available_block_range: false,
            responder,
        }
        .into()
    });
    assert!(harness.is_idle());
    response
}

/// Loads a block's signatures from a storage component.
fn get_block_signatures(
    harness: &mut ComponentHarness<UnitTestEvent>,
    storage: &mut Storage,
    block_hash: BlockHash,
) -> Option<BlockSignatures> {
    let response = harness.send_request(storage, move |responder| {
        StorageRequest::GetBlockSignatures {
            block_hash,
            responder,
        }
        .into()
    });
    assert!(harness.is_idle());
    response
}

/// Loads a set of deploys from a storage component.
///
/// Applies `into_naive` to all loaded deploys.
fn get_naive_deploys(
    harness: &mut ComponentHarness<UnitTestEvent>,
    storage: &mut Storage,
    deploy_hashes: Multiple<DeployHash>,
) -> Vec<Option<Deploy>> {
    let response = harness.send_request(storage, move |responder| {
        StorageRequest::GetDeploys {
            deploy_hashes: deploy_hashes.to_vec(),
            responder,
        }
        .into()
    });
    assert!(harness.is_idle());
    response
        .into_iter()
        .map(|opt_dfa| opt_dfa.map(DeployWithFinalizedApprovals::into_naive))
        .collect()
}

/// Loads a deploy with associated metadata from the storage component.
///
/// Any potential finalized approvals are discarded.
fn get_naive_deploy_and_metadata(
    harness: &mut ComponentHarness<UnitTestEvent>,
    storage: &mut Storage,
    deploy_hash: DeployHash,
) -> Option<(Deploy, DeployMetadataExt)> {
    let response = harness.send_request(storage, |responder| {
        StorageRequest::GetDeployAndMetadata {
            deploy_hash,
            responder,
        }
        .into()
    });
    assert!(harness.is_idle());
    response.map(|(deploy_with_finalized_approvals, metadata)| {
        (deploy_with_finalized_approvals.into_naive(), metadata)
    })
}

/// Requests the highest block from a storage component.
fn get_highest_block(
    harness: &mut ComponentHarness<UnitTestEvent>,
    storage: &mut Storage,
) -> Option<Block> {
    let response = harness.send_request(storage, |responder| {
        StorageRequest::GetHighestBlock { responder }.into()
    });
    assert!(harness.is_idle());
    response
}

/// Requests the highest block header from a storage component.
fn get_highest_block_header(
    harness: &mut ComponentHarness<UnitTestEvent>,
    storage: &mut Storage,
) -> Option<BlockHeader> {
    let response = harness.send_request(storage, |responder| {
        StorageRequest::GetHighestBlockHeader { responder }.into()
    });
    assert!(harness.is_idle());
    response
}

/// Stores a block in a storage component.
fn put_block(
    harness: &mut ComponentHarness<UnitTestEvent>,
    storage: &mut Storage,
    block: Box<Block>,
) -> bool {
    let response = harness.send_request(storage, move |responder| {
        StorageRequest::PutBlock { block, responder }.into()
    });
    assert!(harness.is_idle());
    response
}

/// Stores a block's signatures in a storage component.
fn put_block_signatures(
    harness: &mut ComponentHarness<UnitTestEvent>,
    storage: &mut Storage,
    signatures: BlockSignatures,
) -> bool {
    let response = harness.send_request(storage, move |responder| {
        StorageRequest::PutBlockSignatures {
            signatures,
            responder,
        }
        .into()
    });
    assert!(harness.is_idle());
    response
}

/// Stores a deploy in a storage component.
fn put_deploy(
    harness: &mut ComponentHarness<UnitTestEvent>,
    storage: &mut Storage,
    deploy: Box<Deploy>,
) -> bool {
    let response = harness.send_request(storage, move |responder| {
        StorageRequest::PutDeploy { deploy, responder }.into()
    });
    assert!(harness.is_idle());
    response
}

fn insert_to_deploy_index(
    storage: &mut Storage,
    deploy: Deploy,
    block_hash_and_height: BlockHashAndHeight,
) -> bool {
    storage
        .deploy_hash_index
        .insert(*deploy.id(), block_hash_and_height)
        .is_none()
}

/// Stores execution results in a storage component.
fn put_execution_results(
    harness: &mut ComponentHarness<UnitTestEvent>,
    storage: &mut Storage,
    block_hash: BlockHash,
    execution_results: HashMap<DeployHash, ExecutionResult>,
) {
    harness.send_request(storage, move |responder| {
        StorageRequest::PutExecutionResults {
            block_hash: Box::new(block_hash),
            execution_results,
            responder,
        }
        .into()
    });
    assert!(harness.is_idle());
}

#[test]
fn get_block_of_non_existing_block_returns_none() {
    let mut harness = ComponentHarness::default();
    let mut storage = storage_fixture(&harness);

    let block_hash = BlockHash::random(&mut harness.rng);
    let response = get_block(&mut harness, &mut storage, block_hash);

    assert!(response.is_none());
    assert!(harness.is_idle());
}

/// Creates a switch block immediately before block header.
fn switch_block_for_block_header(
    block_header: &BlockHeader,
    validator_weights: BTreeMap<PublicKey, U512>,
) -> Block {
    let finalized_block = FinalizedBlock::new(
        BlockPayload::new(vec![], vec![], vec![], false),
        Some(EraReport {
            equivocators: vec![],
            rewards: BTreeMap::default(),
            inactive_validators: vec![],
        }),
        block_header
            .timestamp()
            .checked_sub(1.into())
            .expect("Time must not be epoch"),
        block_header
            .era_id()
            .checked_sub(1)
            .expect("EraId must not be 0"),
        block_header
            .height()
            .checked_sub(1)
            .expect("Height must not be 0"),
        PublicKey::System,
    );
    Block::new(
        Default::default(),
        Default::default(),
        Default::default(),
        finalized_block,
        Some(validator_weights),
        block_header.protocol_version(),
    )
    .expect("Could not create block")
}

#[test]
fn test_get_block_header_and_sufficient_finality_signatures_by_height() {
    let mut harness = ComponentHarness::default();

    let mut storage = storage_fixture(&harness);

    // Create a random block, store and load it.
    //
    // We need the block to be of an era > 0.
    let block = {
        let era_id = EraId::from(harness.rng.gen_range(1..6));

        // Height must be at least 1, otherwise it'll be rejected in
        // `switch_block_for_block_header()`
        let height = harness.rng.gen_range(1..10);

        let is_switch = harness.rng.gen_bool(0.1);
        Block::random_with_specifics(
            &mut harness.rng,
            era_id,
            height,
            ProtocolVersion::V1_0_0,
            is_switch,
            None,
        )
    };

    let mut block_signatures = BlockSignatures::new(block.header().hash(), block.header().era_id());

    // Secret and Public Keys
    let alice_secret_key = SecretKey::ed25519_from_bytes([1; SecretKey::ED25519_LENGTH]).unwrap();
    let alice_public_key = PublicKey::from(&alice_secret_key);
    let bob_secret_key = SecretKey::ed25519_from_bytes([2; SecretKey::ED25519_LENGTH]).unwrap();
    let bob_public_key = PublicKey::from(&bob_secret_key);
    {
        let FinalitySignature {
            public_key,
            signature,
            ..
        } = FinalitySignature::new(
            block.header().hash(),
            block.header().era_id(),
            &alice_secret_key,
            alice_public_key.clone(),
        );
        block_signatures.insert_proof(public_key, signature);
    }

    {
        let FinalitySignature {
            public_key,
            signature,
            ..
        } = FinalitySignature::new(
            block.header().hash(),
            block.header().era_id(),
            &bob_secret_key,
            bob_public_key.clone(),
        );
        block_signatures.insert_proof(public_key, signature);
    }

    let was_new = put_block(&mut harness, &mut storage, Box::new(block.clone()));
    assert!(was_new, "putting block should have returned `true`");

    let mut txn = storage
        .env
        .begin_rw_txn()
        .expect("Could not start transaction");
    let was_new = txn
        .put_value(
            storage.block_metadata_db,
            &block.hash(),
            &block_signatures,
            true,
        )
        .expect("should put value into LMDB");
    assert!(
        was_new,
        "putting block signatures should have returned `true`"
    );
    txn.commit().expect("Could not commit transaction");

    {
        let block_header = storage
            .read_block_header_by_hash(block.hash())
            .expect("should not throw exception")
            .expect("should not be None");
        assert_eq!(
            block_header,
            block.header().clone(),
            "Should have retrieved expected block header"
        );
    }

    let genesis_validator_weights: BTreeMap<PublicKey, U512> =
        vec![(alice_public_key, 123.into()), (bob_public_key, 123.into())]
            .into_iter()
            .collect();
    let switch_block = switch_block_for_block_header(block.header(), genesis_validator_weights);
    let was_new = put_block(&mut harness, &mut storage, Box::new(switch_block));
    assert!(was_new, "putting switch block should have returned `true`");
    {
        let block_header_with_metadata = storage
            .read_block_header_and_sufficient_finality_signatures_by_height(block.header().height())
            .expect("should not throw exception")
            .expect("should not be None");
        assert_eq!(
            block_header_with_metadata.block_header,
            block.header().clone(),
            "Should have retrieved expected block header"
        );
        assert_eq!(
            block_header_with_metadata.block_signatures, block_signatures,
            "Should have retrieved expected block signatures"
        );
        let block_with_metadata = storage
            .read_block_and_sufficient_finality_signatures_by_height(block.header().height())
            .expect("should not throw exception")
            .expect("should not be None");
        assert_eq!(
            block_with_metadata.block.header(),
            block.header(),
            "Should have retrieved expected block header"
        );
        assert_eq!(
            block_with_metadata.finality_signatures, block_signatures,
            "Should have retrieved expected block signatures"
        );
    }
}

#[test]
fn can_retrieve_block_by_height() {
    let mut harness = ComponentHarness::default();

    // Create a random blocks, load and store them.
    let block_33 = Box::new(Block::random_with_specifics(
        &mut harness.rng,
        EraId::new(1),
        33,
        ProtocolVersion::from_parts(1, 5, 0),
        true,
        None,
    ));
    let block_14 = Box::new(Block::random_with_specifics(
        &mut harness.rng,
        EraId::new(1),
        14,
        ProtocolVersion::from_parts(1, 5, 0),
        false,
        None,
    ));
    let block_99 = Box::new(Block::random_with_specifics(
        &mut harness.rng,
        EraId::new(2),
        99,
        ProtocolVersion::from_parts(1, 5, 0),
        true,
        None,
    ));

    let mut storage = storage_fixture(&harness);

    // Both block at ID and highest block should return `None` initially.
    assert!(get_block_at_height(&mut storage, 0).is_none());
    assert!(get_block_header_at_height(&mut storage, 0).is_none());
    assert!(get_highest_block(&mut harness, &mut storage).is_none());
    assert!(get_highest_block_header(&mut harness, &mut storage).is_none());
    assert!(get_block_at_height(&mut storage, 14).is_none());
    assert!(get_block_header_at_height(&mut storage, 14).is_none());
    assert!(get_block_at_height(&mut storage, 33).is_none());
    assert!(get_block_header_at_height(&mut storage, 33).is_none());
    assert!(get_block_at_height(&mut storage, 99).is_none());
    assert!(get_block_header_at_height(&mut storage, 99).is_none());

    // Inserting 33 changes this.
    let was_new = put_block(&mut harness, &mut storage, block_33.clone());
    assert!(was_new);

    assert_eq!(
        get_highest_block(&mut harness, &mut storage).as_ref(),
        Some(&*block_33)
    );
    assert_eq!(
        get_highest_block_header(&mut harness, &mut storage).as_ref(),
        Some(block_33.header())
    );
    assert!(get_block_at_height(&mut storage, 0).is_none());
    assert!(get_block_header_at_height(&mut storage, 0).is_none());
    assert!(get_block_at_height(&mut storage, 14).is_none());
    assert!(get_block_header_at_height(&mut storage, 14).is_none());
    assert_eq!(
        get_block_at_height(&mut storage, 33).as_ref(),
        Some(&*block_33)
    );
    assert_eq!(
        get_block_header_at_height(&mut storage, 33).as_ref(),
        Some(block_33.header())
    );
    assert!(get_block_at_height(&mut storage, 99).is_none());
    assert!(get_block_header_at_height(&mut storage, 99).is_none());

    // Inserting block with height 14, no change in highest.
    let was_new = put_block(&mut harness, &mut storage, block_14.clone());
    assert!(was_new);

    assert_eq!(
        get_highest_block(&mut harness, &mut storage).as_ref(),
        Some(&*block_33)
    );
    assert_eq!(
        get_highest_block_header(&mut harness, &mut storage).as_ref(),
        Some(block_33.header())
    );
    assert!(get_block_at_height(&mut storage, 0).is_none());
    assert!(get_block_header_at_height(&mut storage, 0).is_none());
    assert_eq!(
        get_block_at_height(&mut storage, 14).as_ref(),
        Some(&*block_14)
    );
    assert_eq!(
        get_block_header_at_height(&mut storage, 14).as_ref(),
        Some(block_14.header())
    );
    assert_eq!(
        get_block_at_height(&mut storage, 33).as_ref(),
        Some(&*block_33)
    );
    assert_eq!(
        get_block_header_at_height(&mut storage, 33).as_ref(),
        Some(block_33.header())
    );
    assert!(get_block_at_height(&mut storage, 99).is_none());
    assert!(get_block_header_at_height(&mut storage, 99).is_none());

    // Inserting block with height 99, changes highest.
    let was_new = put_block(&mut harness, &mut storage, block_99.clone());
    assert!(was_new);

    assert_eq!(
        get_highest_block(&mut harness, &mut storage).as_ref(),
        Some(&*block_99)
    );
    assert_eq!(
        get_highest_block_header(&mut harness, &mut storage).as_ref(),
        Some(block_99.header())
    );
    assert!(get_block_at_height(&mut storage, 0).is_none());
    assert!(get_block_header_at_height(&mut storage, 0).is_none());
    assert_eq!(
        get_block_at_height(&mut storage, 14).as_ref(),
        Some(&*block_14)
    );
    assert_eq!(
        get_block_header_at_height(&mut storage, 14).as_ref(),
        Some(block_14.header())
    );
    assert_eq!(
        get_block_at_height(&mut storage, 33).as_ref(),
        Some(&*block_33)
    );
    assert_eq!(
        get_block_header_at_height(&mut storage, 33).as_ref(),
        Some(block_33.header())
    );
    assert_eq!(
        get_block_at_height(&mut storage, 99).as_ref(),
        Some(&*block_99)
    );
    assert_eq!(
        get_block_header_at_height(&mut storage, 99).as_ref(),
        Some(block_99.header())
    );
}

#[test]
#[should_panic(expected = "duplicate entries")]
fn different_block_at_height_is_fatal() {
    let mut harness = ComponentHarness::default();
    let mut storage = storage_fixture(&harness);

    // Create two different blocks at the same height.
    let block_44_a = Box::new(Block::random_with_specifics(
        &mut harness.rng,
        EraId::new(1),
        44,
        ProtocolVersion::V1_0_0,
        false,
        None,
    ));
    let block_44_b = Box::new(Block::random_with_specifics(
        &mut harness.rng,
        EraId::new(1),
        44,
        ProtocolVersion::V1_0_0,
        false,
        None,
    ));

    let was_new = put_block(&mut harness, &mut storage, block_44_a.clone());
    assert!(was_new);

    let was_new = put_block(&mut harness, &mut storage, block_44_a);
    assert!(was_new);

    // Putting a different block with the same height should now crash.
    put_block(&mut harness, &mut storage, block_44_b);
}

#[test]
fn get_vec_of_non_existing_deploy_returns_nones() {
    let mut harness = ComponentHarness::default();
    let mut storage = storage_fixture(&harness);

    let deploy_id = DeployHash::random(&mut harness.rng);
    let response = get_naive_deploys(&mut harness, &mut storage, smallvec![deploy_id]);
    assert_eq!(response, vec![None]);

    // Also verify that we can retrieve using an empty set of deploy hashes.
    let response = get_naive_deploys(&mut harness, &mut storage, smallvec![]);
    assert!(response.is_empty());
}

#[test]
fn can_retrieve_store_and_load_deploys() {
    let mut harness = ComponentHarness::default();
    let mut storage = storage_fixture(&harness);

    // Create a random deploy, store and load it.
    let deploy = Box::new(Deploy::random(&mut harness.rng));

    let was_new = put_deploy(&mut harness, &mut storage, deploy.clone());
    let block_hash_and_height = BlockHashAndHeight::random(&mut harness.rng);
    // Insert to the deploy hash index as well so that we can perform the GET later.
    // Also check that we don't have an entry there for this deploy.
    assert!(insert_to_deploy_index(
        &mut storage,
        *deploy.clone(),
        block_hash_and_height
    ));
    assert!(was_new, "putting deploy should have returned `true`");

    // Storing the same deploy again should work, but yield a result of `false`.
    let was_new_second_time = put_deploy(&mut harness, &mut storage, deploy.clone());
    assert!(
        !was_new_second_time,
        "storing deploy the second time should have returned `false`"
    );
    assert!(!insert_to_deploy_index(
        &mut storage,
        *deploy.clone(),
        block_hash_and_height
    ));

    // Retrieve the stored deploy.
    let response = get_naive_deploys(&mut harness, &mut storage, smallvec![*deploy.id()]);
    assert_eq!(response, vec![Some(deploy.as_ref().clone())]);

    // Finally try to get the metadata as well. Since we did not store any, we expect to get the
    // block hash and height from the indices.
    let (deploy_response, metadata_response) = harness
        .send_request(&mut storage, |responder| {
            StorageRequest::GetDeployAndMetadata {
                deploy_hash: *deploy.id(),
                responder,
            }
            .into()
        })
        .expect("no deploy with metadata returned");

    assert_eq!(deploy_response.into_naive(), *deploy);
    match metadata_response {
        DeployMetadataExt::Metadata(_) => {
            panic!("We didn't store any metadata but we received it in the response.")
        }
        DeployMetadataExt::BlockInfo(recv_block_hash_and_height) => {
            assert_eq!(block_hash_and_height, recv_block_hash_and_height)
        }
        DeployMetadataExt::Empty => panic!(
            "We stored block info in the deploy hash index \
                                            but we received nothing in the response."
        ),
    }

    // Create a random deploy, store and load it.
    let deploy = Box::new(Deploy::random(&mut harness.rng));

    assert!(put_deploy(&mut harness, &mut storage, deploy.clone()));
    // Don't insert to the deploy hash index. Since we have no execution results
    // either, we should receive an empty metadata response.
    let (deploy_response, metadata_response) = harness
        .send_request(&mut storage, |responder| {
            StorageRequest::GetDeployAndMetadata {
                deploy_hash: *deploy.id(),
                responder,
            }
            .into()
        })
        .expect("no deploy with metadata returned");

    assert_eq!(deploy_response.into_naive(), *deploy);
    match metadata_response {
        DeployMetadataExt::Metadata(_) => {
            panic!("We didn't store any metadata but we received it in the response.")
        }
        DeployMetadataExt::BlockInfo(_) => {
            panic!(
                "We didn't store any block info in the index but we received it in the response."
            )
        }
        DeployMetadataExt::Empty => { /* We didn't store execution results or block info */ }
    }
}

#[test]
fn storing_and_loading_a_lot_of_deploys_does_not_exhaust_handles() {
    let mut harness = ComponentHarness::default();
    let mut storage = storage_fixture(&harness);

    let total = 1000;
    let batch_size = 25;

    let mut deploy_hashes = Vec::new();

    for _ in 0..total {
        let deploy = Box::new(Deploy::random(&mut harness.rng));
        deploy_hashes.push(*deploy.id());
        put_deploy(&mut harness, &mut storage, deploy);
    }

    // Shuffle deploy hashes around to get a random order.
    deploy_hashes.as_mut_slice().shuffle(&mut harness.rng);

    // Retrieve all from storage, ensuring they are found.
    for chunk in deploy_hashes.chunks(batch_size) {
        let result = get_naive_deploys(&mut harness, &mut storage, chunk.iter().cloned().collect());
        assert!(result.iter().all(Option::is_some));
    }
}

#[test]
fn store_execution_results_for_two_blocks() {
    let mut harness = ComponentHarness::default();
    let mut storage = storage_fixture(&harness);

    let deploy = Deploy::random(&mut harness.rng);

    let block_hash_a = BlockHash::random(&mut harness.rng);
    let block_hash_b = BlockHash::random(&mut harness.rng);

    // Store the deploy.
    put_deploy(&mut harness, &mut storage, Box::new(deploy.clone()));

    // Ensure deploy exists.
    assert_eq!(
        get_naive_deploys(&mut harness, &mut storage, smallvec![*deploy.id()]),
        vec![Some(deploy.clone())]
    );

    // Put first execution result.
    let first_result: ExecutionResult = harness.rng.gen();
    let mut first_results = HashMap::new();
    first_results.insert(*deploy.id(), first_result.clone());
    put_execution_results(&mut harness, &mut storage, block_hash_a, first_results);

    // Retrieve and check if correct.
    let (first_deploy, first_metadata) =
        get_naive_deploy_and_metadata(&mut harness, &mut storage, *deploy.id())
            .expect("missing on first attempt");
    assert_eq!(first_deploy, deploy);
    let mut expected_per_block_results = HashMap::new();
    expected_per_block_results.insert(block_hash_a, first_result);
    assert_eq!(
        first_metadata,
        DeployMetadata {
            execution_results: expected_per_block_results.clone()
        }
    );

    // Add second result for the same deploy, different block.
    let second_result: ExecutionResult = harness.rng.gen();
    let mut second_results = HashMap::new();
    second_results.insert(*deploy.id(), second_result.clone());
    put_execution_results(&mut harness, &mut storage, block_hash_b, second_results);

    // Retrieve the deploy again, should now contain both.
    let (second_deploy, second_metadata) =
        get_naive_deploy_and_metadata(&mut harness, &mut storage, *deploy.id())
            .expect("missing on second attempt");
    assert_eq!(second_deploy, deploy);
    expected_per_block_results.insert(block_hash_b, second_result);
    assert_eq!(
        second_metadata,
        DeployMetadata {
            execution_results: expected_per_block_results
        }
    );
}

#[test]
fn store_random_execution_results() {
    let mut harness = ComponentHarness::default();
    let mut storage = storage_fixture(&harness);

    // We store results for two different blocks. Each block will have five deploys executed in it,
    // with two of these deploys being shared by both blocks, while the remaining three are unique
    // per block.
    let block_hash_a = BlockHash::random(&mut harness.rng);
    let block_hash_b = BlockHash::random(&mut harness.rng);

    // Create the shared deploys.
    let shared_deploys = vec![
        Deploy::random(&mut harness.rng),
        Deploy::random(&mut harness.rng),
    ];

    // Store shared deploys.
    for deploy in &shared_deploys {
        put_deploy(&mut harness, &mut storage, Box::new(deploy.clone()));
    }

    // We collect the expected result per deploy in parallel to adding them.
    let mut expected_outcome = HashMap::new();

    fn setup_block(
        harness: &mut ComponentHarness<UnitTestEvent>,
        storage: &mut Storage,
        expected_outcome: &mut HashMap<DeployHash, HashMap<BlockHash, ExecutionResult>>,
        block_hash: &BlockHash,
        shared_deploys: &[Deploy],
    ) {
        let unique_count = 3;

        // Results for a single block.
        let mut block_results = HashMap::new();

        // Add three unique deploys to block.
        for _ in 0..unique_count {
            let deploy = Deploy::random(&mut harness.rng);

            // Store unique deploy.
            put_deploy(harness, storage, Box::new(deploy.clone()));

            let execution_result: ExecutionResult = harness.rng.gen();

            // Insert deploy results for the unique block-deploy combination.
            let mut map = HashMap::new();
            map.insert(*block_hash, execution_result.clone());
            expected_outcome.insert(*deploy.id(), map);

            // Add to our expected outcome.
            block_results.insert(*deploy.id(), execution_result);
        }

        // Insert the shared deploys as well.
        for shared_deploy in shared_deploys {
            let execution_result: ExecutionResult = harness.rng.gen();

            // Insert the new result and ensure it is not present yet.
            let result = block_results.insert(*shared_deploy.id(), execution_result.clone());
            assert!(result.is_none());

            // Insert into expected outcome.
            let deploy_expected = expected_outcome.entry(*shared_deploy.id()).or_default();
            let prev = deploy_expected.insert(*block_hash, execution_result.clone());
            // Ensure we are not replacing something.
            assert!(prev.is_none());
        }

        // We should have all results for our block collected for the input.
        assert_eq!(block_results.len(), unique_count + shared_deploys.len());

        // Now we can submit the block's execution results.
        put_execution_results(harness, storage, *block_hash, block_results);
    }

    setup_block(
        &mut harness,
        &mut storage,
        &mut expected_outcome,
        &block_hash_a,
        &shared_deploys,
    );

    setup_block(
        &mut harness,
        &mut storage,
        &mut expected_outcome,
        &block_hash_b,
        &shared_deploys,
    );

    // At this point, we are all set up and ready to receive results. Iterate over every deploy and
    // see if its execution-data-per-block matches our expectations.
    for (deploy_hash, raw_meta) in expected_outcome.iter() {
        let (deploy, metadata) =
            get_naive_deploy_and_metadata(&mut harness, &mut storage, *deploy_hash)
                .expect("missing deploy");

        assert_eq!(deploy_hash, deploy.id());

        assert_eq!(
            metadata,
            DeployMetadata {
                execution_results: raw_meta.clone()
            }
        );
    }
}

#[test]
fn store_execution_results_twice_for_same_block_deploy_pair() {
    let mut harness = ComponentHarness::default();
    let mut storage = storage_fixture(&harness);

    let block_hash = BlockHash::random(&mut harness.rng);
    let deploy_hash = DeployHash::random(&mut harness.rng);

    let mut exec_result_1 = HashMap::new();
    exec_result_1.insert(deploy_hash, harness.rng.gen());

    let mut exec_result_2 = HashMap::new();
    exec_result_2.insert(deploy_hash, harness.rng.gen());

    put_execution_results(&mut harness, &mut storage, block_hash, exec_result_1);

    // Storing a second execution result for the same deploy on the same block should panic.
    put_execution_results(&mut harness, &mut storage, block_hash, exec_result_2);
}

#[test]
fn store_identical_execution_results() {
    let mut harness = ComponentHarness::default();
    let mut storage = storage_fixture(&harness);

    let block_hash = BlockHash::random(&mut harness.rng);
    let deploy_hash = DeployHash::random(&mut harness.rng);

    let mut exec_result = HashMap::new();
    exec_result.insert(deploy_hash, harness.rng.gen());

    put_execution_results(&mut harness, &mut storage, block_hash, exec_result.clone());

    // We should be fine storing the exact same result twice.
    put_execution_results(&mut harness, &mut storage, block_hash, exec_result);
}

/// Example state used in storage.
#[derive(Clone, Debug, Deserialize, Eq, PartialEq, Serialize)]
struct StateData {
    a: Vec<u32>,
    b: i32,
}

#[test]
fn test_legacy_interface() {
    let mut harness = ComponentHarness::default();
    let mut storage = storage_fixture(&harness);

    let deploy = Box::new(Deploy::random(&mut harness.rng));
    let was_new = put_deploy(&mut harness, &mut storage, deploy.clone());
    assert!(was_new);

    // Ensure we get the deploy we expect.
    let result = storage.get_deploy(*deploy.id()).expect("should get deploy");
    assert_eq!(result, Some(*deploy));

    // A non-existent deploy should simply return `None`.
    assert!(storage
        .get_deploy(DeployHash::random(&mut harness.rng))
        .expect("should get deploy")
        .is_none())
}

#[test]
fn persist_blocks_deploys_and_deploy_metadata_across_instantiations() {
    let mut harness = ComponentHarness::default();
    let mut storage = storage_fixture(&harness);

    let mut block = Block::random(&mut harness.rng);
    let block_height = block.height();

    // Create some sample data.
    let deploy = Deploy::random(&mut harness.rng);
    let execution_result: ExecutionResult = harness.rng.gen();
    put_deploy(&mut harness, &mut storage, Box::new(deploy.clone()));
    put_block(
        &mut harness,
        &mut storage,
        Box::new(block.disable_switch_block().clone()),
    );
    let mut execution_results = HashMap::new();
    execution_results.insert(*deploy.id(), execution_result.clone());
    put_execution_results(&mut harness, &mut storage, *block.hash(), execution_results);
    assert_eq!(
        get_block_at_height(&mut storage, block_height).expect("block not indexed properly"),
        block
    );

    // After storing everything, destroy the harness and component, then rebuild using the
    // same directory as backing.
    let (on_disk, rng) = harness.into_parts();
    let mut harness = ComponentHarness::builder()
        .on_disk(on_disk)
        .rng(rng)
        .build();
    let mut storage = storage_fixture(&harness);

    let actual_block = get_block(&mut harness, &mut storage, *block.hash())
        .expect("missing block we stored earlier");
    assert_eq!(actual_block, block);
    let actual_deploys = get_naive_deploys(&mut harness, &mut storage, smallvec![*deploy.id()]);
    assert_eq!(actual_deploys, vec![Some(deploy.clone())]);

    let (_, deploy_metadata_ext) =
        get_naive_deploy_and_metadata(&mut harness, &mut storage, *deploy.id())
            .expect("missing deploy we stored earlier");

    let execution_results = match deploy_metadata_ext {
        DeployMetadataExt::Metadata(metadata) => metadata.execution_results,
        _ => panic!("Unexpected missing metadata."),
    };
    assert_eq!(execution_results.len(), 1);
    assert_eq!(execution_results[block.hash()], execution_result);

    assert_eq!(
        get_block_at_height(&mut storage, block_height).expect("block index was not restored"),
        block
    );
}

#[test]
fn should_hard_reset() {
    let blocks_count = 8_usize;
    let blocks_per_era = 3;
    let mut harness = ComponentHarness::default();
    let mut storage = storage_fixture(&harness);

    let random_deploys: Vec<_> = iter::repeat_with(|| Deploy::random(&mut harness.rng))
        .take(blocks_count)
        .collect();

    // Create and store 8 blocks, 0-2 in era 0, 3-5 in era 1, and 6,7 in era 2.
    let blocks: Vec<Block> = (0..blocks_count)
        .map(|height| {
            let is_switch = height % blocks_per_era == blocks_per_era - 1;
            Block::random_with_specifics(
                &mut harness.rng,
                EraId::from(height as u64 / 3),
                height as u64,
                ProtocolVersion::V1_0_0,
                is_switch,
                iter::once(random_deploys.get(height).expect("should_have_deploy")),
            )
        })
        .collect();

    for block in &blocks {
        assert!(put_block(
            &mut harness,
            &mut storage,
            Box::new(block.clone())
        ));
    }

    // Create and store signatures for these blocks.
    for block in &blocks {
        let block_signatures = random_signatures(&mut harness.rng, block);
        assert!(put_block_signatures(
            &mut harness,
            &mut storage,
            block_signatures
        ));
    }

    // Add execution results to deploys; deploy 0 will be executed in block 0, deploy 1 in block 1,
    // and so on.
    let mut deploys = vec![];
    let mut execution_results = vec![];
    for (index, block_hash) in blocks.iter().map(|block| block.hash()).enumerate() {
        let deploy = random_deploys.get(index).expect("should have deploys");
        let execution_result: ExecutionResult = harness.rng.gen();
        put_deploy(&mut harness, &mut storage, Box::new(deploy.clone()));
        let mut exec_results = HashMap::new();
        exec_results.insert(*deploy.id(), execution_result);
        put_execution_results(
            &mut harness,
            &mut storage,
            *block_hash,
            exec_results.clone(),
        );
        deploys.push(deploy);
        execution_results.push(exec_results);
    }

    // Check the highest block is #7.
    assert_eq!(
        Some(blocks[blocks_count - 1].clone()),
        get_highest_block(&mut harness, &mut storage)
    );

    // The closure doing the actual checks.
    let mut check = |reset_era: usize| {
        // Initialize a new storage with a hard reset to the given era, deleting blocks from that
        // era onwards.
        let mut storage = storage_fixture_with_hard_reset(&harness, EraId::from(reset_era as u64));

        // Check highest block is the last from the previous era, or `None` if resetting to era 0.
        let highest_block = get_highest_block(&mut harness, &mut storage);
        if reset_era > 0 {
            assert_eq!(
                blocks[blocks_per_era * reset_era - 1],
                highest_block.unwrap()
            );
        } else {
            assert!(highest_block.is_none());
        }

        // Check deleted blocks can't be retrieved.
        for (index, block) in blocks.iter().enumerate() {
            let result = get_block(&mut harness, &mut storage, *block.hash());
            let should_get_block = index < blocks_per_era * reset_era;
            assert_eq!(should_get_block, result.is_some());
        }

        // Check signatures of deleted blocks can't be retrieved.
        for (index, block) in blocks.iter().enumerate() {
            let result = get_block_signatures(&mut harness, &mut storage, *block.hash());
            let should_get_sigs = index < blocks_per_era * reset_era;
            assert_eq!(should_get_sigs, result.is_some());
        }

        // Check execution results in deleted blocks have been removed.
        for (index, deploy) in deploys.iter().enumerate() {
            let (_, deploy_metadata_ext) =
                get_naive_deploy_and_metadata(&mut harness, &mut storage, *deploy.id()).unwrap();
            let should_have_exec_results = index < blocks_per_era * reset_era;
            match deploy_metadata_ext {
                DeployMetadataExt::Metadata(_metadata) => assert!(should_have_exec_results),
                DeployMetadataExt::BlockInfo(_block_hash_and_height) => {
                    assert!(!should_have_exec_results)
                }
                DeployMetadataExt::Empty => assert!(!should_have_exec_results),
            };
        }
    };

    // Test with a hard reset to era 2, deleting blocks (and associated data) 6 and 7.
    check(2);
    // Test with a hard reset to era 1, further deleting blocks (and associated data) 3, 4 and 5.
    check(1);
    // Test with a hard reset to era 0, deleting all blocks and associated data.
    check(0);
}

#[test]
fn should_create_subdir_named_after_network() {
    let harness = ComponentHarness::default();
    let cfg = new_config(&harness);

    let network_name = "test";
    let storage = Storage::new(
        &WithDir::new(harness.tmp.path(), cfg.clone()),
        None,
        ProtocolVersion::from_parts(1, 0, 0),
        network_name,
        Ratio::new(1, 3),
<<<<<<< HEAD
        EraId::from(0),
=======
        None,
>>>>>>> 34190595
    )
    .unwrap();

    let expected_path = cfg.path.join(network_name);

    assert!(expected_path.exists());
    assert_eq!(expected_path, storage.root_path());
}

#[test]
fn should_not_try_to_move_nonexistent_files() {
    let harness = ComponentHarness::default();
    let cfg = new_config(&harness);
    let file_names = ["temp.txt"];

    let expected = should_move_storage_files_to_network_subdir(&cfg.path, &file_names).unwrap();

    assert!(!expected);
}

#[test]
fn should_move_files_if_they_exist() {
    let harness = ComponentHarness::default();
    let cfg = new_config(&harness);
    let file_names = ["temp1.txt", "temp2.txt", "temp3.txt"];

    // Storage will create this in the constructor,
    // doing this manually since we're not calling the constructor in this test.
    fs::create_dir(cfg.path.clone()).unwrap();

    // create empty files for testing.
    File::create(cfg.path.join(file_names[0])).unwrap();
    File::create(cfg.path.join(file_names[1])).unwrap();
    File::create(cfg.path.join(file_names[2])).unwrap();

    let expected = should_move_storage_files_to_network_subdir(&cfg.path, &file_names).unwrap();

    assert!(expected);
}

#[test]
fn should_return_error_if_files_missing() {
    let harness = ComponentHarness::default();
    let cfg = new_config(&harness);
    let file_names = ["temp1.txt", "temp2.txt", "temp3.txt"];

    // Storage will create this in the constructor,
    // doing this manually since we're not calling the constructor in this test.
    fs::create_dir(cfg.path.clone()).unwrap();

    // create empty files for testing, but not all of the files.
    File::create(cfg.path.join(file_names[1])).unwrap();
    File::create(cfg.path.join(file_names[2])).unwrap();

    let actual = should_move_storage_files_to_network_subdir(&cfg.path, &file_names);

    assert!(actual.is_err());
}

#[test]
fn should_actually_move_specified_files() {
    let harness = ComponentHarness::default();
    let cfg = new_config(&harness);
    let file_names = ["temp1.txt", "temp2.txt", "temp3.txt"];
    let root = cfg.path;
    let subdir = root.join("test");
    let src_path1 = root.join(file_names[0]);
    let src_path2 = root.join(file_names[1]);
    let src_path3 = root.join(file_names[2]);
    let dest_path1 = subdir.join(file_names[0]);
    let dest_path2 = subdir.join(file_names[1]);
    let dest_path3 = subdir.join(file_names[2]);

    // Storage will create this in the constructor,
    // doing this manually since we're not calling the constructor in this test.
    fs::create_dir_all(subdir.clone()).unwrap();

    // create empty files for testing.
    File::create(src_path1.clone()).unwrap();
    File::create(src_path2.clone()).unwrap();
    File::create(src_path3.clone()).unwrap();

    assert!(src_path1.exists());
    assert!(src_path2.exists());
    assert!(src_path3.exists());

    let result = move_storage_files_to_network_subdir(&root, &subdir, &file_names);

    assert!(result.is_ok());
    assert!(!src_path1.exists());
    assert!(!src_path2.exists());
    assert!(!src_path3.exists());
    assert!(dest_path1.exists());
    assert!(dest_path2.exists());
    assert!(dest_path3.exists());
}

#[test]
fn can_put_and_get_block() {
    let mut harness = ComponentHarness::default();

    // This test is not restricted by the block availability index.
    let only_from_available_block_range = false;

    // Create a random block, store and load it.
    let block = Block::random(&mut harness.rng);
    let block = Box::new(block);

    let mut storage = storage_fixture(&harness);

    let was_new = put_block(&mut harness, &mut storage, block.clone());
    assert!(was_new, "putting block should have returned `true`");

    // Storing the same block again should work, but yield a result of `true`.
    let was_new_second_time = put_block(&mut harness, &mut storage, block.clone());
    assert!(
        was_new_second_time,
        "storing block the second time should have returned `true`"
    );

    let response = get_block(&mut harness, &mut storage, *block.hash());
    assert_eq!(response.as_ref(), Some(&*block));

    // Also ensure we can retrieve just the header.
    let response = harness.send_request(&mut storage, |responder| {
        StorageRequest::GetBlockHeader {
            block_hash: *block.hash(),
            only_from_available_block_range,
            responder,
        }
        .into()
    });

    assert_eq!(response.as_ref(), Some(block.header()));
}

#[test]
fn should_restrict_returned_blocks() {
    let mut harness = ComponentHarness::default();
    let mut storage = storage_fixture(&harness);

    // Create the following disjoint sequences: 1-2 4-5
    [1, 2, 4, 5].iter().for_each(|height| {
        let block = Block::random_with_specifics(
            &mut harness.rng,
            EraId::from(1),
            *height,
            ProtocolVersion::from_parts(1, 5, 0),
            false,
            None,
        );
        storage.write_block(&block).unwrap();
        storage.completed_blocks.insert(*height);
    });

    // Without restriction, the node should attempt to return any requested block
    // regardless if it is in the disjoint sequences.
    assert!(storage
        .should_return_block(0, false)
        .expect("should return block failed"));
    assert!(storage
        .should_return_block(1, false)
        .expect("should return block failed"));
    assert!(storage
        .should_return_block(2, false)
        .expect("should return block failed"));
    assert!(storage
        .should_return_block(3, false)
        .expect("should return block failed"));
    assert!(storage
        .should_return_block(4, false)
        .expect("should return block failed"));
    assert!(storage
        .should_return_block(5, false)
        .expect("should return block failed"));
    assert!(storage
        .should_return_block(6, false)
        .expect("should return block failed"));

    // With restriction, the node should attempt to return only the blocks that are
    // on the highest disjoint sequence, i.e blocks 4 and 5 only.
    assert!(!storage
        .should_return_block(0, true)
        .expect("should return block failed"));
    assert!(!storage
        .should_return_block(1, true)
        .expect("should return block failed"));
    assert!(!storage
        .should_return_block(2, true)
        .expect("should return block failed"));
    assert!(!storage
        .should_return_block(3, true)
        .expect("should return block failed"));
    assert!(storage
        .should_return_block(4, true)
        .expect("should return block failed"));
    assert!(storage
        .should_return_block(5, true)
        .expect("should return block failed"));
    assert!(!storage
        .should_return_block(6, true)
        .expect("should return block failed"));
}

#[test]
fn should_get_block_header_by_height() {
    let mut harness = ComponentHarness::default();
    let mut storage = storage_fixture(&harness);

    let block = Block::random(&mut harness.rng);
    let expected_header = block.header().clone();
    let height = block.height();

    // Requesting the block header before it is in storage should return None.
    assert!(get_block_header_by_height(&mut harness, &mut storage, height).is_none());

    let was_new = put_block(&mut harness, &mut storage, Box::new(block));
    assert!(was_new);

    // Requesting the block header after it is in storage should return the block header.
    let maybe_block_header = get_block_header_by_height(&mut harness, &mut storage, height);
    assert!(maybe_block_header.is_some());
    assert_eq!(expected_header, maybe_block_header.unwrap());
}

#[test]
fn should_read_legacy_unbonding_purse() {
    // These bytes represent the `UnbondingPurse` struct with the `new_validator` field removed
    // and serialized with `bincode`.
    // In theory, we can generate these bytes by serializing the `WithdrawPurse`, but at some point,
    // these two structs may diverge and it's a safe bet to rely on the bytes
    // that are consistent with what we keep in the current storage.
    const LEGACY_BYTES: &str = "0e0e0e0e0e0e0e0e0e0e0e0e0e0e0e0e0e0e0e0e0e0e0e0e0e0e0e0e0e0e0e0e07010000002000000000000000197f6b23e16c8532c6abc838facd5ea789be0c76b2920334039bfa8b3d368d610100000020000000000000004508a07aa941707f3eb2db94c8897a80b2c1197476b6de213ac273df7d86c4ffffffffffffffffff40feffffffffffffffffffffffffffffffffffffffffffffffffffffffffffffffffffffffffffffffffffffffffffffffffffffffffffffffffffffffffffffff";

    let decoded = base16::decode(LEGACY_BYTES).expect("decode");
    let deserialized: UnbondingPurse = deserialize_internal(&decoded)
        .expect("should deserialize w/o error")
        .expect("should be Some");

    // Make sure the new field is set to default.
    assert_eq!(*deserialized.new_validator(), Option::default())
}

#[test]
fn unbonding_purse_serialization_roundtrip() {
    let original = UnbondingPurse::new(
        URef::new([14; 32], AccessRights::READ_ADD_WRITE),
        {
            let secret_key =
                SecretKey::ed25519_from_bytes([42; SecretKey::ED25519_LENGTH]).unwrap();
            PublicKey::from(&secret_key)
        },
        {
            let secret_key =
                SecretKey::ed25519_from_bytes([43; SecretKey::ED25519_LENGTH]).unwrap();
            PublicKey::from(&secret_key)
        },
        EraId::MAX,
        U512::max_value() - 1,
        Some({
            let secret_key =
                SecretKey::ed25519_from_bytes([44; SecretKey::ED25519_LENGTH]).unwrap();
            PublicKey::from(&secret_key)
        }),
    );

    let serialized = serialize_internal(&original).expect("serialization");
    let deserialized: UnbondingPurse = deserialize_internal(&serialized)
        .expect("should deserialize w/o error")
        .expect("should be Some");

    assert_eq!(original, deserialized);

    // Explicitly assert that the `new_validator` is not `None`
    assert!(deserialized.new_validator().is_some())
}<|MERGE_RESOLUTION|>--- conflicted
+++ resolved
@@ -64,11 +64,6 @@
         ProtocolVersion::from_parts(1, 0, 0),
         "test",
         Ratio::new(1, 3),
-<<<<<<< HEAD
-        verifiable_chunked_hash_activation,
-=======
-        None,
->>>>>>> 34190595
     )
     .expect("could not create storage component fixture")
 }
@@ -91,36 +86,6 @@
         ProtocolVersion::from_parts(1, 1, 0),
         "test",
         Ratio::new(1, 3),
-<<<<<<< HEAD
-        verifiable_chunked_hash_activation,
-    )
-    .expect("could not create storage component fixture")
-}
-
-/// Storage component test fixture.
-///
-/// Creates a storage component in a temporary directory, but with a hard reset to a specified era.
-///
-/// # Panics
-///
-/// Panics if setting up the storage fixture fails.
-fn storage_fixture_with_hard_reset_and_protocol_version(
-    harness: &ComponentHarness<UnitTestEvent>,
-    reset_era_id: EraId,
-    protocol_version: ProtocolVersion,
-    verifiable_chunked_hash_activation: EraId,
-) -> Storage {
-    let cfg = new_config(harness);
-    Storage::new(
-        &WithDir::new(harness.tmp.path(), cfg),
-        Some(reset_era_id),
-        protocol_version,
-        "test",
-        Ratio::new(1, 3),
-        verifiable_chunked_hash_activation,
-=======
-        None,
->>>>>>> 34190595
     )
     .expect("could not create storage component fixture")
 }
@@ -1267,11 +1232,6 @@
         ProtocolVersion::from_parts(1, 0, 0),
         network_name,
         Ratio::new(1, 3),
-<<<<<<< HEAD
-        EraId::from(0),
-=======
-        None,
->>>>>>> 34190595
     )
     .unwrap();
 
