--- conflicted
+++ resolved
@@ -43,9 +43,6 @@
     NodeRng,
 };
 
-<<<<<<< HEAD
-const UPGRADE_CHECK_INTERVAL: Duration = Duration::from_secs(30);
-=======
 const DEFAULT_UPGRADE_CHECK_INTERVAL: &str = "30sec";
 
 #[derive(Copy, Clone, DataSize, Debug, Deserialize, Serialize)]
@@ -61,7 +58,6 @@
         }
     }
 }
->>>>>>> 4d6fe4c3
 
 /// `ChainspecHandler` events.
 #[derive(Debug, From, Serialize)]
