mod event;
mod metrics;
mod pending_signatures;
mod signature;
mod signature_cache;
mod state;

use datasize::DataSize;
use std::convert::Infallible;

use itertools::Itertools;
use num::rational::Ratio;
use prometheus::Registry;
use tracing::error;

<<<<<<< HEAD
use casper_types::{EraId, ProtocolVersion};

use self::metrics::Metrics;
=======
use self::{
    metrics::Metrics,
    state::{Outcome, Outcomes},
};
>>>>>>> a7f6a648
use super::Component;
use crate::{
    components::linear_chain::state::{Outcome, Outcomes},
    effect::{
        announcements::LinearChainAnnouncement,
        requests::{
            ChainspecLoaderRequest, ContractRuntimeRequest, NetworkRequest, StorageRequest,
        },
        EffectBuilder, EffectExt, EffectResultExt, Effects,
    },
    protocol::Message,
    types::ActivationPoint,
    NodeRng,
};

pub(crate) use event::Event;
use state::LinearChain;

#[derive(DataSize, Debug)]
pub(crate) struct LinearChainComponent {
    linear_chain_state: LinearChain,
    #[data_size(skip)]
    metrics: Metrics,
<<<<<<< HEAD
    /// If true, the process should stop execution to allow an upgrade to proceed.
    stop_for_upgrade: bool,
    verifiable_chunked_hash_activation: EraId,
=======
    _marker: PhantomData<I>,
>>>>>>> a7f6a648
}

impl LinearChainComponent {
    pub(crate) fn new(
        registry: &Registry,
        protocol_version: ProtocolVersion,
        auction_delay: u64,
        unbonding_delay: u64,
        finality_threshold_fraction: Ratio<u64>,
        next_upgrade_activation_point: Option<ActivationPoint>,
        verifiable_chunked_hash_activation: EraId,
    ) -> Result<Self, prometheus::Error> {
        let metrics = Metrics::new(registry)?;
<<<<<<< HEAD
        let linear_chain_state = LinearChain::new(
            protocol_version,
            auction_delay,
            unbonding_delay,
            finality_threshold_fraction,
            next_upgrade_activation_point,
        );
=======
        let linear_chain_state = LinearChain::new(protocol_version, auction_delay, unbonding_delay);
>>>>>>> a7f6a648
        Ok(LinearChainComponent {
            linear_chain_state,
            metrics,
            stop_for_upgrade: false,
            verifiable_chunked_hash_activation,
        })
    }

    pub(crate) fn stop_for_upgrade(&self) -> bool {
        self.stop_for_upgrade
    }

    fn verifiable_chunked_hash_activation(&self) -> EraId {
        self.verifiable_chunked_hash_activation
    }
}

fn outcomes_to_effects<REv>(
    effect_builder: EffectBuilder<REv>,
    outcomes: Outcomes,
) -> Effects<Event>
where
    REv: From<StorageRequest>
        + From<NetworkRequest<Message>>
        + From<LinearChainAnnouncement>
        + From<ContractRuntimeRequest>
        + From<ChainspecLoaderRequest>
        + Send,
{
    outcomes
        .into_iter()
        .map(|outcome| match outcome {
            Outcome::StoreBlockSignatures(block_signatures, should_upgrade) => effect_builder
                .put_signatures_to_storage(block_signatures)
                .events(move |_| should_upgrade.then(|| Event::Upgrade).into_iter()),
            Outcome::StoreBlock(block, execution_results) => async move {
                let block_hash = *block.hash();
                effect_builder.put_block_to_storage(block.clone()).await;
                effect_builder
                    .put_execution_results_to_storage(block_hash, execution_results)
                    .await;
                block
            }
            .event(|block| Event::PutBlockResult { block }),
            Outcome::Gossip(fs) => {
                let message = Message::FinalitySignature(fs);
                effect_builder.broadcast_message(message).ignore()
            }
            Outcome::AnnounceSignature(fs) => {
                effect_builder.announce_finality_signature(fs).ignore()
            }
            Outcome::AnnounceBlock(block) => effect_builder.announce_block_added(block).ignore(),
            Outcome::LoadSignatures(fs) => effect_builder
                .get_signatures_from_storage(fs.block_hash)
                .event(move |maybe_signatures| {
                    Event::GetStoredFinalitySignaturesResult(fs, maybe_signatures.map(Box::new))
                }),
            Outcome::VerifyIfBonded {
                new_fs,
                known_fs,
                protocol_version,
                latest_state_root_hash,
            } => effect_builder
                .is_bonded_validator(
                    new_fs.public_key.clone(),
                    new_fs.era_id,
                    latest_state_root_hash,
                    protocol_version,
                )
                .result(
                    |is_bonded| Event::IsBonded(known_fs, new_fs, is_bonded),
                    |error| {
                        error!(%error, "checking in future eras returned an error.");
                        panic!("couldn't check if validator is bonded")
                    },
                ),
        })
        .concat()
}

impl<REv> Component<REv> for LinearChainComponent
where
    REv: From<StorageRequest>
        + From<NetworkRequest<Message>>
        + From<LinearChainAnnouncement>
        + From<ContractRuntimeRequest>
        + From<ChainspecLoaderRequest>
        + Send,
{
    type Event = Event;
    type ConstructionError = Infallible;

    fn handle_event(
        &mut self,
        effect_builder: EffectBuilder<REv>,
        _rng: &mut NodeRng,
        event: Self::Event,
    ) -> Effects<Self::Event> {
        match event {
            Event::NewLinearChainBlock {
                block,
                execution_results,
            } => {
                let outcomes = self
                    .linear_chain_state
                    .handle_new_block(block, execution_results);
                outcomes_to_effects(effect_builder, outcomes)
            }
            Event::PutBlockResult { block } => {
                let completion_duration = block.header().timestamp().elapsed().millis();
                self.metrics
                    .block_completion_duration
                    .set(completion_duration as i64);
                let outcomes = self
                    .linear_chain_state
                    .handle_put_block(block, self.verifiable_chunked_hash_activation());
                outcomes_to_effects(effect_builder, outcomes)
            }
            Event::FinalitySignatureReceived(fs, gossiped) => {
                let outcomes = self
                    .linear_chain_state
                    .handle_finality_signature(fs, gossiped);
                outcomes_to_effects(effect_builder, outcomes)
            }
            Event::GetStoredFinalitySignaturesResult(fs, maybe_signatures) => {
                let outcomes = self
                    .linear_chain_state
                    .handle_cached_signatures(maybe_signatures, fs);
                outcomes_to_effects(effect_builder, outcomes)
            }
            Event::IsBonded(maybe_known_signatures, new_fs, is_bonded) => {
                let outcomes = self.linear_chain_state.handle_is_bonded(
                    maybe_known_signatures,
                    new_fs,
                    is_bonded,
                );
                outcomes_to_effects(effect_builder, outcomes)
            }
            Event::Upgrade => {
                self.stop_for_upgrade = true;
                Effects::new()
            }
            Event::GotUpgradeActivationPoint(activation_point) => {
                self.linear_chain_state
                    .got_upgrade_activation_point(activation_point);
                Effects::new()
            }
        }
    }
}<|MERGE_RESOLUTION|>--- conflicted
+++ resolved
@@ -13,16 +13,10 @@
 use prometheus::Registry;
 use tracing::error;
 
-<<<<<<< HEAD
-use casper_types::{EraId, ProtocolVersion};
-
-use self::metrics::Metrics;
-=======
 use self::{
     metrics::Metrics,
     state::{Outcome, Outcomes},
 };
->>>>>>> a7f6a648
 use super::Component;
 use crate::{
     components::linear_chain::state::{Outcome, Outcomes},
@@ -46,13 +40,9 @@
     linear_chain_state: LinearChain,
     #[data_size(skip)]
     metrics: Metrics,
-<<<<<<< HEAD
     /// If true, the process should stop execution to allow an upgrade to proceed.
     stop_for_upgrade: bool,
     verifiable_chunked_hash_activation: EraId,
-=======
-    _marker: PhantomData<I>,
->>>>>>> a7f6a648
 }
 
 impl LinearChainComponent {
@@ -66,7 +56,6 @@
         verifiable_chunked_hash_activation: EraId,
     ) -> Result<Self, prometheus::Error> {
         let metrics = Metrics::new(registry)?;
-<<<<<<< HEAD
         let linear_chain_state = LinearChain::new(
             protocol_version,
             auction_delay,
@@ -74,9 +63,6 @@
             finality_threshold_fraction,
             next_upgrade_activation_point,
         );
-=======
-        let linear_chain_state = LinearChain::new(protocol_version, auction_delay, unbonding_delay);
->>>>>>> a7f6a648
         Ok(LinearChainComponent {
             linear_chain_state,
             metrics,
