//! Deploy buffer.
//!
//! The deploy buffer stores deploy hashes in memory, tracking their suitability for inclusion into
//! a new block. Upon request, it returns a list of candidates that can be included.

use std::{
    collections::{HashMap, HashSet},
    fmt::{self, Display, Formatter},
    time::Duration,
};

use datasize::DataSize;
use derive_more::From;
<<<<<<< HEAD
use fmt::Debug;
use rand::{CryptoRng, Rng};
=======
>>>>>>> 34808d90
use semver::Version;
use tracing::{error, info, trace};

use crate::{
    components::{chainspec_loader::DeployConfig, storage::Storage, Component},
    effect::{
        requests::{DeployBufferRequest, StorageRequest},
        EffectBuilder, EffectExt, Effects, Responder,
    },
    types::{CryptoRngCore, DeployHash, DeployHeader, ProtoBlock, ProtoBlockHash, Timestamp},
};

const DEPLOY_BUFFER_PRUNE_INTERVAL: Duration = Duration::from_secs(10);

/// An event for when using the deploy buffer as a component.
#[derive(Debug, From)]
pub enum Event {
    #[from]
    Request(DeployBufferRequest),
    /// A new deploy should be buffered.
    Buffer {
        hash: DeployHash,
        header: Box<DeployHeader>,
    },
    /// The deploy-buffer has been asked to prune stale deploys
    BufferPrune,
    /// A proto block has been proposed. We should not propose duplicates of its deploys.
    ProposedProtoBlock(ProtoBlock),
    /// A proto block has been finalized. We should never propose its deploys again.
    FinalizedProtoBlock(ProtoBlock),
    /// A proto block has been orphaned. Its deploys should be re-proposed.
    OrphanedProtoBlock(ProtoBlock),
    /// The result of the `DeployBuffer` getting the chainspec from the storage component.
    GetChainspecResult {
        maybe_deploy_config: Box<Option<DeployConfig>>,
        chainspec_version: Version,
        current_instant: Timestamp,
        past_blocks: HashSet<ProtoBlockHash>,
        responder: Responder<HashSet<DeployHash>>,
    },
}

impl Display for Event {
    fn fmt(&self, f: &mut Formatter<'_>) -> fmt::Result {
        match self {
            Event::BufferPrune => write!(f, "buffer prune"),
            Event::Request(req) => write!(f, "deploy-buffer request: {}", req),
            Event::Buffer { hash, .. } => write!(f, "deploy-buffer add {}", hash),
            Event::ProposedProtoBlock(block) => {
                write!(f, "deploy-buffer proposed proto block {}", block)
            }
            Event::FinalizedProtoBlock(block) => {
                write!(f, "deploy-buffer finalized proto block {}", block)
            }
            Event::OrphanedProtoBlock(block) => {
                write!(f, "deploy-buffer orphaned proto block {}", block)
            }
            Event::GetChainspecResult {
                maybe_deploy_config,
                ..
            } => {
                if maybe_deploy_config.is_some() {
                    write!(f, "deploy-buffer got chainspec")
                } else {
                    write!(f, "deploy-buffer failed to get chainspec")
                }
            }
        }
    }
}

type DeployCollection = HashMap<DeployHash, DeployHeader>;
type ProtoBlockCollection = HashMap<ProtoBlockHash, DeployCollection>;

pub(crate) trait ReactorEventT:
    From<Event> + From<StorageRequest<Storage>> + Send + 'static
{
}

impl<REv> ReactorEventT for REv where
    REv: From<Event> + From<StorageRequest<Storage>> + Send + 'static
{
}

/// Deploy buffer.
#[derive(DataSize, Debug, Clone)]
pub(crate) struct DeployBuffer {
    block_max_deploy_count: usize,
    pending: DeployCollection,
    proposed: ProtoBlockCollection,
    finalized: ProtoBlockCollection,
    // We don't need the whole Chainspec here (it's also unnecessarily big), just the deploy
    // config.
    #[data_size(skip)]
    chainspecs: HashMap<Version, DeployConfig>,
}

impl DeployBuffer {
    /// Creates a new, empty deploy buffer instance.
    pub(crate) fn new<REv>(
        effect_builder: EffectBuilder<REv>,
        block_max_deploy_count: usize,
    ) -> (Self, Effects<Event>)
    where
        REv: ReactorEventT,
    {
        let this = DeployBuffer {
            block_max_deploy_count,
            pending: HashMap::new(),
            proposed: HashMap::new(),
            finalized: HashMap::new(),
            chainspecs: HashMap::new(),
        };
        let cleanup = effect_builder
            .set_timeout(DEPLOY_BUFFER_PRUNE_INTERVAL)
            .event(|_| Event::BufferPrune);
        (this, cleanup)
    }

    /// Adds a deploy to the deploy buffer.
    ///
    /// Returns `false` if the deploy has been rejected.
    fn add_deploy(&mut self, current_instant: Timestamp, hash: DeployHash, header: DeployHeader) {
        if header.expired(current_instant) {
            trace!("expired deploy {} rejected from the buffer", hash);
            return;
        }
        // only add the deploy if it isn't contained in a finalized block
        if !self
            .finalized
            .values()
            .any(|block| block.contains_key(&hash))
        {
            self.pending.insert(hash, header);
            info!("added deploy {} to the buffer", hash);
        } else {
            info!("deploy {} rejected from the buffer", hash);
        }
    }

    /// Gets the chainspec from the cache or, if not cached, from the storage.
    fn get_chainspec<REv>(
        &mut self,
        effect_builder: EffectBuilder<REv>,
        current_instant: Timestamp,
        past_blocks: HashSet<ProtoBlockHash>,
        responder: Responder<HashSet<DeployHash>>,
    ) -> Effects<Event>
    where
        REv: ReactorEventT,
    {
        // TODO - should the current protocol version be passed in here?
        let chainspec_version = Version::from((1, 0, 0));
        let cached_chainspec = self.chainspecs.get(&chainspec_version).cloned();
        match cached_chainspec {
            Some(chainspec) => {
                effect_builder
                    .immediately()
                    .event(move |_| Event::GetChainspecResult {
                        maybe_deploy_config: Box::new(Some(chainspec)),
                        chainspec_version,
                        current_instant,
                        past_blocks,
                        responder,
                    })
            }
            None => self.get_chainspec_from_storage(
                effect_builder,
                chainspec_version,
                current_instant,
                past_blocks,
                responder,
            ),
        }
    }

    /// Gets the chainspec from storage in order to call `remaining_deploys()`.
    fn get_chainspec_from_storage<REv: ReactorEventT>(
        &mut self,
        effect_builder: EffectBuilder<REv>,
        chainspec_version: Version,
        current_instant: Timestamp,
        past_blocks: HashSet<ProtoBlockHash>,
        responder: Responder<HashSet<DeployHash>>,
    ) -> Effects<Event>
    where
        REv: From<StorageRequest<Storage>> + Send,
    {
        effect_builder
            .get_chainspec(chainspec_version.clone())
            .event(move |maybe_chainspec| Event::GetChainspecResult {
                maybe_deploy_config: Box::new(maybe_chainspec.map(|c| c.genesis.deploy_config)),
                chainspec_version,
                current_instant,
                past_blocks,
                responder,
            })
    }

    /// Returns a list of candidates for inclusion into a block.
    /// rename to proposed deploys
    /// maybe use cuckoofilter
    fn remaining_deploys(
        &mut self,
        deploy_config: DeployConfig,
        current_instant: Timestamp,
        past_blocks: HashSet<ProtoBlockHash>,
    ) -> HashSet<DeployHash> {
        let past_deploys = past_blocks
            .iter()
            .filter_map(|block_hash| self.proposed.get(block_hash))
            .chain(self.finalized.values())
            .flat_map(|deploys| deploys.keys())
            .collect::<HashSet<_>>();

        // deploys_to_return = all deploys in pending that aren't in finalized blocks or
        // proposed blocks from the set `past_blocks`
        self.pending
            .iter()
            .filter(|&(hash, deploy)| {
                self.is_deploy_valid(deploy, current_instant, &deploy_config, &past_deploys)
                    && !past_deploys.contains(hash)
            })
            .map(|(hash, _deploy)| *hash)
            .take(self.block_max_deploy_count)
            .collect::<HashSet<_>>()
        // TODO: check gas and block size limits
    }

    /// Checks if a deploy is valid (for inclusion into the next block).
    fn is_deploy_valid(
        &self,
        deploy: &DeployHeader,
        current_instant: Timestamp,
        deploy_config: &DeployConfig,
        past_deploys: &HashSet<&DeployHash>,
    ) -> bool {
        let all_deps_resolved = || {
            deploy
                .dependencies()
                .iter()
                .all(|dep| past_deploys.contains(dep))
        };
        let ttl_valid = deploy.ttl() <= deploy_config.max_ttl;
        let timestamp_valid = deploy.timestamp() <= current_instant;
        let deploy_valid = deploy.timestamp() + deploy.ttl() >= current_instant;
        let num_deps_valid = deploy.dependencies().len() <= deploy_config.max_dependencies as usize;
        ttl_valid && timestamp_valid && deploy_valid && num_deps_valid && all_deps_resolved()
    }

    /// Notifies the deploy buffer of a new block that has been proposed, so that the block's
    /// deploys are not returned again by `remaining_deploys`.
    fn added_block<I>(&mut self, block: ProtoBlockHash, deploys: I)
    where
        I: IntoIterator<Item = DeployHash>,
    {
        // TODO: This will ignore deploys that weren't in `pending`. They might be added
        // later, and then would be proposed as duplicates.
        let deploy_map: HashMap<_, _> = deploys
            .into_iter()
            .filter_map(|deploy_hash| {
                self.pending
                    .get(&deploy_hash)
                    .map(|deploy| (deploy_hash, deploy.clone()))
            })
            .collect();
        self.pending
            .retain(|deploy_hash, _| !deploy_map.contains_key(deploy_hash));
        self.proposed.insert(block, deploy_map);
    }

    /// Notifies the deploy buffer that a block has been finalized.
    fn finalized_block(&mut self, block: ProtoBlockHash) {
        if let Some(deploys) = self.proposed.remove(&block) {
            self.pending
                .retain(|deploy_hash, _| !deploys.contains_key(deploy_hash));
            self.finalized.insert(block, deploys);
        } else if !block.is_empty() {
            // TODO: Events are not guaranteed to be handled in order, so this could happen!
            error!("finalized block that hasn't been proposed!");
        }
    }

    /// Notifies the deploy buffer that a block has been orphaned.
    fn orphaned_block(&mut self, block: ProtoBlockHash) {
        if let Some(deploys) = self.proposed.remove(&block) {
            self.pending.extend(deploys);
        } else {
            // TODO: Events are not guaranteed to be handled in order, so this could happen!
            error!("orphaned block that hasn't been proposed!");
        }
    }

    /// Prunes expired deploy information from the DeployBuffer, returns the total deploys pruned
    fn prune(&mut self, current_instant: Timestamp) -> usize {
        fn prune_deploys(deploys: &mut DeployCollection, current_instant: Timestamp) -> usize {
            let initial_len = deploys.len();
            deploys.retain(|_hash, header| !header.expired(current_instant));
            initial_len - deploys.len()
        }
        fn prune_blocks(blocks: &mut ProtoBlockCollection, current_instant: Timestamp) -> usize {
            let mut pruned = 0;
            let mut remove = Vec::new();
            for (block_hash, proposed) in blocks.iter_mut() {
                pruned += prune_deploys(proposed, current_instant);
                if proposed.is_empty() {
                    remove.push(*block_hash);
                }
            }
            blocks.retain(|k, _v| !remove.contains(&k));
            pruned
        }
        let collected = prune_deploys(&mut self.pending, current_instant);
        let proposed = prune_blocks(&mut self.proposed, current_instant);
        let finalized = prune_blocks(&mut self.finalized, current_instant);
        collected + proposed + finalized
    }
}

impl<REv> Component<REv> for DeployBuffer
where
<<<<<<< HEAD
    REv: ReactorEventT,
    R: Rng + CryptoRng + ?Sized,
=======
    REv: From<StorageRequest<Storage>> + Send,
>>>>>>> 34808d90
{
    type Event = Event;

    fn handle_event(
        &mut self,
        effect_builder: EffectBuilder<REv>,
        _rng: &mut dyn CryptoRngCore,
        event: Self::Event,
    ) -> Effects<Self::Event> {
        match event {
            Event::BufferPrune => {
                let pruned = self.prune(Timestamp::now());
                log::debug!("Pruned {} deploys from buffer", pruned);
                return effect_builder
                    .set_timeout(DEPLOY_BUFFER_PRUNE_INTERVAL)
                    .event(|_| Event::BufferPrune);
            }
            Event::Request(DeployBufferRequest::ListForInclusion {
                current_instant,
                past_blocks,
                responder,
            }) => {
                return self.get_chainspec(effect_builder, current_instant, past_blocks, responder);
            }
            Event::Buffer { hash, header } => self.add_deploy(Timestamp::now(), hash, *header),
            Event::ProposedProtoBlock(block) => {
                let (hash, deploys, _) = block.destructure();
                self.added_block(hash, deploys)
            }
            Event::FinalizedProtoBlock(block) => self.finalized_block(*block.hash()),
            Event::OrphanedProtoBlock(block) => self.orphaned_block(*block.hash()),
            Event::GetChainspecResult {
                maybe_deploy_config,
                chainspec_version,
                current_instant,
                past_blocks,
                responder,
            } => {
                let deploy_config = maybe_deploy_config.expect("should return chainspec");
                // Update chainspec cache.
                self.chainspecs.insert(chainspec_version, deploy_config);
                let deploys = self.remaining_deploys(deploy_config, current_instant, past_blocks);
                return responder.respond(deploys).ignore();
            }
        }
        Effects::new()
    }
}

#[cfg(test)]
mod tests {
    use std::collections::HashSet;

    use casper_execution_engine::core::engine_state::executable_deploy_item::ExecutableDeployItem;
    use rand::random;

    use super::*;
    use crate::{
        crypto::{asymmetric_key::SecretKey, hash::hash},
        reactor::{EventQueueHandle, QueueKind, Scheduler},
        testing::TestRng,
        types::{Deploy, DeployHash, DeployHeader, NodeConfig, ProtoBlockHash, TimeDiff},
        utils,
    };

    fn generate_deploy(
        rng: &mut TestRng,
        timestamp: Timestamp,
        ttl: TimeDiff,
        dependencies: Vec<DeployHash>,
    ) -> (DeployHash, DeployHeader) {
        let secret_key = SecretKey::random(rng);
        let gas_price = 10;
        let chain_name = "chain".to_string();
        let payment = ExecutableDeployItem::ModuleBytes {
            module_bytes: vec![],
            args: vec![],
        };
        let session = ExecutableDeployItem::ModuleBytes {
            module_bytes: vec![],
            args: vec![],
        };

        let deploy = Deploy::new(
            timestamp,
            ttl,
            gas_price,
            dependencies,
            chain_name,
            payment,
            session,
            &secret_key,
            rng,
        );

        (*deploy.id(), deploy.take_header())
    }

    fn create_test_buffer() -> (DeployBuffer, Effects<Event>) {
        let scheduler = utils::leak(Scheduler::<Event>::new(QueueKind::weights()));
        let event_queue = EventQueueHandle::new(&scheduler);
        let effect_builder = EffectBuilder::new(event_queue);
        let node_cfg = NodeConfig::default();
        DeployBuffer::new(effect_builder, node_cfg.block_max_deploy_count as usize)
    }

    impl From<StorageRequest<Storage>> for Event {
        fn from(_: StorageRequest<Storage>) -> Self {
            // we never send a storage request in our unit tests, but if this does become
            // meaningful...
            todo!()
        }
    }

    #[test]
    fn add_and_take_deploys() {
        let creation_time = Timestamp::from(100);
        let ttl = TimeDiff::from(100);
        let block_time1 = Timestamp::from(80);
        let block_time2 = Timestamp::from(120);
        let block_time3 = Timestamp::from(220);

        let no_blocks = HashSet::new();
        let (mut buffer, _effects) = create_test_buffer();
        let mut rng = TestRng::new();
        let (hash1, deploy1) = generate_deploy(&mut rng, creation_time, ttl, vec![]);
        let (hash2, deploy2) = generate_deploy(&mut rng, creation_time, ttl, vec![]);
        let (hash3, deploy3) = generate_deploy(&mut rng, creation_time, ttl, vec![]);
        let (hash4, deploy4) = generate_deploy(&mut rng, creation_time, ttl, vec![]);

        assert!(buffer
            .remaining_deploys(DeployConfig::default(), block_time2, no_blocks.clone())
            .is_empty());

        // add two deploys
        buffer.add_deploy(block_time2, hash1, deploy1);
        buffer.add_deploy(block_time2, hash2, deploy2.clone());

        // if we try to create a block with a timestamp that is too early, we shouldn't get any
        // deploys
        assert!(buffer
            .remaining_deploys(DeployConfig::default(), block_time1, no_blocks.clone())
            .is_empty());

        // if we try to create a block with a timestamp that is too late, we shouldn't get any
        // deploys, either
        assert!(buffer
            .remaining_deploys(DeployConfig::default(), block_time3, no_blocks.clone())
            .is_empty());

        // take the deploys out
        let deploys =
            buffer.remaining_deploys(DeployConfig::default(), block_time2, no_blocks.clone());

        assert_eq!(deploys.len(), 2);
        assert!(deploys.contains(&hash1));
        assert!(deploys.contains(&hash2));

        // the deploys should not have been removed yet
        assert!(!buffer
            .remaining_deploys(DeployConfig::default(), block_time2, no_blocks.clone())
            .is_empty());

        // the two deploys will be included in block 1
        let block_hash1 = ProtoBlockHash::new(hash(random::<[u8; 16]>()));
        buffer.added_block(block_hash1, deploys);

        // the deploys should have been removed now
        assert!(buffer
            .remaining_deploys(DeployConfig::default(), block_time2, no_blocks.clone())
            .is_empty());

        let mut blocks = HashSet::new();
        blocks.insert(block_hash1);

        assert!(buffer
            .remaining_deploys(DeployConfig::default(), block_time2, blocks.clone())
            .is_empty());

        // try adding the same deploy again
        buffer.add_deploy(block_time2, hash2, deploy2.clone());

        // it shouldn't be returned if we include block 1 in the past blocks
        assert!(buffer
            .remaining_deploys(DeployConfig::default(), block_time2, blocks)
            .is_empty());
        // ...but it should be returned if we don't include it
        assert!(
            buffer
                .remaining_deploys(DeployConfig::default(), block_time2, no_blocks.clone())
                .len()
                == 1
        );

        // the previous check removed the deploy from the buffer, let's re-add it
        buffer.add_deploy(block_time2, hash2, deploy2);

        // finalize the block
        buffer.finalized_block(block_hash1);

        // add more deploys
        buffer.add_deploy(block_time2, hash3, deploy3);
        buffer.add_deploy(block_time2, hash4, deploy4);

        let deploys = buffer.remaining_deploys(DeployConfig::default(), block_time2, no_blocks);

        // since block 1 is now finalized, deploy2 shouldn't be among the ones returned
        assert_eq!(deploys.len(), 2);
        assert!(deploys.contains(&hash3));
        assert!(deploys.contains(&hash4));
    }

    #[test]
    fn test_prune() {
        let expired_time = Timestamp::from(201);
        let creation_time = Timestamp::from(100);
        let test_time = Timestamp::from(120);
        let ttl = TimeDiff::from(100);

        let mut rng = TestRng::new();
        let (hash1, deploy1) = generate_deploy(&mut rng, creation_time, ttl, vec![]);
        let (hash2, deploy2) = generate_deploy(&mut rng, creation_time, ttl, vec![]);
        let (hash3, deploy3) = generate_deploy(&mut rng, creation_time, ttl, vec![]);
        let (hash4, deploy4) = generate_deploy(
            &mut rng,
            creation_time + Duration::from_secs(20).into(),
            ttl,
            vec![],
        );
        let (mut buffer, _effects) = create_test_buffer();

        // pending
        buffer.add_deploy(creation_time, hash1, deploy1);
        buffer.add_deploy(creation_time, hash2, deploy2);
        buffer.add_deploy(creation_time, hash3, deploy3);
        buffer.add_deploy(creation_time, hash4, deploy4);

        // pending => proposed
        let block_hash1 = ProtoBlockHash::new(hash(random::<[u8; 16]>()));
        let block_hash2 = ProtoBlockHash::new(hash(random::<[u8; 16]>()));
        buffer.added_block(block_hash1, vec![hash1]);
        buffer.added_block(block_hash2, vec![hash2]);

        // proposed => finalized
        buffer.finalized_block(block_hash1);

        assert_eq!(buffer.pending.len(), 2);
        assert_eq!(buffer.proposed.get(&block_hash2).unwrap().len(), 1);
        assert_eq!(buffer.finalized.get(&block_hash1).unwrap().len(), 1);

        // test for retained values
        let pruned = buffer.prune(test_time);
        assert_eq!(pruned, 0);

        assert_eq!(buffer.pending.len(), 2);
        assert_eq!(buffer.proposed.len(), 1);
        assert_eq!(buffer.proposed.get(&block_hash2).unwrap().len(), 1);
        assert_eq!(buffer.finalized.len(), 1);
        assert_eq!(buffer.finalized.get(&block_hash1).unwrap().len(), 1);

        // now move the clock to make some things expire
        let pruned = buffer.prune(expired_time);
        assert_eq!(pruned, 3);

        assert_eq!(buffer.pending.len(), 1); // deploy4 is still valid
        assert_eq!(buffer.proposed.len(), 0);
        assert_eq!(buffer.finalized.len(), 0);
    }

    #[test]
    fn test_deploy_dependencies() {
        let creation_time = Timestamp::from(100);
        let ttl = TimeDiff::from(100);
        let block_time = Timestamp::from(120);

        let mut rng = TestRng::new();
        let (hash1, deploy1) = generate_deploy(&mut rng, creation_time, ttl, vec![]);
        // let deploy2 depend on deploy1
        let (hash2, deploy2) = generate_deploy(&mut rng, creation_time, ttl, vec![hash1]);

        let mut blocks = HashSet::new();
        let (mut buffer, _effects) = create_test_buffer();

        // add deploy2
        buffer.add_deploy(creation_time, hash2, deploy2);

        // deploy2 has an unsatisfied dependency
        assert!(buffer
            .remaining_deploys(DeployConfig::default(), block_time, blocks.clone())
            .is_empty());

        // add deploy1
        buffer.add_deploy(creation_time, hash1, deploy1);

        let deploys = buffer.remaining_deploys(DeployConfig::default(), block_time, blocks.clone());
        // only deploy1 should be returned, as it has no dependencies
        assert_eq!(deploys.len(), 1);
        assert!(deploys.contains(&hash1));

        // the deploy will be included in block 1
        let block_hash1 = ProtoBlockHash::new(hash(random::<[u8; 16]>()));
        buffer.added_block(block_hash1, deploys);
        blocks.insert(block_hash1);

        let deploys2 = buffer.remaining_deploys(DeployConfig::default(), block_time, blocks);
        // `blocks` contains a block that contains deploy1 now, so we should get deploy2
        assert_eq!(deploys2.len(), 1);
        assert!(deploys2.contains(&hash2));
    }
}<|MERGE_RESOLUTION|>--- conflicted
+++ resolved
@@ -11,11 +11,7 @@
 
 use datasize::DataSize;
 use derive_more::From;
-<<<<<<< HEAD
 use fmt::Debug;
-use rand::{CryptoRng, Rng};
-=======
->>>>>>> 34808d90
 use semver::Version;
 use tracing::{error, info, trace};
 
@@ -337,12 +333,7 @@
 
 impl<REv> Component<REv> for DeployBuffer
 where
-<<<<<<< HEAD
     REv: ReactorEventT,
-    R: Rng + CryptoRng + ?Sized,
-=======
-    REv: From<StorageRequest<Storage>> + Send,
->>>>>>> 34808d90
 {
     type Event = Event;
 
