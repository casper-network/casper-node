//! Deploy buffer.
//!
//! The deploy buffer stores deploy hashes in memory, tracking their suitability for inclusion into
//! a new block. Upon request, it returns a list of candidates that can be included.

use std::{
    collections::{HashMap, HashSet},
    fmt::{self, Display, Formatter},
    time::Duration,
};

use datasize::DataSize;
use derive_more::From;
use fmt::Debug;
use rand::{CryptoRng, Rng};
use semver::Version;
use tracing::{error, info};

use crate::{
    components::{chainspec_loader::DeployConfig, storage::Storage, Component},
    effect::{
        requests::{DeployBufferRequest, StorageRequest},
        EffectBuilder, EffectExt, Effects, Responder,
    },
    reactor::EventQueueHandle,
    types::{DeployHash, DeployHeader, ProtoBlock, ProtoBlockHash, Timestamp},
};

const DEPLOY_BUFFER_PRUNE_INTERVAL: Duration = Duration::from_secs(10);

/// An event for when using the deploy buffer as a component.
#[derive(Debug, From)]
pub enum Event {
    #[from]
    Request(DeployBufferRequest),
    /// A new deploy should be buffered.
    Buffer {
        hash: DeployHash,
        header: Box<DeployHeader>,
    },
    /// The deploy-buffer has been asked to prune stale deploys
    BufferPrune,
    /// A proto block has been proposed. We should not propose duplicates of its deploys.
    ProposedProtoBlock(ProtoBlock),
    /// A proto block has been finalized. We should never propose its deploys again.
    FinalizedProtoBlock(ProtoBlock),
    /// A proto block has been orphaned. Its deploys should be re-proposed.
    OrphanedProtoBlock(ProtoBlock),
    /// The result of the `DeployBuffer` getting the chainspec from the storage component.
    GetChainspecResult {
        maybe_deploy_config: Box<Option<DeployConfig>>,
        chainspec_version: Version,
        current_instant: Timestamp,
        past_blocks: HashSet<ProtoBlockHash>,
        responder: Responder<HashSet<DeployHash>>,
    },
}

impl Display for Event {
    fn fmt(&self, f: &mut Formatter<'_>) -> fmt::Result {
        match self {
            Event::BufferPrune => write!(f, "buffer prune"),
            Event::Request(req) => write!(f, "deploy-buffer request: {}", req),
            Event::Buffer { hash, .. } => write!(f, "deploy-buffer add {}", hash),
            Event::ProposedProtoBlock(block) => {
                write!(f, "deploy-buffer proposed proto block {}", block)
            }
            Event::FinalizedProtoBlock(block) => {
                write!(f, "deploy-buffer finalized proto block {}", block)
            }
            Event::OrphanedProtoBlock(block) => {
                write!(f, "deploy-buffer orphaned proto block {}", block)
            }
            Event::GetChainspecResult {
                maybe_deploy_config,
                ..
            } => {
                if maybe_deploy_config.is_some() {
                    write!(f, "deploy-buffer got chainspec")
                } else {
                    write!(f, "deploy-buffer failed to get chainspec")
                }
            }
        }
    }
}

type DeployCollection = HashMap<DeployHash, DeployHeader>;
type ProtoBlockCollection = HashMap<ProtoBlockHash, DeployCollection>;

pub(crate) trait ReactorEventT:
    From<Event> + From<StorageRequest<Storage>> + Send + 'static
{
}

impl<REv> ReactorEventT for REv where
    REv: From<Event> + From<StorageRequest<Storage>> + Send + 'static
{
}

/// Deploy buffer.
#[derive(DataSize, Debug, Clone)]
pub(crate) struct DeployBuffer {
    block_max_deploy_count: usize,
<<<<<<< HEAD
    pending: DeployCollection,
    proposed: ProtoBlockCollection,
    finalized: ProtoBlockCollection,
=======
    collected_deploys: HashMap<DeployHash, DeployHeader>,
    processed: HashMap<ProtoBlockHash, HashMap<DeployHash, DeployHeader>>,
    finalized: HashMap<ProtoBlockHash, HashMap<DeployHash, DeployHeader>>,
    // We don't need the whole Chainspec here (it's also unnecessarily big), just the deploy
    // config.
    #[data_size(skip)]
    chainspecs: HashMap<Version, DeployConfig>,
>>>>>>> 7539b3f2
}

impl DeployBuffer {
    /// Creates a new, empty deploy buffer instance.
    pub(crate) fn new<REv>(
        event_queue: EventQueueHandle<REv>,
        block_max_deploy_count: usize,
    ) -> (Self, Effects<Event>)
    where
        REv: ReactorEventT,
    {
        let this = DeployBuffer {
            block_max_deploy_count,
            pending: HashMap::new(),
            proposed: HashMap::new(),
            finalized: HashMap::new(),
<<<<<<< HEAD
        };
        let effect_builder = EffectBuilder::new(event_queue);
        let cleanup = effect_builder
            .set_timeout(DEPLOY_BUFFER_PRUNE_INTERVAL)
            .event(|_| Event::BufferPrune);
        (this, cleanup)
=======
            chainspecs: HashMap::new(),
        }
>>>>>>> 7539b3f2
    }

    /// Adds a deploy to the deploy buffer.
    ///
    /// Returns `false` if the deploy has been rejected.
    fn add_deploy(&mut self, hash: DeployHash, header: DeployHeader) {
        // only add the deploy if it isn't contained in a finalized block
        if !self
            .finalized
            .values()
            .any(|block| block.contains_key(&hash))
        {
            self.pending.insert(hash, header);
            info!("added deploy {} to the buffer", hash);
        } else {
            info!("deploy {} rejected from the buffer", hash);
        }
    }

    /// Gets the chainspec from the cache or, if not cached, from the storage.
    fn get_chainspec<REv>(
        &mut self,
        effect_builder: EffectBuilder<REv>,
        current_instant: Timestamp,
        past_blocks: HashSet<ProtoBlockHash>,
        responder: Responder<HashSet<DeployHash>>,
    ) -> Effects<Event>
    where
        REv: From<StorageRequest<Storage>> + Send,
    {
        // TODO - should the current protocol version be passed in here?
        let chainspec_version = Version::from((1, 0, 0));
        let cached_chainspec = self.chainspecs.get(&chainspec_version).cloned();
        match cached_chainspec {
            Some(chainspec) => {
                effect_builder
                    .immediately()
                    .event(move |_| Event::GetChainspecResult {
                        maybe_deploy_config: Box::new(Some(chainspec)),
                        chainspec_version,
                        current_instant,
                        past_blocks,
                        responder,
                    })
            }
            None => self.get_chainspec_from_storage(
                effect_builder,
                chainspec_version,
                current_instant,
                past_blocks,
                responder,
            ),
        }
    }

    /// Gets the chainspec from storage in order to call `remaining_deploys()`.
    fn get_chainspec_from_storage<REv: ReactorEventT>(
        &mut self,
        effect_builder: EffectBuilder<REv>,
        chainspec_version: Version,
        current_instant: Timestamp,
        past_blocks: HashSet<ProtoBlockHash>,
        responder: Responder<HashSet<DeployHash>>,
<<<<<<< HEAD
    ) -> Effects<Event> {
        // TODO - should the current protocol version be passed in here?
        let version = Version::from((1, 0, 0));
=======
    ) -> Effects<Event>
    where
        REv: From<StorageRequest<Storage>> + Send,
    {
>>>>>>> 7539b3f2
        effect_builder
            .get_chainspec(chainspec_version.clone())
            .event(move |maybe_chainspec| Event::GetChainspecResult {
                maybe_deploy_config: Box::new(maybe_chainspec.map(|c| c.genesis.deploy_config)),
                chainspec_version,
                current_instant,
                past_blocks,
                responder,
            })
    }

    /// Returns a list of candidates for inclusion into a block.
    fn remaining_deploys(
        &mut self,
        deploy_config: DeployConfig,
        current_instant: Timestamp,
        past_blocks: HashSet<ProtoBlockHash>,
    ) -> HashSet<DeployHash> {
        let past_deploys = past_blocks
            .iter()
            .filter_map(|block_hash| self.proposed.get(block_hash))
            .chain(self.finalized.values())
            .flat_map(|deploys| deploys.keys())
            .collect::<HashSet<_>>();
        // deploys_to_return = all deploys in pending that aren't in finalized blocks or
        // proposed blocks from the set `past_blocks`
        self.pending
            .iter()
            .filter(|&(hash, deploy)| {
                self.is_deploy_valid(deploy, current_instant, &deploy_config, &past_deploys)
                    && !past_deploys.contains(hash)
            })
            .map(|(hash, _deploy)| *hash)
            .take(self.block_max_deploy_count)
            .collect::<HashSet<_>>()
        // TODO: check gas and block size limits
    }

    /// Checks if a deploy is valid (for inclusion into the next block).
    fn is_deploy_valid(
        &self,
        deploy: &DeployHeader,
        current_instant: Timestamp,
        deploy_config: &DeployConfig,
        past_deploys: &HashSet<&DeployHash>,
    ) -> bool {
        let all_deps_resolved = || {
            deploy
                .dependencies()
                .iter()
                .all(|dep| past_deploys.contains(dep))
        };
        let ttl_valid = deploy.ttl() <= deploy_config.max_ttl;
        let timestamp_valid = deploy.timestamp() <= current_instant;
        let deploy_valid = deploy.timestamp() + deploy.ttl() >= current_instant;
        let num_deps_valid = deploy.dependencies().len() <= deploy_config.max_dependencies as usize;
        ttl_valid && timestamp_valid && deploy_valid && num_deps_valid && all_deps_resolved()
    }

    /// Notifies the deploy buffer of a new block that has been proposed, so that the block's
    /// deploys are not returned again by `remaining_deploys`.
    fn added_block<I>(&mut self, block: ProtoBlockHash, deploys: I)
    where
        I: IntoIterator<Item = DeployHash>,
    {
        // TODO: This will ignore deploys that weren't in `pending`. They might be added
        // later, and then would be proposed as duplicates.
        let deploy_map: HashMap<_, _> = deploys
            .into_iter()
            .filter_map(|deploy_hash| {
                self.pending
                    .get(&deploy_hash)
                    .map(|deploy| (deploy_hash, deploy.clone()))
            })
            .collect();
        self.pending
            .retain(|deploy_hash, _| !deploy_map.contains_key(deploy_hash));
        self.proposed.insert(block, deploy_map);
    }

    /// Notifies the deploy buffer that a block has been finalized.
    fn finalized_block(&mut self, block: ProtoBlockHash) {
        if let Some(deploys) = self.proposed.remove(&block) {
            self.pending
                .retain(|deploy_hash, _| !deploys.contains_key(deploy_hash));
            self.finalized.insert(block, deploys);
        } else if !block.is_empty() {
            // TODO: Events are not guaranteed to be handled in order, so this could happen!
            error!("finalized block that hasn't been proposed!");
        }
    }

    /// Notifies the deploy buffer that a block has been orphaned.
    fn orphaned_block(&mut self, block: ProtoBlockHash) {
        if let Some(deploys) = self.proposed.remove(&block) {
            self.pending.extend(deploys);
        } else {
            // TODO: Events are not guaranteed to be handled in order, so this could happen!
            error!("orphaned block that hasn't been proposed!");
        }
    }

    /// Prunes stale deploy information from the DeployBuffer, returns the total deploys pruned
    fn prune(&mut self) -> usize {
        fn prune_collection(map: &mut DeployCollection) -> usize {
            let initial_len = map.len();
            map.retain(|_hash, header| {
                let now = Timestamp::now();
                let lifespan = header.timestamp() + header.ttl();
                lifespan > now
            });
            initial_len - map.len()
        }
        fn prune_proto_collection(proto_collection: &mut ProtoBlockCollection) -> usize {
            let mut pruned = 0;
            let mut remove = Vec::new();
            for (proto_hash, proposed) in proto_collection.iter_mut() {
                pruned += prune_collection(proposed);
                if proposed.is_empty() {
                    remove.push(*proto_hash);
                }
            }
            proto_collection.retain(|k, _v| !remove.contains(&k));
            pruned
        }
        let collected = prune_collection(&mut self.pending);
        let proposed = prune_proto_collection(&mut self.proposed);
        collected + proposed
    }
}

impl<REv, R> Component<REv, R> for DeployBuffer
where
    REv: ReactorEventT,
    R: Rng + CryptoRng + ?Sized,
{
    type Event = Event;

    fn handle_event(
        &mut self,
        effect_builder: EffectBuilder<REv>,
        _rng: &mut R,
        event: Self::Event,
    ) -> Effects<Self::Event> {
        match event {
            Event::BufferPrune => {
                let pruned = self.prune();
                log::debug!("Pruned {} deploys from buffer", pruned);
                return effect_builder
                    .set_timeout(DEPLOY_BUFFER_PRUNE_INTERVAL)
                    .event(|_| Event::BufferPrune);
            }
            Event::Request(DeployBufferRequest::ListForInclusion {
                current_instant,
                past_blocks,
                responder,
            }) => {
                return self.get_chainspec(effect_builder, current_instant, past_blocks, responder);
            }
            Event::Buffer { hash, header } => self.add_deploy(hash, *header),
            Event::ProposedProtoBlock(block) => {
                let (hash, deploys, _) = block.destructure();
                self.added_block(hash, deploys)
            }
            Event::FinalizedProtoBlock(block) => self.finalized_block(*block.hash()),
            Event::OrphanedProtoBlock(block) => self.orphaned_block(*block.hash()),
            Event::GetChainspecResult {
                maybe_deploy_config,
                chainspec_version,
                current_instant,
                past_blocks,
                responder,
            } => {
                let deploy_config = maybe_deploy_config.expect("should return chainspec");
                // Update chainspec cache.
                self.chainspecs.insert(chainspec_version, deploy_config);
                let deploys = self.remaining_deploys(deploy_config, current_instant, past_blocks);
                return responder.respond(deploys).ignore();
            }
        }
        Effects::new()
    }
}

#[cfg(test)]
mod tests {
    use std::collections::HashSet;

    use casper_execution_engine::core::engine_state::executable_deploy_item::ExecutableDeployItem;
    use rand::random;

    use super::*;
    use crate::{
        crypto::{asymmetric_key::SecretKey, hash::hash},
        reactor::{EventQueueHandle, QueueKind, Scheduler},
        testing::TestRng,
        types::{Deploy, DeployHash, DeployHeader, NodeConfig, ProtoBlockHash, TimeDiff},
        utils,
    };

    fn generate_deploy(
        rng: &mut TestRng,
        timestamp: Timestamp,
        ttl: TimeDiff,
        dependencies: Vec<DeployHash>,
    ) -> (DeployHash, DeployHeader) {
        let secret_key = SecretKey::random(rng);
        let gas_price = 10;
        let chain_name = "chain".to_string();
        let payment = ExecutableDeployItem::ModuleBytes {
            module_bytes: vec![],
            args: vec![],
        };
        let session = ExecutableDeployItem::ModuleBytes {
            module_bytes: vec![],
            args: vec![],
        };

        let deploy = Deploy::new(
            timestamp,
            ttl,
            gas_price,
            dependencies,
            chain_name,
            payment,
            session,
            &secret_key,
            rng,
        );

        (*deploy.id(), deploy.take_header())
    }

    fn create_test_buffer() -> (DeployBuffer, Effects<Event>) {
        let scheduler = utils::leak(Scheduler::<Event>::new(QueueKind::weights()));
        let event_queue = EventQueueHandle::new(&scheduler);
        let node_cfg = NodeConfig::default();
        DeployBuffer::new(event_queue, node_cfg.block_max_deploy_count as usize)
    }

    impl From<StorageRequest<Storage>> for Event {
        fn from(_: StorageRequest<Storage>) -> Self {
            // we never send a storage request in our unit tests, but if this does become
            // meaningful...
            todo!()
        }
    }

    #[test]
    fn add_and_take_deploys() {
        let creation_time = Timestamp::from(100);
        let ttl = TimeDiff::from(100);
        let block_time1 = Timestamp::from(80);
        let block_time2 = Timestamp::from(120);
        let block_time3 = Timestamp::from(220);

        let no_blocks = HashSet::new();
        let (mut buffer, _effects) = create_test_buffer();
        let mut rng = TestRng::new();
        let (hash1, deploy1) = generate_deploy(&mut rng, creation_time, ttl, vec![]);
        let (hash2, deploy2) = generate_deploy(&mut rng, creation_time, ttl, vec![]);
        let (hash3, deploy3) = generate_deploy(&mut rng, creation_time, ttl, vec![]);
        let (hash4, deploy4) = generate_deploy(&mut rng, creation_time, ttl, vec![]);

        assert!(buffer
            .remaining_deploys(DeployConfig::default(), block_time2, no_blocks.clone())
            .is_empty());

        // add two deploys
        buffer.add_deploy(hash1, deploy1);
        buffer.add_deploy(hash2, deploy2.clone());

        // if we try to create a block with a timestamp that is too early, we shouldn't get any
        // deploys
        assert!(buffer
            .remaining_deploys(DeployConfig::default(), block_time1, no_blocks.clone())
            .is_empty());

        // if we try to create a block with a timestamp that is too late, we shouldn't get any
        // deploys, either
        assert!(buffer
            .remaining_deploys(DeployConfig::default(), block_time3, no_blocks.clone())
            .is_empty());

        // take the deploys out
        let deploys =
            buffer.remaining_deploys(DeployConfig::default(), block_time2, no_blocks.clone());

        assert_eq!(deploys.len(), 2);
        assert!(deploys.contains(&hash1));
        assert!(deploys.contains(&hash2));

        // the deploys should not have been removed yet
        assert!(!buffer
            .remaining_deploys(DeployConfig::default(), block_time2, no_blocks.clone())
            .is_empty());

        // the two deploys will be included in block 1
        let block_hash1 = ProtoBlockHash::new(hash(random::<[u8; 16]>()));
        buffer.added_block(block_hash1, deploys);

        // the deploys should have been removed now
        assert!(buffer
            .remaining_deploys(DeployConfig::default(), block_time2, no_blocks.clone())
            .is_empty());

        let mut blocks = HashSet::new();
        blocks.insert(block_hash1);

        assert!(buffer
            .remaining_deploys(DeployConfig::default(), block_time2, blocks.clone())
            .is_empty());

        // try adding the same deploy again
        buffer.add_deploy(hash2, deploy2.clone());

        // it shouldn't be returned if we include block 1 in the past blocks
        assert!(buffer
            .remaining_deploys(DeployConfig::default(), block_time2, blocks)
            .is_empty());
        // ...but it should be returned if we don't include it
        assert!(
            buffer
                .remaining_deploys(DeployConfig::default(), block_time2, no_blocks.clone())
                .len()
                == 1
        );

        // the previous check removed the deploy from the buffer, let's re-add it
        buffer.add_deploy(hash2, deploy2);

        // finalize the block
        buffer.finalized_block(block_hash1);

        // add more deploys
        buffer.add_deploy(hash3, deploy3);
        buffer.add_deploy(hash4, deploy4);

        let deploys = buffer.remaining_deploys(DeployConfig::default(), block_time2, no_blocks);

        // since block 1 is now finalized, deploy2 shouldn't be among the ones returned
        assert_eq!(deploys.len(), 2);
        assert!(deploys.contains(&hash3));
        assert!(deploys.contains(&hash4));
    }

    #[test]
    fn test_prune() {
        let creation_time = Timestamp::from(100);
        let ttl = TimeDiff::from(100);

        let mut rng = TestRng::new();
        let (hash1, deploy1) = generate_deploy(&mut rng, creation_time, ttl, vec![]);
        let (hash2, deploy2) = generate_deploy(&mut rng, creation_time, ttl, vec![]);
        let (hash3, deploy3) = generate_deploy(&mut rng, creation_time, ttl, vec![]);
        let (hash4, deploy4) = generate_deploy(
            &mut rng,
            Timestamp::now() + Duration::from_secs(20).into(),
            ttl,
            vec![],
        );
        let (mut buffer, _effects) = create_test_buffer();

        // pending
        buffer.add_deploy(hash1, deploy1);
        buffer.add_deploy(hash2, deploy2);
        buffer.add_deploy(hash3, deploy3);
        buffer.add_deploy(hash4, deploy4);

        // pending => proposed
        let block_hash1 = ProtoBlockHash::new(hash(random::<[u8; 16]>()));
        let block_hash2 = ProtoBlockHash::new(hash(random::<[u8; 16]>()));
        buffer.added_block(block_hash1, vec![hash1]);
        buffer.added_block(block_hash2, vec![hash2]);

        // proposed => finalized
        buffer.finalized_block(block_hash1);

        assert_eq!(buffer.pending.len(), 2);
        assert_eq!(buffer.proposed.get(&block_hash2).unwrap().len(), 1);
        assert_eq!(buffer.finalized.get(&block_hash1).unwrap().len(), 1);

        let pruned = buffer.prune();
        assert_eq!(pruned, 2);

        // deploy with hash 3 was never processed, and passed ttl, so it should be gone
        assert_eq!(buffer.pending.len(), 1);

        // Proposed map should be -empty-, as the deploys under block_hash1 have all been removed
        assert_eq!(buffer.proposed.get(&block_hash2), None);

        // Finalized should NOT be changed - 1 block
        assert_eq!(buffer.finalized.len(), 1);

        // with one deploy in it
        assert_eq!(buffer.finalized.get(&block_hash1).unwrap().len(), 1);
    }

    #[test]
    fn test_deploy_dependencies() {
        let creation_time = Timestamp::from(100);
        let ttl = TimeDiff::from(100);
        let block_time = Timestamp::from(120);

        let mut rng = TestRng::new();
        let (hash1, deploy1) = generate_deploy(&mut rng, creation_time, ttl, vec![]);
        // let deploy2 depend on deploy1
        let (hash2, deploy2) = generate_deploy(&mut rng, creation_time, ttl, vec![hash1]);

        let mut blocks = HashSet::new();
        let (mut buffer, _effects) = create_test_buffer();

        // add deploy2
        buffer.add_deploy(hash2, deploy2);

        // deploy2 has an unsatisfied dependency
        assert!(buffer
            .remaining_deploys(DeployConfig::default(), block_time, blocks.clone())
            .is_empty());

        // add deploy1
        buffer.add_deploy(hash1, deploy1);

        let deploys = buffer.remaining_deploys(DeployConfig::default(), block_time, blocks.clone());
        // only deploy1 should be returned, as it has no dependencies
        assert_eq!(deploys.len(), 1);
        assert!(deploys.contains(&hash1));

        // the deploy will be included in block 1
        let block_hash1 = ProtoBlockHash::new(hash(random::<[u8; 16]>()));
        buffer.added_block(block_hash1, deploys);
        blocks.insert(block_hash1);

        let deploys2 = buffer.remaining_deploys(DeployConfig::default(), block_time, blocks);
        // `blocks` contains a block that contains deploy1 now, so we should get deploy2
        assert_eq!(deploys2.len(), 1);
        assert!(deploys2.contains(&hash2));
    }
}<|MERGE_RESOLUTION|>--- conflicted
+++ resolved
@@ -102,19 +102,13 @@
 #[derive(DataSize, Debug, Clone)]
 pub(crate) struct DeployBuffer {
     block_max_deploy_count: usize,
-<<<<<<< HEAD
     pending: DeployCollection,
     proposed: ProtoBlockCollection,
     finalized: ProtoBlockCollection,
-=======
-    collected_deploys: HashMap<DeployHash, DeployHeader>,
-    processed: HashMap<ProtoBlockHash, HashMap<DeployHash, DeployHeader>>,
-    finalized: HashMap<ProtoBlockHash, HashMap<DeployHash, DeployHeader>>,
     // We don't need the whole Chainspec here (it's also unnecessarily big), just the deploy
     // config.
     #[data_size(skip)]
     chainspecs: HashMap<Version, DeployConfig>,
->>>>>>> 7539b3f2
 }
 
 impl DeployBuffer {
@@ -131,17 +125,13 @@
             pending: HashMap::new(),
             proposed: HashMap::new(),
             finalized: HashMap::new(),
-<<<<<<< HEAD
+            chainspecs: HashMap::new(),
         };
         let effect_builder = EffectBuilder::new(event_queue);
         let cleanup = effect_builder
             .set_timeout(DEPLOY_BUFFER_PRUNE_INTERVAL)
             .event(|_| Event::BufferPrune);
         (this, cleanup)
-=======
-            chainspecs: HashMap::new(),
-        }
->>>>>>> 7539b3f2
     }
 
     /// Adds a deploy to the deploy buffer.
@@ -170,7 +160,7 @@
         responder: Responder<HashSet<DeployHash>>,
     ) -> Effects<Event>
     where
-        REv: From<StorageRequest<Storage>> + Send,
+        REv: ReactorEventT,
     {
         // TODO - should the current protocol version be passed in here?
         let chainspec_version = Version::from((1, 0, 0));
@@ -205,16 +195,10 @@
         current_instant: Timestamp,
         past_blocks: HashSet<ProtoBlockHash>,
         responder: Responder<HashSet<DeployHash>>,
-<<<<<<< HEAD
-    ) -> Effects<Event> {
-        // TODO - should the current protocol version be passed in here?
-        let version = Version::from((1, 0, 0));
-=======
     ) -> Effects<Event>
     where
         REv: From<StorageRequest<Storage>> + Send,
     {
->>>>>>> 7539b3f2
         effect_builder
             .get_chainspec(chainspec_version.clone())
             .event(move |maybe_chainspec| Event::GetChainspecResult {
