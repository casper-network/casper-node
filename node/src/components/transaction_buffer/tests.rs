use std::iter;

use prometheus::Registry;
use rand::{seq::SliceRandom, Rng};

use casper_types::{
<<<<<<< HEAD
    testing::TestRng, Deploy, EraId, SecretKey, TestBlockBuilder, TimeDiff, Transaction,
    TransactionCategory, TransactionConfig, TransactionV1,
=======
    testing::TestRng, Deploy, EraId, TestBlockBuilder, TimeDiff, Transaction, TransactionConfig,
    TransactionV1, TransactionV1Config,
>>>>>>> f803ee53
};

use super::*;
use crate::{
    effect::announcements::TransactionBufferAnnouncement::{self, TransactionsExpired},
    reactor::{EventQueueHandle, QueueKind, Scheduler},
    types::FinalizedBlock,
    utils,
};

const ERA_ONE: EraId = EraId::new(1u64);
const GAS_PRICE_TOLERANCE: u8 = 1;
const DEFAULT_MINIMUM_GAS_PRICE: u8 = 1;
const LARGE_LANE_ID: u8 = 3;

fn get_appendable_block(
    rng: &mut TestRng,
    transaction_buffer: &mut TransactionBuffer,
    categories: impl Iterator<Item = u8>,
    transaction_limit: usize,
) {
    let transactions: Vec<_> = categories
        .take(transaction_limit)
        .map(|category| create_valid_transaction(rng, category, None, None))
        .collect();
    transactions
        .iter()
        .for_each(|transaction| transaction_buffer.register_transaction(transaction.clone()));
    assert_container_sizes(transaction_buffer, transactions.len(), 0, 0);

    // now check how many transfers were added in the block; should not exceed the config limits.
    let timestamp = Timestamp::now();
    let expiry = timestamp.saturating_add(TimeDiff::from_seconds(1));
    let appendable_block = transaction_buffer.appendable_block(Timestamp::now(), ERA_ONE, expiry);
    assert!(appendable_block.transaction_hashes().len() <= transaction_limit);
    assert_eq!(transaction_buffer.hold.len(), 1);
    assert_container_sizes(
        transaction_buffer,
        transactions.len(),
        0,
        appendable_block.transaction_hashes().len(),
    );
}

// Generates valid transactions
fn create_valid_transaction(
    rng: &mut TestRng,
    transaction_category: u8,
    strict_timestamp: Option<Timestamp>,
    with_ttl: Option<TimeDiff>,
) -> Transaction {
    let transaction_ttl = match with_ttl {
        Some(ttl) => ttl,
        None => TimeDiff::from_seconds(rng.gen_range(30..100)),
    };
    let transaction_timestamp = match strict_timestamp {
        Some(timestamp) => timestamp,
        None => Timestamp::now(),
    };

    match transaction_category {
        transaction_category if transaction_category == MINT_LANE_ID => {
            if rng.gen() {
                Transaction::V1(TransactionV1::random_transfer(
                    rng,
                    strict_timestamp,
                    with_ttl,
                ))
            } else {
                Transaction::Deploy(Deploy::random_valid_native_transfer_with_timestamp_and_ttl(
                    rng,
                    transaction_timestamp,
                    transaction_ttl,
                ))
            }
        }
        transaction_category if transaction_category == INSTALL_UPGRADE_LANE_ID => Transaction::V1(
            TransactionV1::random_install_upgrade(rng, strict_timestamp, with_ttl),
        ),
        transaction_category if transaction_category == AUCTION_LANE_ID => Transaction::V1(
            TransactionV1::random_auction(rng, strict_timestamp, with_ttl),
        ),
        _ => {
            if rng.gen() {
                Transaction::Deploy(match (strict_timestamp, with_ttl) {
                    (Some(timestamp), Some(ttl)) if Timestamp::now() > timestamp + ttl => {
                        Deploy::random_expired_deploy(rng)
                    }
                    _ => Deploy::random_with_valid_session_package_by_name(rng),
                })
            } else {
                Transaction::V1(TransactionV1::random_wasm(rng, strict_timestamp, with_ttl))
            }
        }
    }
}

<<<<<<< HEAD
=======
fn create_invalid_transactions(
    rng: &mut TestRng,
    transaction_category: u8,
    size: usize,
) -> Vec<Transaction> {
    (0..size)
        .map(|_| {
            let mut transaction = create_valid_transaction(rng, transaction_category, None, None);
            transaction.invalidate();
            transaction
        })
        .collect()
}

>>>>>>> f803ee53
/// Checks sizes of the transaction_buffer containers. Also checks the metrics recorded.
#[track_caller]
fn assert_container_sizes(
    transaction_buffer: &TransactionBuffer,
    expected_buffer: usize,
    expected_dead: usize,
    expected_held: usize,
) {
    assert_eq!(
        transaction_buffer.buffer.len(),
        expected_buffer,
        "buffer.len {} != expected {}",
        transaction_buffer.buffer.len(),
        expected_buffer
    );
    assert_eq!(
        transaction_buffer.dead.len(),
        expected_dead,
        "dead.len {} != expected {}",
        transaction_buffer.dead.len(),
        expected_dead
    );
    let hold_len = transaction_buffer
        .hold
        .values()
        .map(|transactions| transactions.len())
        .sum::<usize>();
    assert_eq!(
        hold_len, expected_held,
        "hold.len {} != expected {}",
        hold_len, expected_held,
    );
    assert_eq!(
        transaction_buffer.metrics.total_transactions.get(),
        expected_buffer as i64,
        "metrics total {} != expected {}",
        transaction_buffer.metrics.total_transactions.get(),
        expected_buffer,
    );
    assert_eq!(
        transaction_buffer.metrics.held_transactions.get(),
        expected_held as i64,
        "metrics held {} != expected {}",
        transaction_buffer.metrics.held_transactions.get(),
        expected_held,
    );
    assert_eq!(
        transaction_buffer.metrics.dead_transactions.get(),
        expected_dead as i64,
        "metrics dead {} != expected {}",
        transaction_buffer.metrics.dead_transactions.get(),
        expected_dead,
    );
}

const fn all_categories() -> [u8; 4] {
    [
        MINT_LANE_ID,
        INSTALL_UPGRADE_LANE_ID,
        AUCTION_LANE_ID,
        LARGE_LANE_ID,
    ]
}

#[test]
fn register_transaction_and_check_size() {
    let mut rng = TestRng::new();

    for category in all_categories() {
        let mut transaction_buffer = TransactionBuffer::new(
            Arc::new(Chainspec::default()),
            Config::default(),
            &Registry::new(),
        )
        .unwrap();

        // Try to register valid transactions
        let num_valid_transactions: usize = rng.gen_range(50..500);
        let valid_transactions: Vec<_> = (0..num_valid_transactions)
            .map(|_| create_valid_transaction(&mut rng, category, None, None))
            .collect();
        valid_transactions
            .iter()
            .for_each(|transaction| transaction_buffer.register_transaction(transaction.clone()));
        assert_container_sizes(&transaction_buffer, valid_transactions.len(), 0, 0);

        // Try to register a duplicate transaction
        let duplicate_transaction = valid_transactions
            .get(rng.gen_range(0..num_valid_transactions))
            .unwrap()
            .clone();
        transaction_buffer.register_transaction(duplicate_transaction);
        assert_container_sizes(&transaction_buffer, valid_transactions.len(), 0, 0);

        // Insert transaction without footprint
        let bad_transaction = {
            let mut deploy = Deploy::random_valid_native_transfer(&mut rng);
            deploy.invalidate();
            Transaction::from(deploy)
        };
        assert!(bad_transaction.verify().is_err());
        transaction_buffer.register_transaction(bad_transaction);
        assert_container_sizes(&transaction_buffer, valid_transactions.len(), 0, 0);
    }
}

#[test]
fn register_block_with_valid_transactions() {
    let mut rng = TestRng::new();

    for category in all_categories() {
        let mut transaction_buffer = TransactionBuffer::new(
            Arc::new(Chainspec::default()),
            Config::default(),
            &Registry::new(),
        )
        .unwrap();

        let txns: Vec<_> = (0..10)
            .map(|_| create_valid_transaction(&mut rng, category, None, None))
            .collect();
        let era_id = EraId::new(rng.gen_range(0..6));
        let height = era_id.value() * 10 + rng.gen_range(0..10);
        let is_switch = rng.gen_bool(0.1);
        let block = TestBlockBuilder::new()
            .era(era_id)
            .height(height)
            .switch_block(is_switch)
            .transactions(&txns)
            .build(&mut rng);

        transaction_buffer.register_block(&block);
        assert_container_sizes(&transaction_buffer, txns.len(), txns.len(), 0);
    }
}

#[test]
fn register_finalized_block_with_valid_transactions() {
    let mut rng = TestRng::new();

    for category in all_categories() {
        let mut transaction_buffer = TransactionBuffer::new(
            Arc::new(Chainspec::default()),
            Config::default(),
            &Registry::new(),
        )
        .unwrap();

        let txns: Vec<_> = (0..10)
            .map(|_| create_valid_transaction(&mut rng, category, None, None))
            .collect();
        let block = FinalizedBlock::random(&mut rng, &txns);

        transaction_buffer.register_block_finalized(&block);
        assert_container_sizes(&transaction_buffer, txns.len(), txns.len(), 0);
    }
}

#[test]
fn get_proposable_transactions() {
    let mut rng = TestRng::new();

    for category in all_categories() {
        let mut transaction_buffer = TransactionBuffer::new(
            Arc::new(Chainspec::default()),
            Config::default(),
            &Registry::new(),
        )
        .unwrap();

        transaction_buffer
            .prices
            .insert(ERA_ONE, DEFAULT_MINIMUM_GAS_PRICE);

        // populate transaction buffer with some transactions
        let transactions: Vec<_> = (0..50)
            .map(|_| create_valid_transaction(&mut rng, category, None, None))
            .collect();
        transactions
            .iter()
            .for_each(|transaction| transaction_buffer.register_transaction(transaction.clone()));
        assert_container_sizes(&transaction_buffer, transactions.len(), 0, 0);

        // Create a block with some transactions and register it with the transaction_buffer
        let block_transactions: Vec<_> = (0..10)
            .map(|_| create_valid_transaction(&mut rng, category, None, None))
            .collect();
        let txns: Vec<_> = block_transactions.to_vec();
        let block = FinalizedBlock::random(&mut rng, &txns);
        transaction_buffer.register_block_finalized(&block);
        assert_container_sizes(
            &transaction_buffer,
            transactions.len() + block_transactions.len(),
            block_transactions.len(),
            0,
        );

        // Check which transactions are proposable. Should return the transactions that were not
        // included in the block since those should be dead.
        let proposable: Vec<_> = transaction_buffer
            .proposable(DEFAULT_MINIMUM_GAS_PRICE)
            .collect();
        assert_eq!(proposable.len(), transactions.len());
        let proposable_transaction_hashes: HashSet<_> =
            proposable.iter().map(|(th, _)| *th).collect();
        for transaction in transactions.iter() {
            assert!(proposable_transaction_hashes.contains(&transaction.hash()));
        }

        // Get an appendable block. This should put the deploys on hold.
        let timestamp = Timestamp::now();
        let expiry = timestamp.saturating_add(TimeDiff::from_seconds(1));
        let appendable_block =
            transaction_buffer.appendable_block(Timestamp::now(), ERA_ONE, expiry);
        assert_eq!(transaction_buffer.hold.len(), 1);
        assert_container_sizes(
            &transaction_buffer,
            transactions.len() + block_transactions.len(),
            block_transactions.len(),
            appendable_block.transaction_hashes().len(),
        );

        // Check that held blocks are not proposable
        let proposable: Vec<_> = transaction_buffer
            .proposable(DEFAULT_MINIMUM_GAS_PRICE)
            .collect();
        assert_eq!(
            proposable.len(),
            transactions.len() - appendable_block.transaction_hashes().len()
        );
        for transaction in proposable {
            assert!(!appendable_block
                .transaction_hashes()
                .contains(transaction.0));
        }
    }
}

#[test]
fn get_appendable_block_when_transfers_are_of_one_category() {
    let mut rng = TestRng::new();

    let transaction_v1_config =
        TransactionV1Config::default().with_count_limits(Some(200), Some(0), Some(0), Some(10));

    let transaction_config = TransactionConfig {
        block_max_approval_count: 210,
        block_gas_limit: u64::MAX, // making sure this test does not hit gas limit first
        transaction_v1_config,
        ..Default::default()
    };

    let chainspec = Arc::new(Chainspec {
        transaction_config: transaction_config.clone(),
        ..Default::default()
    });
    let mut transaction_buffer =
        TransactionBuffer::new(chainspec, Config::default(), &Registry::new()).unwrap();

    transaction_buffer
        .prices
        .insert(ERA_ONE, DEFAULT_MINIMUM_GAS_PRICE);
    get_appendable_block(
        &mut rng,
        &mut transaction_buffer,
        std::iter::repeat_with(|| MINT_LANE_ID),
        transaction_config
            .transaction_v1_config
            .get_max_transaction_count(MINT_LANE_ID) as usize
            + 50,
    );
}

#[test]
fn get_appendable_block_when_transfers_are_both_legacy_and_v1() {
    let mut rng = TestRng::new();

    let transaction_v1_config =
        TransactionV1Config::default().with_count_limits(Some(200), Some(0), Some(0), Some(10));

    let transaction_config = TransactionConfig {
        block_max_approval_count: 210,
        block_gas_limit: u64::MAX, // making sure this test does not hit gas limit first
        transaction_v1_config,
        ..Default::default()
    };

    let chainspec = Arc::new(Chainspec {
        transaction_config: transaction_config.clone(),
        ..Default::default()
    });

    let mut transaction_buffer =
        TransactionBuffer::new(chainspec, Config::default(), &Registry::new()).unwrap();

    transaction_buffer
        .prices
        .insert(ERA_ONE, DEFAULT_MINIMUM_GAS_PRICE);
    get_appendable_block(
        &mut rng,
        &mut transaction_buffer,
        vec![MINT_LANE_ID].into_iter(),
        transaction_config
            .transaction_v1_config
            .get_max_transaction_count(MINT_LANE_ID) as usize
            + 50,
    );
}

#[test]
fn get_appendable_block_when_standards_are_of_one_category() {
    let large_lane_id: u8 = 3;
    let mut rng = TestRng::new();

    let transaction_v1_config =
        TransactionV1Config::default().with_count_limits(Some(200), Some(0), Some(0), Some(10));

    let transaction_config = TransactionConfig {
        block_max_approval_count: 210,
        block_gas_limit: u64::MAX, // making sure this test does not hit gas limit first
        transaction_v1_config,
        ..Default::default()
    };

    let chainspec = Arc::new(Chainspec {
        transaction_config: transaction_config.clone(),
        ..Default::default()
    });
    let mut transaction_buffer =
        TransactionBuffer::new(chainspec, Config::default(), &Registry::new()).unwrap();
    transaction_buffer
        .prices
        .insert(ERA_ONE, DEFAULT_MINIMUM_GAS_PRICE);
    get_appendable_block(
        &mut rng,
        &mut transaction_buffer,
        std::iter::repeat_with(|| large_lane_id),
        transaction_config
            .transaction_v1_config
            .get_max_transaction_count(large_lane_id) as usize
            + 50,
    );
}

#[test]
fn get_appendable_block_when_standards_are_both_legacy_and_v1() {
    let large_lane_id: u8 = 3;
    let mut rng = TestRng::new();

    let transaction_v1_config =
        TransactionV1Config::default().with_count_limits(Some(200), Some(0), Some(0), Some(10));

    let transaction_config = TransactionConfig {
        block_max_approval_count: 210,
        block_gas_limit: u64::MAX, // making sure this test does not hit gas limit first
        transaction_v1_config,
        ..Default::default()
    };

    let chainspec = Arc::new(Chainspec {
        transaction_config: transaction_config.clone(),
        ..Default::default()
    });

    let mut transaction_buffer =
        TransactionBuffer::new(chainspec, Config::default(), &Registry::new()).unwrap();

    transaction_buffer
        .prices
        .insert(ERA_ONE, DEFAULT_MINIMUM_GAS_PRICE);

    get_appendable_block(
        &mut rng,
        &mut transaction_buffer,
        vec![MINT_LANE_ID].into_iter(),
        transaction_config
            .transaction_v1_config
            .get_max_transaction_count(large_lane_id) as usize
            + 5,
    );
}

#[test]
fn block_fully_saturated() {
    let mut rng = TestRng::new();

    let max_transfers = rng.gen_range(0..20);
    let max_staking = rng.gen_range(0..20);
    let max_install_upgrade = rng.gen_range(0..20);
    let max_standard = rng.gen_range(0..20);

    let total_allowed = max_transfers + max_staking + max_install_upgrade + max_standard;

    let transaction_v1_config = TransactionV1Config::default().with_count_limits(
        Some(max_transfers),
        Some(max_staking),
        Some(max_install_upgrade),
        Some(max_standard),
    );

    let transaction_config = TransactionConfig {
        transaction_v1_config,
        block_max_approval_count: 210,
        block_gas_limit: u64::MAX, // making sure this test does not hit gas limit first
        ..Default::default()
    };

    let chainspec = Chainspec {
        transaction_config,
        ..Default::default()
    };

    let mut transaction_buffer =
        TransactionBuffer::new(Arc::new(chainspec), Config::default(), &Registry::new()).unwrap();

    transaction_buffer
        .prices
        .insert(ERA_ONE, DEFAULT_MINIMUM_GAS_PRICE);

    // Try to register 10 more transactions per each category as allowed by the config.
    let (transfers, stakings, install_upgrades, standards) = generate_and_register_transactions(
        &mut transaction_buffer,
        max_transfers + 10,
        max_staking + 10,
        max_install_upgrade + 10,
        max_standard + 10,
        &mut rng,
    );
    let (transfers_hashes, stakings_hashes, install_upgrades_hashes, standards_hashes) = (
        transfers
            .iter()
            .map(|transaction| transaction.hash())
            .collect_vec(),
        stakings
            .iter()
            .map(|transaction| transaction.hash())
            .collect_vec(),
        install_upgrades
            .iter()
            .map(|transaction| transaction.hash())
            .collect_vec(),
        standards
            .iter()
            .map(|transaction| transaction.hash())
            .collect_vec(),
    );

    // Check that we really generated the required number of transactions.
    assert_eq!(
        transfers.len() + stakings.len() + install_upgrades.len() + standards.len(),
        total_allowed as usize + 10 * 4
    );

    // Ensure that only 'total_allowed' transactions are proposed.
<<<<<<< HEAD
    let timestamp = Timestamp::now();
    let expiry = timestamp.saturating_add(TimeDiff::from_seconds(1));
    let appendable_block = transaction_buffer.appendable_block(Timestamp::now(), ERA_ONE, expiry);
    assert_eq!(
        appendable_block.transaction_hashes().len(),
        total_allowed as usize
    );
=======
    let appendable_block = transaction_buffer.appendable_block(Timestamp::now(), ERA_ONE);
>>>>>>> f803ee53

    // Assert the number of proposed transaction types, block should be fully saturated.
    let mut proposed_transfers = 0;
    let mut proposed_stakings = 0;
    let mut proposed_install_upgrades = 0;
    let mut proposed_standards = 0;
    appendable_block
        .transaction_hashes()
        .iter()
        .for_each(|transaction_hash| {
            if transfers_hashes.contains(transaction_hash) {
                proposed_transfers += 1;
            } else if stakings_hashes.contains(transaction_hash) {
                proposed_stakings += 1;
            } else if install_upgrades_hashes.contains(transaction_hash) {
                proposed_install_upgrades += 1;
            } else if standards_hashes.contains(transaction_hash) {
                proposed_standards += 1;
            }
        });

    let mut has_hit_any_limit = false;
    if proposed_transfers == max_transfers {
        has_hit_any_limit = true;
    }
    if proposed_stakings == max_staking {
        has_hit_any_limit = true;
    }
    if proposed_install_upgrades as u64 == max_install_upgrade {
        has_hit_any_limit = true;
    }
    if proposed_standards == max_standard {
        has_hit_any_limit = true;
    }
    assert!(has_hit_any_limit)
}

#[test]
fn block_not_fully_saturated() {
    let mut rng = TestRng::new();

    const MIN_COUNT: u64 = 10;

    let max_transfers = rng.gen_range(MIN_COUNT..20);
    let max_staking = rng.gen_range(MIN_COUNT..20);
    let max_install_upgrade = rng.gen_range(MIN_COUNT..20);
    let max_standard = rng.gen_range(MIN_COUNT..20);

    let total_allowed = max_transfers + max_staking + max_install_upgrade + max_standard;

    let transaction_v1_config = TransactionV1Config::default().with_count_limits(
        Some(max_transfers),
        Some(max_staking),
        Some(max_install_upgrade),
        Some(max_standard),
    );

    let transaction_config = TransactionConfig {
        transaction_v1_config,
        block_max_approval_count: 210,
        block_gas_limit: u64::MAX, // making sure this test does not hit gas limit first
        ..Default::default()
    };

    let chainspec = Chainspec {
        transaction_config,
        ..Default::default()
    };

    let mut transaction_buffer =
        TransactionBuffer::new(Arc::new(chainspec), Config::default(), &Registry::new()).unwrap();

    transaction_buffer
        .prices
        .insert(ERA_ONE, DEFAULT_MINIMUM_GAS_PRICE);

    // Try to register less than max capacity per each category as allowed by the config.
    let actual_transfer_count = rng.gen_range(0..MIN_COUNT - 1);
    let actual_stakings_count = rng.gen_range(0..MIN_COUNT - 1);
    let actual_install_upgrade_count = rng.gen_range(0..MIN_COUNT - 1);
    let actual_standard_count = rng.gen_range(0..MIN_COUNT - 1);
    let (transfers, stakings, install_upgrades, standards) = generate_and_register_transactions(
        &mut transaction_buffer,
        actual_transfer_count,
        actual_stakings_count,
        actual_install_upgrade_count,
        actual_standard_count,
        &mut rng,
    );
    let (transfers_hashes, stakings_hashes, install_upgrades_hashes, standards_hashes) = (
        transfers
            .iter()
            .map(|transaction| transaction.hash())
            .collect_vec(),
        stakings
            .iter()
            .map(|transaction| transaction.hash())
            .collect_vec(),
        install_upgrades
            .iter()
            .map(|transaction| transaction.hash())
            .collect_vec(),
        standards
            .iter()
            .map(|transaction| transaction.hash())
            .collect_vec(),
    );

    // Check that we really generated the required number of transactions.
    assert_eq!(
        transfers.len() + stakings.len() + install_upgrades.len() + standards.len(),
        actual_transfer_count as usize
            + actual_stakings_count as usize
            + actual_install_upgrade_count as usize
            + actual_standard_count as usize
    );

    // Ensure that not more than 'total_allowed' transactions are proposed.
    let timestamp = Timestamp::now();
    let expiry = timestamp.saturating_add(TimeDiff::from_seconds(1));
    let appendable_block = transaction_buffer.appendable_block(Timestamp::now(), ERA_ONE, expiry);
    assert!(appendable_block.transaction_hashes().len() <= total_allowed as usize);

    // Assert the number of proposed transaction types, block should not be fully saturated.
    let mut proposed_transfers = 0;
    let mut proposed_stakings = 0;
    let mut proposed_install_upgrades = 0;
    let mut proposed_standards = 0;
    appendable_block
        .transaction_hashes()
        .iter()
        .for_each(|transaction_hash| {
            if transfers_hashes.contains(transaction_hash) {
                proposed_transfers += 1;
            } else if stakings_hashes.contains(transaction_hash) {
                proposed_stakings += 1;
            } else if install_upgrades_hashes.contains(transaction_hash) {
                proposed_install_upgrades += 1;
            } else if standards_hashes.contains(transaction_hash) {
                proposed_standards += 1;
            }
        });
    assert_eq!(proposed_transfers, actual_transfer_count);
    assert_eq!(proposed_stakings, actual_stakings_count);
    assert_eq!(proposed_install_upgrades, actual_install_upgrade_count);
    assert_eq!(proposed_standards, actual_standard_count);
}

<<<<<<< HEAD
#[test]
fn excess_transactions_do_not_sneak_into_transfer_bucket() {
    let mut rng = TestRng::new();

    const MAX: u32 = 20;

    let max_transfers = rng.gen_range(2..MAX);
    let max_staking = rng.gen_range(2..MAX);
    let max_install_upgrade = rng.gen_range(2..MAX);
    let max_standard = rng.gen_range(2..MAX);

    let total_allowed = max_transfers + max_staking + max_install_upgrade + max_standard;

    let transaction_config = TransactionConfig {
        block_max_mint_count: max_transfers,
        block_max_auction_count: max_staking,
        block_max_install_upgrade_count: max_install_upgrade,
        block_max_standard_count: max_standard,
        block_max_approval_count: 210,
        block_gas_limit: u64::MAX, // making sure this test does not hit gas limit first
        ..Default::default()
    };

    let chainspec = Chainspec {
        transaction_config,
        ..Default::default()
    };

    let mut transaction_buffer =
        TransactionBuffer::new(Arc::new(chainspec), Config::default(), &Registry::new()).unwrap();

    transaction_buffer
        .prices
        .insert(ERA_ONE, DEFAULT_MINIMUM_GAS_PRICE);

    // Saturate all buckets but transfers.
    let (transfers, _, _, _) = generate_and_register_transactions(
        &mut transaction_buffer,
        max_transfers - 1,
        MAX * 3,
        MAX * 3,
        MAX * 3,
        &mut rng,
    );
    let hashes_in_non_saturated_bucket: Vec<_> = transfers
        .iter()
        .map(|transaction| transaction.hash())
        .collect();

    // Ensure that only 'total_allowed - 1' transactions are proposed, since a single place int the
    // "transfers" bucket is still available.
    let timestamp = Timestamp::now();
    let expiry = timestamp.saturating_add(TimeDiff::from_seconds(1));
    let appendable_block = transaction_buffer.appendable_block(Timestamp::now(), ERA_ONE, expiry);
    assert_eq!(
        appendable_block.transaction_hashes().len(),
        total_allowed as usize - 1
    );

    // Ensure, that it is indeed the "transfers" bucket that is not fully saturated.
    assert_bucket(
        appendable_block,
        &hashes_in_non_saturated_bucket,
        max_transfers - 1,
    );
}

#[test]
fn excess_transactions_do_not_sneak_into_staking_bucket() {
    let mut rng = TestRng::new();

    const MAX: u32 = 20;

    let max_transfers = rng.gen_range(2..MAX);
    let max_staking = rng.gen_range(2..MAX);
    let max_install_upgrade = rng.gen_range(2..MAX);
    let max_standard = rng.gen_range(2..MAX);

    let total_allowed = max_transfers + max_staking + max_install_upgrade + max_standard;

    let transaction_config = TransactionConfig {
        block_max_mint_count: max_transfers,
        block_max_auction_count: max_staking,
        block_max_install_upgrade_count: max_install_upgrade,
        block_max_standard_count: max_standard,
        block_max_approval_count: 210,
        block_gas_limit: u64::MAX, // making sure this test does not hit gas limit first
        ..Default::default()
    };

    let chainspec = Chainspec {
        transaction_config,
        ..Default::default()
    };

    let mut transaction_buffer =
        TransactionBuffer::new(Arc::new(chainspec), Config::default(), &Registry::new()).unwrap();

    transaction_buffer
        .prices
        .insert(ERA_ONE, DEFAULT_MINIMUM_GAS_PRICE);

    // Saturate all buckets but stakings.
    let (_, stakings, _, _) = generate_and_register_transactions(
        &mut transaction_buffer,
        MAX * 3,
        max_staking - 1,
        MAX * 3,
        MAX * 3,
        &mut rng,
    );
    let hashes_in_non_saturated_bucket: Vec<_> = stakings
        .iter()
        .map(|transaction| transaction.hash())
        .collect();

    // Ensure that only 'total_allowed - 1' transactions are proposed, since a single place int the
    // "stakings" bucket is still available.
    let timestamp = Timestamp::now();
    let expiry = timestamp.saturating_add(TimeDiff::from_seconds(1));
    let appendable_block = transaction_buffer.appendable_block(Timestamp::now(), ERA_ONE, expiry);
    assert_eq!(
        appendable_block.transaction_hashes().len(),
        total_allowed as usize - 1
    );

    // Ensure, that it is indeed the "stakings" bucket that is not fully saturated.
    assert_bucket(
        appendable_block,
        &hashes_in_non_saturated_bucket,
        max_staking - 1,
    );
}

#[test]
fn excess_transactions_do_not_sneak_into_install_upgrades_bucket() {
    let mut rng = TestRng::new();

    const MAX: u32 = 20;

    let max_transfers = rng.gen_range(2..MAX);
    let max_staking = rng.gen_range(2..MAX);
    let max_install_upgrade = rng.gen_range(2..MAX);
    let max_standard = rng.gen_range(2..MAX);

    let total_allowed = max_transfers + max_staking + max_install_upgrade + max_standard;

    let transaction_config = TransactionConfig {
        block_max_mint_count: max_transfers,
        block_max_auction_count: max_staking,
        block_max_install_upgrade_count: max_install_upgrade,
        block_max_standard_count: max_standard,
        block_max_approval_count: 210,
        block_gas_limit: u64::MAX, // making sure this test does not hit gas limit first
        ..Default::default()
    };

    let chainspec = Chainspec {
        transaction_config,
        ..Default::default()
    };

    let mut transaction_buffer =
        TransactionBuffer::new(Arc::new(chainspec), Config::default(), &Registry::new()).unwrap();

    transaction_buffer
        .prices
        .insert(ERA_ONE, DEFAULT_MINIMUM_GAS_PRICE);

    // Saturate all buckets but install_upgrades.
    let (_, _, install_upgrades, _) = generate_and_register_transactions(
        &mut transaction_buffer,
        MAX * 3,
        MAX * 3,
        max_install_upgrade - 1,
        MAX * 3,
        &mut rng,
    );
    let hashes_in_non_saturated_bucket: Vec<_> = install_upgrades
        .iter()
        .map(|transaction| transaction.hash())
        .collect();

    // Ensure that only 'total_allowed - 1' transactions are proposed, since a single place int the
    // "install_upgrades" bucket is still available.
    let timestamp = Timestamp::now();
    let expiry = timestamp.saturating_add(TimeDiff::from_seconds(1));
    let appendable_block = transaction_buffer.appendable_block(Timestamp::now(), ERA_ONE, expiry);
    assert_eq!(
        appendable_block.transaction_hashes().len(),
        total_allowed as usize - 1
    );

    // Ensure, that it is indeed the "install_upgrades" bucket that is not fully saturated.
    assert_bucket(
        appendable_block,
        &hashes_in_non_saturated_bucket,
        max_install_upgrade - 1,
    );
}

#[test]
fn excess_transactions_do_not_sneak_into_standards_bucket() {
    let mut rng = TestRng::new();

    const MAX: u32 = 20;

    let max_transfers = rng.gen_range(2..MAX);
    let max_staking = rng.gen_range(2..MAX);
    let max_install_upgrade = rng.gen_range(2..MAX);
    let max_standard = rng.gen_range(2..MAX);

    let total_allowed = max_transfers + max_staking + max_install_upgrade + max_standard;

    let transaction_config = TransactionConfig {
        block_max_mint_count: max_transfers,
        block_max_auction_count: max_staking,
        block_max_install_upgrade_count: max_install_upgrade,
        block_max_standard_count: max_standard,
        block_max_approval_count: 210,
        block_gas_limit: u64::MAX, // making sure this test does not hit gas limit first
        ..Default::default()
    };

    let chainspec = Chainspec {
        transaction_config,
        ..Default::default()
    };

    let mut transaction_buffer =
        TransactionBuffer::new(Arc::new(chainspec), Config::default(), &Registry::new()).unwrap();

    transaction_buffer
        .prices
        .insert(ERA_ONE, DEFAULT_MINIMUM_GAS_PRICE);

    // Saturate all buckets but standards.
    let (_, _, _, standards) = generate_and_register_transactions(
        &mut transaction_buffer,
        MAX * 3,
        MAX * 3,
        MAX * 3,
        max_standard - 1,
        &mut rng,
    );
    let hashes_in_non_saturated_bucket: Vec<_> = standards
        .iter()
        .map(|transaction| transaction.hash())
        .collect();

    // Ensure that only 'total_allowed - 1' transactions are proposed, since a single place int the
    // "standards" bucket is still available.
    let timestamp = Timestamp::now();
    let expiry = timestamp.saturating_add(TimeDiff::from_seconds(1));
    let appendable_block = transaction_buffer.appendable_block(Timestamp::now(), ERA_ONE, expiry);
    assert_eq!(
        appendable_block.transaction_hashes().len(),
        total_allowed as usize - 1
    );

    // Ensure, that it is indeed the "standards" bucket that is not fully saturated.
    assert_bucket(
        appendable_block,
        &hashes_in_non_saturated_bucket,
        max_standard - 1,
    );
}

fn assert_bucket(
    appendable_block: AppendableBlock,
    hashes_in_non_saturated_bucket: &[TransactionHash],
    expected: u32,
) {
    let mut proposed = 0;
    appendable_block
        .transaction_hashes()
        .iter()
        .for_each(|transaction_hash| {
            if hashes_in_non_saturated_bucket.contains(transaction_hash) {
                proposed += 1;
            }
        });
    assert_eq!(proposed, expected);
}

=======
>>>>>>> f803ee53
fn generate_and_register_transactions(
    transaction_buffer: &mut TransactionBuffer,
    transfer_count: u64,
    stakings_count: u64,
    install_upgrade_count: u64,
    standard_count: u64,
    rng: &mut TestRng,
) -> (
    Vec<Transaction>,
    Vec<Transaction>,
    Vec<Transaction>,
    Vec<Transaction>,
) {
    let transfers: Vec<_> = (0..transfer_count)
        .map(|_| create_valid_transaction(rng, MINT_LANE_ID, None, None))
        .collect();
    let stakings: Vec<_> = (0..stakings_count)
        .map(|_| create_valid_transaction(rng, AUCTION_LANE_ID, None, None))
        .collect();
    let installs_upgrades: Vec<_> = (0..install_upgrade_count)
        .map(|_| create_valid_transaction(rng, INSTALL_UPGRADE_LANE_ID, None, None))
        .collect();
    let standards: Vec<_> = (0..standard_count)
        .map(|_| create_valid_transaction(rng, 3, None, None))
        .collect();
    transfers
        .iter()
        .chain(
            stakings
                .iter()
                .chain(installs_upgrades.iter().chain(standards.iter())),
        )
        .for_each(|transaction| transaction_buffer.register_transaction(transaction.clone()));

    (transfers, stakings, installs_upgrades, standards)
}

#[test]
fn register_transactions_and_blocks() {
    let mut rng = TestRng::new();
    let mut transaction_buffer = TransactionBuffer::new(
        Arc::new(Chainspec::default()),
        Config::default(),
        &Registry::new(),
    )
    .unwrap();

    transaction_buffer
        .prices
        .insert(ERA_ONE, DEFAULT_MINIMUM_GAS_PRICE);

    // try to register valid transactions
    let num_valid_transactions: usize = rng.gen_range(50..500);
    let category = rng.gen_range(0..4u8);
    let valid_transactions: Vec<_> = (0..num_valid_transactions)
        .map(|_| create_valid_transaction(&mut rng, category, None, None))
        .collect();
    valid_transactions
        .iter()
        .for_each(|transaction| transaction_buffer.register_transaction(transaction.clone()));
    assert_container_sizes(&transaction_buffer, valid_transactions.len(), 0, 0);

    // register a block with transactions
    let category = rng.gen_range(0..4u8);
    let block_transaction: Vec<_> = (0..5)
        .map(|_| create_valid_transaction(&mut rng, category, None, None))
        .collect();
    let txns: Vec<_> = block_transaction.to_vec();
    let era = rng.gen_range(0..6);
    let height = era * 10 + rng.gen_range(0..10);
    let is_switch = rng.gen_bool(0.1);

    let block = TestBlockBuilder::new()
        .era(era)
        .height(height)
        .switch_block(is_switch)
        .transactions(&txns)
        .build(&mut rng);

    transaction_buffer.register_block(&block);
    assert_container_sizes(
        &transaction_buffer,
        block_transaction.len() + valid_transactions.len(),
        block_transaction.len(),
        0,
    );

    // try to register the transactions of the block again. Should not work since those transactions
    // are dead.
    block_transaction
        .iter()
        .for_each(|transaction| transaction_buffer.register_transaction(transaction.clone()));
    assert_container_sizes(
        &transaction_buffer,
        block_transaction.len() + valid_transactions.len(),
        block_transaction.len(),
        0,
    );

    let pre_proposal_timestamp = Timestamp::now();

    // get an appendable block. This should put the transactions on hold.
    let timestamp = Timestamp::now();
    let expiry = timestamp.saturating_add(TimeDiff::from_seconds(1));
    let appendable_block = transaction_buffer.appendable_block(Timestamp::now(), ERA_ONE, expiry);
    assert_eq!(transaction_buffer.hold.len(), 1);
    assert_container_sizes(
        &transaction_buffer,
        block_transaction.len() + valid_transactions.len(),
        block_transaction.len(),
        appendable_block.transaction_hashes().len(),
    );

    // try to register held transactions again.
    let mut held_transactions = valid_transactions
        .iter()
        .cloned()
        .filter(|transaction| {
            appendable_block
                .transaction_hashes()
                .contains(&transaction.hash())
        })
        .peekable();
    assert!(held_transactions.peek().is_some());
    held_transactions.for_each(|transaction| transaction_buffer.register_transaction(transaction));
    assert_container_sizes(
        &transaction_buffer,
        block_transaction.len() + valid_transactions.len(),
        block_transaction.len(),
        appendable_block.transaction_hashes().len(),
    );

    // test if transactions held for proposed blocks which did not get finalized in time
    // are eligible again
    let count = rng.gen_range(1..11);
    let txns: Vec<_> = std::iter::repeat_with(|| Transaction::Deploy(Deploy::random(&mut rng)))
        .take(count)
        .collect();
    let block = FinalizedBlock::random_with_specifics(
        &mut rng,
        EraId::from(2),
        25,
        false,
        pre_proposal_timestamp,
        &txns,
    );
    transaction_buffer.register_block_finalized(&block);
    assert_container_sizes(
        &transaction_buffer,
        block_transaction.len() + valid_transactions.len() + block.all_transactions().count(),
        block_transaction.len() + block.all_transactions().count(),
        0,
    );
}

/// Event for the mock reactor.
#[derive(Debug)]
enum ReactorEvent {
    TransactionBufferAnnouncement(TransactionBufferAnnouncement),
    Event(Event),
}

impl From<TransactionBufferAnnouncement> for ReactorEvent {
    fn from(req: TransactionBufferAnnouncement) -> ReactorEvent {
        ReactorEvent::TransactionBufferAnnouncement(req)
    }
}

impl From<Event> for ReactorEvent {
    fn from(req: Event) -> ReactorEvent {
        ReactorEvent::Event(req)
    }
}

struct MockReactor {
    scheduler: &'static Scheduler<ReactorEvent>,
}

impl MockReactor {
    fn new() -> Self {
        MockReactor {
            scheduler: utils::leak(Scheduler::new(QueueKind::weights(), None)),
        }
    }

    async fn expect_transaction_buffer_expire_announcement(
        &self,
        should_be_expired: &HashSet<TransactionHash>,
    ) {
        let ((_ancestor, reactor_event), _) = self.scheduler.pop().await;
        match reactor_event {
            ReactorEvent::TransactionBufferAnnouncement(TransactionsExpired(expired)) => {
                let expired_set = HashSet::from_iter(expired);
                assert_eq!(&expired_set, should_be_expired);
            }
            _ => {
                unreachable!();
            }
        };
    }
}

#[tokio::test]
async fn expire_transactions_and_check_announcement_when_transactions_are_of_one_category() {
    let mut rng = TestRng::new();

    for category in all_categories() {
        let mut transaction_buffer = TransactionBuffer::new(
            Arc::new(Chainspec::default()),
            Config::default(),
            &Registry::new(),
        )
        .unwrap();
        transaction_buffer
            .prices
            .insert(ERA_ONE, DEFAULT_MINIMUM_GAS_PRICE);

        let reactor = MockReactor::new();
        let event_queue_handle = EventQueueHandle::without_shutdown(reactor.scheduler);
        let effect_builder = EffectBuilder::new(event_queue_handle);

        // generate and register some already expired transactions
        let ttl = TimeDiff::from_seconds(rng.gen_range(30..300));
        let past_timestamp = Timestamp::now()
            .saturating_sub(ttl)
            .saturating_sub(TimeDiff::from_seconds(5));

        let num_transactions: usize = rng.gen_range(5..50);
        let expired_transactions: Vec<_> = (0..num_transactions)
            .map(|_| create_valid_transaction(&mut rng, category, Some(past_timestamp), Some(ttl)))
            .collect();

        expired_transactions
            .iter()
            .for_each(|transaction| transaction_buffer.register_transaction(transaction.clone()));
        assert_container_sizes(&transaction_buffer, expired_transactions.len(), 0, 0);

        // include the last expired transaction in a block and register it
        let era = rng.gen_range(0..6);
        let expired_txns: Vec<_> = expired_transactions.to_vec();
        let block = TestBlockBuilder::new()
            .era(era)
            .height(era * 10 + rng.gen_range(0..10))
            .transactions(expired_txns.last())
            .build(&mut rng);

        transaction_buffer.register_block(&block);
        assert_container_sizes(&transaction_buffer, expired_transactions.len(), 1, 0);

        // generate and register some valid transactions
        let transactions: Vec<_> = (0..num_transactions)
            .map(|_| create_valid_transaction(&mut rng, category, None, None))
            .collect();
        transactions
            .iter()
            .for_each(|transaction| transaction_buffer.register_transaction(transaction.clone()));
        assert_container_sizes(
            &transaction_buffer,
            transactions.len() + expired_transactions.len(),
            1,
            0,
        );

        // expire transactions and check that they were announced as expired
        let mut effects = transaction_buffer.expire(effect_builder);
        tokio::spawn(effects.remove(0)).await.unwrap();

        // the transactions which should be announced as expired are all the expired ones not in a
        // block, i.e. all but the last one of `expired_transactions`
        let expired_transaction_hashes: HashSet<_> = expired_transactions
            .iter()
            .take(expired_transactions.len() - 1)
            .map(|transaction| transaction.hash())
            .collect();
        reactor
            .expect_transaction_buffer_expire_announcement(&expired_transaction_hashes)
            .await;

        // the valid transactions should still be in the buffer
        assert_container_sizes(&transaction_buffer, transactions.len(), 0, 0);
    }
}

#[tokio::test]
async fn expire_transactions_and_check_announcement_when_transactions_are_of_random_categories() {
    let mut rng = TestRng::new();

    let mut transaction_buffer = TransactionBuffer::new(
        Arc::new(Chainspec::default()),
        Config::default(),
        &Registry::new(),
    )
    .unwrap();
    transaction_buffer
        .prices
        .insert(ERA_ONE, DEFAULT_MINIMUM_GAS_PRICE);

    let reactor = MockReactor::new();
    let event_queue_handle = EventQueueHandle::without_shutdown(reactor.scheduler);
    let effect_builder = EffectBuilder::new(event_queue_handle);

    // generate and register some already expired transactions
    let ttl = TimeDiff::from_seconds(rng.gen_range(30..300));
    let past_timestamp = Timestamp::now()
        .saturating_sub(ttl)
        .saturating_sub(TimeDiff::from_seconds(5));

    let num_transactions: usize = rng.gen_range(5..50);
    let expired_transactions: Vec<_> = (0..num_transactions)
        .map(|_| {
            let random_category = *all_categories().choose(&mut rng).unwrap();
            create_valid_transaction(&mut rng, random_category, Some(past_timestamp), Some(ttl))
        })
        .collect();

    expired_transactions
        .iter()
        .for_each(|transaction| transaction_buffer.register_transaction(transaction.clone()));
    assert_container_sizes(&transaction_buffer, expired_transactions.len(), 0, 0);

    // include the last expired transaction in a block and register it
    let era = rng.gen_range(0..6);
    let expired_txns: Vec<_> = expired_transactions.to_vec();
    let block = TestBlockBuilder::new()
        .era(era)
        .height(era * 10 + rng.gen_range(0..10))
        .transactions(expired_txns.last())
        .build(&mut rng);

    transaction_buffer.register_block(&block);
    assert_container_sizes(&transaction_buffer, expired_transactions.len(), 1, 0);

    // generate and register some valid transactions
    let transactions: Vec<_> = (0..num_transactions)
        .map(|_| {
            let random_category = *all_categories().choose(&mut rng).unwrap();
            create_valid_transaction(&mut rng, random_category, None, None)
        })
        .collect();
    transactions
        .iter()
        .for_each(|transaction| transaction_buffer.register_transaction(transaction.clone()));
    assert_container_sizes(
        &transaction_buffer,
        transactions.len() + expired_transactions.len(),
        1,
        0,
    );

    // expire transactions and check that they were announced as expired
    let mut effects = transaction_buffer.expire(effect_builder);
    tokio::spawn(effects.remove(0)).await.unwrap();

    // the transactions which should be announced as expired are all the expired ones not in a
    // block, i.e. all but the last one of `expired_transactions`
    let expired_transaction_hashes: HashSet<_> = expired_transactions
        .iter()
        .take(expired_transactions.len() - 1)
        .map(|transaction| transaction.hash())
        .collect();
    reactor
        .expect_transaction_buffer_expire_announcement(&expired_transaction_hashes)
        .await;

    // the valid transactions should still be in the buffer
    assert_container_sizes(&transaction_buffer, transactions.len(), 0, 0);
}

#[test]
fn should_have_one_bucket_per_distinct_body_hash() {
    let mut rng = TestRng::new();
    let max_standard_count = 2;
    let max_mint_count = 0;
    let transaction_config = TransactionConfig {
        block_max_standard_count: max_standard_count,
        block_max_mint_count: max_mint_count,
        block_max_approval_count: max_standard_count + max_mint_count,
        ..Default::default()
    };
    let chainspec = Arc::new(Chainspec {
        transaction_config,
        ..Default::default()
    });
    let mut transaction_buffer =
        TransactionBuffer::new(chainspec, Config::default(), &Registry::new()).unwrap();
    transaction_buffer
        .prices
        .insert(ERA_ONE, DEFAULT_MINIMUM_GAS_PRICE);

    let secret_key1 = SecretKey::random(&mut rng);
    let ttl = TimeDiff::from_seconds(30);
    let deploy1 = Deploy::random_contract_by_name(
        &mut rng,
        Some(secret_key1),
        None,
        None,
        Some(Timestamp::now()),
        Some(ttl),
    );
    let deploy1_body_hash = *deploy1.header().body_hash();
    transaction_buffer.register_transaction(deploy1.into());

    let secret_key2 = SecretKey::random(&mut rng); // different signer
    let deploy2 = Deploy::random_contract_by_name(
        &mut rng,
        Some(
            SecretKey::from_pem(secret_key2.to_pem().expect("should pemify"))
                .expect("should un-pemify"),
        ),
        None,
        None,
        Some(Timestamp::now()), // different timestamp
        Some(ttl),
    );
    assert_eq!(
        &deploy1_body_hash,
        deploy2.header().body_hash(),
        "1 & 2 should have same body hashes"
    );
    transaction_buffer.register_transaction(deploy2.into());

    let buckets = transaction_buffer.buckets(GAS_PRICE_TOLERANCE);
    assert!(buckets.len() == 1, "should be 1 bucket");

    let deploy3 = Deploy::random_contract_by_name(
        &mut rng,
        Some(
            SecretKey::from_pem(secret_key2.to_pem().expect("should pemify"))
                .expect("should un-pemify"),
        ),
        None,
        None,
        Some(Timestamp::now()), // different timestamp
        Some(ttl),
    );
    assert_eq!(
        &deploy1_body_hash,
        deploy3.header().body_hash(),
        "1 & 3 should have same body hashes"
    );
    transaction_buffer.register_transaction(deploy3.into());
    let buckets = transaction_buffer.buckets(GAS_PRICE_TOLERANCE);
    assert!(buckets.len() == 1, "should still be 1 bucket");

    let deploy4 = Deploy::random_contract_by_name(
        &mut rng,
        Some(
            SecretKey::from_pem(secret_key2.to_pem().expect("should pemify"))
                .expect("should un-pemify"),
        ),
        Some("some other contract name".to_string()),
        None,
        Some(Timestamp::now()), // different timestamp
        Some(ttl),
    );
    assert_ne!(
        &deploy1_body_hash,
        deploy4.header().body_hash(),
        "1 & 4 should have different body hashes"
    );
    transaction_buffer.register_transaction(deploy4.into());
    let buckets = transaction_buffer.buckets(GAS_PRICE_TOLERANCE);
    assert!(buckets.len() == 2, "should be 2 buckets");

    let transfer5 = Deploy::random_valid_native_transfer_with_timestamp_and_ttl(
        &mut rng,
        Timestamp::now(),
        ttl,
    );
    assert_ne!(
        &deploy1_body_hash,
        transfer5.header().body_hash(),
        "1 & 5 should have different body hashes"
    );
    transaction_buffer.register_transaction(transfer5.into());
    let buckets = transaction_buffer.buckets(GAS_PRICE_TOLERANCE);
    assert!(buckets.len() == 3, "should be 3 buckets");
}

#[test]
fn should_have_diverse_proposable_blocks_with_stocked_buffer() {
    let rng = &mut TestRng::new();
    let max_standard_count = 50;
    let max_mint_count = 5;
    let transaction_config = TransactionConfig {
        block_max_standard_count: max_standard_count,
        block_max_mint_count: max_mint_count,
        block_max_approval_count: max_standard_count + max_mint_count,
        ..Default::default()
    };
    let chainspec = Arc::new(Chainspec {
        transaction_config,
        ..Default::default()
    });
    let mut transaction_buffer =
        TransactionBuffer::new(chainspec, Config::default(), &Registry::new()).unwrap();
    transaction_buffer
        .prices
        .insert(ERA_ONE, DEFAULT_MINIMUM_GAS_PRICE);

    let cap = (max_standard_count * 100) as usize;

    let secret_keys: Vec<SecretKey> = iter::repeat_with(|| SecretKey::random(rng))
        .take(10)
        .collect();

    let contract_names = ["a", "b", "c", "d", "e"];
    let contract_entry_points = ["foo", "bar"];

    fn ttl(rng: &mut TestRng) -> TimeDiff {
        TimeDiff::from_seconds(rng.gen_range(60..3600))
    }

    let mut last_timestamp = Timestamp::now();
    for i in 0..cap {
        let ttl = ttl(rng);
        let secret_key = Some(
            SecretKey::from_pem(
                secret_keys[rng.gen_range(0..secret_keys.len())]
                    .to_pem()
                    .expect("should pemify"),
            )
            .expect("should un-pemify"),
        );
        let contract_name = Some(contract_names[rng.gen_range(0..contract_names.len())].into());
        let contract_entry_point =
            Some(contract_entry_points[rng.gen_range(0..contract_entry_points.len())].into());
        let deploy = Deploy::random_contract_by_name(
            rng,
            secret_key,
            contract_name,
            contract_entry_point,
            Some(last_timestamp),
            Some(ttl),
        );
        transaction_buffer.register_transaction(deploy.into());
        assert_eq!(
            transaction_buffer.buffer.len(),
            i + 1,
            "failed to buffer deploy {i}"
        );
        last_timestamp += TimeDiff::from_millis(1);
    }

    for i in 0..max_mint_count {
        let ttl = ttl(rng);
        transaction_buffer.register_transaction(
            Deploy::random_valid_native_transfer_with_timestamp_and_ttl(rng, last_timestamp, ttl)
                .into(),
        );
        assert_eq!(
            transaction_buffer.buffer.len(),
            i as usize + 1 + cap,
            "failed to buffer transfer {i}"
        );
        last_timestamp += TimeDiff::from_millis(1);
    }

    let expected_count = cap + (max_mint_count as usize);
    assert_container_sizes(&transaction_buffer, expected_count, 0, 0);

    let buckets1: HashMap<_, _> = transaction_buffer
        .buckets(GAS_PRICE_TOLERANCE)
        .into_iter()
        .map(|(digest, footprints)| {
            (
                *digest,
                footprints
                    .into_iter()
                    .map(|(hash, footprint)| (hash, footprint.clone()))
                    .collect_vec(),
            )
        })
        .collect();
    assert!(
        buckets1.len() > 1,
        "should be multiple buckets with this much state"
    );
    let buckets2: HashMap<_, _> = transaction_buffer
        .buckets(GAS_PRICE_TOLERANCE)
        .into_iter()
        .map(|(digest, footprints)| {
            (
                *digest,
                footprints
                    .into_iter()
                    .map(|(hash, footprint)| (hash, footprint.clone()))
                    .collect_vec(),
            )
        })
        .collect();

    assert_eq!(
        buckets1, buckets2,
        "with same state should get same buckets every time"
    );

    // while it is not impossible to get identical appendable blocks over an unchanged buffer
    // using this strategy, it should be very unlikely...the below brute forces a check for this
    let expected_eq_tolerance = 1;
    let mut actual_eq_count = 0;
    let expiry = last_timestamp.saturating_add(TimeDiff::from_seconds(120));
    for _ in 0..10 {
        let appendable1 = transaction_buffer.appendable_block(last_timestamp, ERA_ONE, expiry);
        let appendable2 = transaction_buffer.appendable_block(last_timestamp, ERA_ONE, expiry);
        if appendable1 == appendable2 {
            actual_eq_count += 1;
        }
    }
    assert!(
        actual_eq_count <= expected_eq_tolerance,
        "{} matches exceeded tolerance of {}",
        actual_eq_count,
        expected_eq_tolerance
    );
}

#[test]
fn should_be_empty_if_no_time_until_expiry() {
    let mut rng = TestRng::new();
    let max_standard_count = 1;
    let max_mint_count = 1;
    let transaction_config = TransactionConfig {
        block_max_standard_count: max_standard_count,
        block_max_mint_count: max_mint_count,
        block_max_approval_count: max_standard_count + max_mint_count,
        ..Default::default()
    };
    let chainspec = Arc::new(Chainspec {
        transaction_config,
        ..Default::default()
    });
    let mut transaction_buffer =
        TransactionBuffer::new(chainspec, Config::default(), &Registry::new()).unwrap();
    transaction_buffer
        .prices
        .insert(ERA_ONE, DEFAULT_MINIMUM_GAS_PRICE);

    let secret_key1 = SecretKey::random(&mut rng);
    let ttl = TimeDiff::from_seconds(30);
    let deploy1 = Deploy::random_contract_by_name(
        &mut rng,
        Some(secret_key1),
        None,
        None,
        Some(Timestamp::now()),
        Some(ttl),
    );
    let deploy1_body_hash = *deploy1.header().body_hash();
    transaction_buffer.register_transaction(deploy1.into());

    let buckets = transaction_buffer.buckets(GAS_PRICE_TOLERANCE);
    assert!(buckets.len() == 1, "should be 1 buckets");

    let transfer2 = Deploy::random_valid_native_transfer_with_timestamp_and_ttl(
        &mut rng,
        Timestamp::now(),
        ttl,
    );
    assert_ne!(
        &deploy1_body_hash,
        transfer2.header().body_hash(),
        "1 & 2 should have different body hashes"
    );
    transaction_buffer.register_transaction(transfer2.into());
    let buckets = transaction_buffer.buckets(GAS_PRICE_TOLERANCE);
    assert!(buckets.len() == 2, "should be 2 buckets");

    let timestamp = Timestamp::now();
    let appendable = transaction_buffer.appendable_block(timestamp, ERA_ONE, timestamp);
    let count = appendable.transaction_count();
    assert!(count == 0, "expected 0 found {}", count);

    // logic should tolerate invalid expiry
    let appendable = transaction_buffer.appendable_block(
        timestamp,
        ERA_ONE,
        timestamp.saturating_sub(TimeDiff::from_millis(1)),
    );
    let count = appendable.transaction_count();
    assert!(count == 0, "expected 0 found {}", count);
}

fn register_random_deploys_unique_hashes(
    transaction_buffer: &mut TransactionBuffer,
    num_deploys: usize,
    rng: &mut TestRng,
) {
    let deploys = std::iter::repeat_with(|| {
        let name = format!("{}", rng.gen::<u64>());
        let call = format!("{}", rng.gen::<u64>());
        Deploy::random_contract_by_name(
            rng,
            None,
            Some(name),
            Some(call),
            Some(Timestamp::now()), // different timestamp
            None,
        )
    })
    .take(num_deploys);
    for deploy in deploys {
        transaction_buffer.register_transaction(deploy.into());
    }
}

fn register_random_deploys_same_hash(
    transaction_buffer: &mut TransactionBuffer,
    num_deploys: usize,
    rng: &mut TestRng,
) {
    let deploys = std::iter::repeat_with(|| {
        let name = "test".to_owned();
        let call = "test".to_owned();
        Deploy::random_contract_by_name(
            rng,
            None,
            Some(name),
            Some(call),
            Some(Timestamp::now()), // different timestamp
            None,
        )
    })
    .take(num_deploys);
    for deploy in deploys {
        transaction_buffer.register_transaction(deploy.into());
    }
}

#[test]
fn test_buckets_single_hash() {
    let mut rng = TestRng::new();
    let transaction_config = TransactionConfig {
        block_max_mint_count: 1000,
        block_max_standard_count: 100,
        block_max_approval_count: 1100,
        ..Default::default()
    };
    let chainspec = Arc::new(Chainspec {
        transaction_config,
        ..Default::default()
    });
    let mut transaction_buffer =
        TransactionBuffer::new(chainspec, Config::default(), &Registry::new()).unwrap();
    transaction_buffer
        .prices
        .insert(ERA_ONE, DEFAULT_MINIMUM_GAS_PRICE);

    register_random_deploys_same_hash(&mut transaction_buffer, 64000, &mut rng);

    let _block = transaction_buffer.appendable_block(
        Timestamp::now(),
        ERA_ONE,
        Timestamp::now() + TimeDiff::from_millis(16384 / 6),
    );
}

#[test]
fn test_buckets_unique_hashes() {
    let mut rng = TestRng::new();

    let transaction_config = TransactionConfig {
        block_max_mint_count: 1000,
        block_max_standard_count: 100,
        block_max_approval_count: 1100,
        ..Default::default()
    };
    let chainspec = Arc::new(Chainspec {
        transaction_config,
        ..Default::default()
    });
    let mut transaction_buffer =
        TransactionBuffer::new(chainspec, Config::default(), &Registry::new()).unwrap();
    transaction_buffer
        .prices
        .insert(ERA_ONE, DEFAULT_MINIMUM_GAS_PRICE);

    register_random_deploys_unique_hashes(&mut transaction_buffer, 64000, &mut rng);

    let _block = transaction_buffer.appendable_block(
        Timestamp::now(),
        ERA_ONE,
        Timestamp::now() + TimeDiff::from_millis(16384 / 6),
    );
}

#[test]
fn test_buckets_mixed_load() {
    let mut rng = TestRng::new();
    let transaction_config = TransactionConfig {
        block_max_mint_count: 1000,
        block_max_standard_count: 100,
        block_max_approval_count: 1100,
        ..Default::default()
    };
    let chainspec = Arc::new(Chainspec {
        transaction_config,
        ..Default::default()
    });
    let mut transaction_buffer =
        TransactionBuffer::new(chainspec, Config::default(), &Registry::new()).unwrap();
    transaction_buffer
        .prices
        .insert(ERA_ONE, DEFAULT_MINIMUM_GAS_PRICE);

    register_random_deploys_unique_hashes(&mut transaction_buffer, 60000, &mut rng);
    register_random_deploys_same_hash(&mut transaction_buffer, 4000, &mut rng);

    let _block = transaction_buffer.appendable_block(
        Timestamp::now(),
        ERA_ONE,
        Timestamp::now() + TimeDiff::from_millis(16384 / 6),
    );
}<|MERGE_RESOLUTION|>--- conflicted
+++ resolved
@@ -4,13 +4,8 @@
 use rand::{seq::SliceRandom, Rng};
 
 use casper_types::{
-<<<<<<< HEAD
     testing::TestRng, Deploy, EraId, SecretKey, TestBlockBuilder, TimeDiff, Transaction,
-    TransactionCategory, TransactionConfig, TransactionV1,
-=======
-    testing::TestRng, Deploy, EraId, TestBlockBuilder, TimeDiff, Transaction, TransactionConfig,
-    TransactionV1, TransactionV1Config,
->>>>>>> f803ee53
+    TransactionConfig, TransactionV1, TransactionV1Config, DEFAULT_LARGE_TRANSACTION_GAS_LIMIT,
 };
 
 use super::*;
@@ -108,23 +103,6 @@
     }
 }
 
-<<<<<<< HEAD
-=======
-fn create_invalid_transactions(
-    rng: &mut TestRng,
-    transaction_category: u8,
-    size: usize,
-) -> Vec<Transaction> {
-    (0..size)
-        .map(|_| {
-            let mut transaction = create_valid_transaction(rng, transaction_category, None, None);
-            transaction.invalidate();
-            transaction
-        })
-        .collect()
-}
-
->>>>>>> f803ee53
 /// Checks sizes of the transaction_buffer containers. Also checks the metrics recorded.
 #[track_caller]
 fn assert_container_sizes(
@@ -579,7 +557,6 @@
     );
 
     // Ensure that only 'total_allowed' transactions are proposed.
-<<<<<<< HEAD
     let timestamp = Timestamp::now();
     let expiry = timestamp.saturating_add(TimeDiff::from_seconds(1));
     let appendable_block = transaction_buffer.appendable_block(Timestamp::now(), ERA_ONE, expiry);
@@ -587,9 +564,6 @@
         appendable_block.transaction_hashes().len(),
         total_allowed as usize
     );
-=======
-    let appendable_block = transaction_buffer.appendable_block(Timestamp::now(), ERA_ONE);
->>>>>>> f803ee53
 
     // Assert the number of proposed transaction types, block should be fully saturated.
     let mut proposed_transfers = 0;
@@ -738,294 +712,6 @@
     assert_eq!(proposed_standards, actual_standard_count);
 }
 
-<<<<<<< HEAD
-#[test]
-fn excess_transactions_do_not_sneak_into_transfer_bucket() {
-    let mut rng = TestRng::new();
-
-    const MAX: u32 = 20;
-
-    let max_transfers = rng.gen_range(2..MAX);
-    let max_staking = rng.gen_range(2..MAX);
-    let max_install_upgrade = rng.gen_range(2..MAX);
-    let max_standard = rng.gen_range(2..MAX);
-
-    let total_allowed = max_transfers + max_staking + max_install_upgrade + max_standard;
-
-    let transaction_config = TransactionConfig {
-        block_max_mint_count: max_transfers,
-        block_max_auction_count: max_staking,
-        block_max_install_upgrade_count: max_install_upgrade,
-        block_max_standard_count: max_standard,
-        block_max_approval_count: 210,
-        block_gas_limit: u64::MAX, // making sure this test does not hit gas limit first
-        ..Default::default()
-    };
-
-    let chainspec = Chainspec {
-        transaction_config,
-        ..Default::default()
-    };
-
-    let mut transaction_buffer =
-        TransactionBuffer::new(Arc::new(chainspec), Config::default(), &Registry::new()).unwrap();
-
-    transaction_buffer
-        .prices
-        .insert(ERA_ONE, DEFAULT_MINIMUM_GAS_PRICE);
-
-    // Saturate all buckets but transfers.
-    let (transfers, _, _, _) = generate_and_register_transactions(
-        &mut transaction_buffer,
-        max_transfers - 1,
-        MAX * 3,
-        MAX * 3,
-        MAX * 3,
-        &mut rng,
-    );
-    let hashes_in_non_saturated_bucket: Vec<_> = transfers
-        .iter()
-        .map(|transaction| transaction.hash())
-        .collect();
-
-    // Ensure that only 'total_allowed - 1' transactions are proposed, since a single place int the
-    // "transfers" bucket is still available.
-    let timestamp = Timestamp::now();
-    let expiry = timestamp.saturating_add(TimeDiff::from_seconds(1));
-    let appendable_block = transaction_buffer.appendable_block(Timestamp::now(), ERA_ONE, expiry);
-    assert_eq!(
-        appendable_block.transaction_hashes().len(),
-        total_allowed as usize - 1
-    );
-
-    // Ensure, that it is indeed the "transfers" bucket that is not fully saturated.
-    assert_bucket(
-        appendable_block,
-        &hashes_in_non_saturated_bucket,
-        max_transfers - 1,
-    );
-}
-
-#[test]
-fn excess_transactions_do_not_sneak_into_staking_bucket() {
-    let mut rng = TestRng::new();
-
-    const MAX: u32 = 20;
-
-    let max_transfers = rng.gen_range(2..MAX);
-    let max_staking = rng.gen_range(2..MAX);
-    let max_install_upgrade = rng.gen_range(2..MAX);
-    let max_standard = rng.gen_range(2..MAX);
-
-    let total_allowed = max_transfers + max_staking + max_install_upgrade + max_standard;
-
-    let transaction_config = TransactionConfig {
-        block_max_mint_count: max_transfers,
-        block_max_auction_count: max_staking,
-        block_max_install_upgrade_count: max_install_upgrade,
-        block_max_standard_count: max_standard,
-        block_max_approval_count: 210,
-        block_gas_limit: u64::MAX, // making sure this test does not hit gas limit first
-        ..Default::default()
-    };
-
-    let chainspec = Chainspec {
-        transaction_config,
-        ..Default::default()
-    };
-
-    let mut transaction_buffer =
-        TransactionBuffer::new(Arc::new(chainspec), Config::default(), &Registry::new()).unwrap();
-
-    transaction_buffer
-        .prices
-        .insert(ERA_ONE, DEFAULT_MINIMUM_GAS_PRICE);
-
-    // Saturate all buckets but stakings.
-    let (_, stakings, _, _) = generate_and_register_transactions(
-        &mut transaction_buffer,
-        MAX * 3,
-        max_staking - 1,
-        MAX * 3,
-        MAX * 3,
-        &mut rng,
-    );
-    let hashes_in_non_saturated_bucket: Vec<_> = stakings
-        .iter()
-        .map(|transaction| transaction.hash())
-        .collect();
-
-    // Ensure that only 'total_allowed - 1' transactions are proposed, since a single place int the
-    // "stakings" bucket is still available.
-    let timestamp = Timestamp::now();
-    let expiry = timestamp.saturating_add(TimeDiff::from_seconds(1));
-    let appendable_block = transaction_buffer.appendable_block(Timestamp::now(), ERA_ONE, expiry);
-    assert_eq!(
-        appendable_block.transaction_hashes().len(),
-        total_allowed as usize - 1
-    );
-
-    // Ensure, that it is indeed the "stakings" bucket that is not fully saturated.
-    assert_bucket(
-        appendable_block,
-        &hashes_in_non_saturated_bucket,
-        max_staking - 1,
-    );
-}
-
-#[test]
-fn excess_transactions_do_not_sneak_into_install_upgrades_bucket() {
-    let mut rng = TestRng::new();
-
-    const MAX: u32 = 20;
-
-    let max_transfers = rng.gen_range(2..MAX);
-    let max_staking = rng.gen_range(2..MAX);
-    let max_install_upgrade = rng.gen_range(2..MAX);
-    let max_standard = rng.gen_range(2..MAX);
-
-    let total_allowed = max_transfers + max_staking + max_install_upgrade + max_standard;
-
-    let transaction_config = TransactionConfig {
-        block_max_mint_count: max_transfers,
-        block_max_auction_count: max_staking,
-        block_max_install_upgrade_count: max_install_upgrade,
-        block_max_standard_count: max_standard,
-        block_max_approval_count: 210,
-        block_gas_limit: u64::MAX, // making sure this test does not hit gas limit first
-        ..Default::default()
-    };
-
-    let chainspec = Chainspec {
-        transaction_config,
-        ..Default::default()
-    };
-
-    let mut transaction_buffer =
-        TransactionBuffer::new(Arc::new(chainspec), Config::default(), &Registry::new()).unwrap();
-
-    transaction_buffer
-        .prices
-        .insert(ERA_ONE, DEFAULT_MINIMUM_GAS_PRICE);
-
-    // Saturate all buckets but install_upgrades.
-    let (_, _, install_upgrades, _) = generate_and_register_transactions(
-        &mut transaction_buffer,
-        MAX * 3,
-        MAX * 3,
-        max_install_upgrade - 1,
-        MAX * 3,
-        &mut rng,
-    );
-    let hashes_in_non_saturated_bucket: Vec<_> = install_upgrades
-        .iter()
-        .map(|transaction| transaction.hash())
-        .collect();
-
-    // Ensure that only 'total_allowed - 1' transactions are proposed, since a single place int the
-    // "install_upgrades" bucket is still available.
-    let timestamp = Timestamp::now();
-    let expiry = timestamp.saturating_add(TimeDiff::from_seconds(1));
-    let appendable_block = transaction_buffer.appendable_block(Timestamp::now(), ERA_ONE, expiry);
-    assert_eq!(
-        appendable_block.transaction_hashes().len(),
-        total_allowed as usize - 1
-    );
-
-    // Ensure, that it is indeed the "install_upgrades" bucket that is not fully saturated.
-    assert_bucket(
-        appendable_block,
-        &hashes_in_non_saturated_bucket,
-        max_install_upgrade - 1,
-    );
-}
-
-#[test]
-fn excess_transactions_do_not_sneak_into_standards_bucket() {
-    let mut rng = TestRng::new();
-
-    const MAX: u32 = 20;
-
-    let max_transfers = rng.gen_range(2..MAX);
-    let max_staking = rng.gen_range(2..MAX);
-    let max_install_upgrade = rng.gen_range(2..MAX);
-    let max_standard = rng.gen_range(2..MAX);
-
-    let total_allowed = max_transfers + max_staking + max_install_upgrade + max_standard;
-
-    let transaction_config = TransactionConfig {
-        block_max_mint_count: max_transfers,
-        block_max_auction_count: max_staking,
-        block_max_install_upgrade_count: max_install_upgrade,
-        block_max_standard_count: max_standard,
-        block_max_approval_count: 210,
-        block_gas_limit: u64::MAX, // making sure this test does not hit gas limit first
-        ..Default::default()
-    };
-
-    let chainspec = Chainspec {
-        transaction_config,
-        ..Default::default()
-    };
-
-    let mut transaction_buffer =
-        TransactionBuffer::new(Arc::new(chainspec), Config::default(), &Registry::new()).unwrap();
-
-    transaction_buffer
-        .prices
-        .insert(ERA_ONE, DEFAULT_MINIMUM_GAS_PRICE);
-
-    // Saturate all buckets but standards.
-    let (_, _, _, standards) = generate_and_register_transactions(
-        &mut transaction_buffer,
-        MAX * 3,
-        MAX * 3,
-        MAX * 3,
-        max_standard - 1,
-        &mut rng,
-    );
-    let hashes_in_non_saturated_bucket: Vec<_> = standards
-        .iter()
-        .map(|transaction| transaction.hash())
-        .collect();
-
-    // Ensure that only 'total_allowed - 1' transactions are proposed, since a single place int the
-    // "standards" bucket is still available.
-    let timestamp = Timestamp::now();
-    let expiry = timestamp.saturating_add(TimeDiff::from_seconds(1));
-    let appendable_block = transaction_buffer.appendable_block(Timestamp::now(), ERA_ONE, expiry);
-    assert_eq!(
-        appendable_block.transaction_hashes().len(),
-        total_allowed as usize - 1
-    );
-
-    // Ensure, that it is indeed the "standards" bucket that is not fully saturated.
-    assert_bucket(
-        appendable_block,
-        &hashes_in_non_saturated_bucket,
-        max_standard - 1,
-    );
-}
-
-fn assert_bucket(
-    appendable_block: AppendableBlock,
-    hashes_in_non_saturated_bucket: &[TransactionHash],
-    expected: u32,
-) {
-    let mut proposed = 0;
-    appendable_block
-        .transaction_hashes()
-        .iter()
-        .for_each(|transaction_hash| {
-            if hashes_in_non_saturated_bucket.contains(transaction_hash) {
-                proposed += 1;
-            }
-        });
-    assert_eq!(proposed, expected);
-}
-
-=======
->>>>>>> f803ee53
 fn generate_and_register_transactions(
     transaction_buffer: &mut TransactionBuffer,
     transfer_count: u64,
@@ -1394,21 +1080,40 @@
     assert_container_sizes(&transaction_buffer, transactions.len(), 0, 0);
 }
 
+fn make_test_chainspec(max_standard_count: u64, max_mint_count: u64) -> Arc<Chainspec> {
+    // These tests uses legacy deploys which always go on the Large lane
+    const WASM_LANE: u64 = 3; // Large
+    let large_lane = vec![
+        WASM_LANE,
+        1_048_576,
+        1024,
+        DEFAULT_LARGE_TRANSACTION_GAS_LIMIT,
+        max_standard_count,
+    ];
+    let transaction_v1_config = TransactionV1Config {
+        native_mint_lane: vec![0, 1024, 1024, 65_000_000_000, max_mint_count],
+        wasm_lanes: vec![large_lane],
+        ..Default::default()
+    };
+    let transaction_config = TransactionConfig {
+        transaction_v1_config,
+        block_max_approval_count: (max_standard_count + max_mint_count) as u32,
+        ..Default::default()
+    };
+    Arc::new(Chainspec {
+        transaction_config,
+        ..Default::default()
+    })
+}
+
 #[test]
 fn should_have_one_bucket_per_distinct_body_hash() {
     let mut rng = TestRng::new();
     let max_standard_count = 2;
     let max_mint_count = 0;
-    let transaction_config = TransactionConfig {
-        block_max_standard_count: max_standard_count,
-        block_max_mint_count: max_mint_count,
-        block_max_approval_count: max_standard_count + max_mint_count,
-        ..Default::default()
-    };
-    let chainspec = Arc::new(Chainspec {
-        transaction_config,
-        ..Default::default()
-    });
+
+    let chainspec = make_test_chainspec(max_standard_count, max_mint_count);
+
     let mut transaction_buffer =
         TransactionBuffer::new(chainspec, Config::default(), &Registry::new()).unwrap();
     transaction_buffer
@@ -1510,16 +1215,7 @@
     let rng = &mut TestRng::new();
     let max_standard_count = 50;
     let max_mint_count = 5;
-    let transaction_config = TransactionConfig {
-        block_max_standard_count: max_standard_count,
-        block_max_mint_count: max_mint_count,
-        block_max_approval_count: max_standard_count + max_mint_count,
-        ..Default::default()
-    };
-    let chainspec = Arc::new(Chainspec {
-        transaction_config,
-        ..Default::default()
-    });
+    let chainspec = make_test_chainspec(max_standard_count, max_mint_count);
     let mut transaction_buffer =
         TransactionBuffer::new(chainspec, Config::default(), &Registry::new()).unwrap();
     transaction_buffer
@@ -1648,16 +1344,7 @@
     let mut rng = TestRng::new();
     let max_standard_count = 1;
     let max_mint_count = 1;
-    let transaction_config = TransactionConfig {
-        block_max_standard_count: max_standard_count,
-        block_max_mint_count: max_mint_count,
-        block_max_approval_count: max_standard_count + max_mint_count,
-        ..Default::default()
-    };
-    let chainspec = Arc::new(Chainspec {
-        transaction_config,
-        ..Default::default()
-    });
+    let chainspec = make_test_chainspec(max_standard_count, max_mint_count);
     let mut transaction_buffer =
         TransactionBuffer::new(chainspec, Config::default(), &Registry::new()).unwrap();
     transaction_buffer
@@ -1758,16 +1445,9 @@
 #[test]
 fn test_buckets_single_hash() {
     let mut rng = TestRng::new();
-    let transaction_config = TransactionConfig {
-        block_max_mint_count: 1000,
-        block_max_standard_count: 100,
-        block_max_approval_count: 1100,
-        ..Default::default()
-    };
-    let chainspec = Arc::new(Chainspec {
-        transaction_config,
-        ..Default::default()
-    });
+    let max_standard_count = 100;
+    let max_mint_count = 1000;
+    let chainspec = make_test_chainspec(max_standard_count, max_mint_count);
     let mut transaction_buffer =
         TransactionBuffer::new(chainspec, Config::default(), &Registry::new()).unwrap();
     transaction_buffer
@@ -1786,17 +1466,9 @@
 #[test]
 fn test_buckets_unique_hashes() {
     let mut rng = TestRng::new();
-
-    let transaction_config = TransactionConfig {
-        block_max_mint_count: 1000,
-        block_max_standard_count: 100,
-        block_max_approval_count: 1100,
-        ..Default::default()
-    };
-    let chainspec = Arc::new(Chainspec {
-        transaction_config,
-        ..Default::default()
-    });
+    let max_standard_count = 100;
+    let max_mint_count = 1000;
+    let chainspec = make_test_chainspec(max_standard_count, max_mint_count);
     let mut transaction_buffer =
         TransactionBuffer::new(chainspec, Config::default(), &Registry::new()).unwrap();
     transaction_buffer
@@ -1815,16 +1487,9 @@
 #[test]
 fn test_buckets_mixed_load() {
     let mut rng = TestRng::new();
-    let transaction_config = TransactionConfig {
-        block_max_mint_count: 1000,
-        block_max_standard_count: 100,
-        block_max_approval_count: 1100,
-        ..Default::default()
-    };
-    let chainspec = Arc::new(Chainspec {
-        transaction_config,
-        ..Default::default()
-    });
+    let max_standard_count = 100;
+    let max_mint_count = 1000;
+    let chainspec = make_test_chainspec(max_standard_count, max_mint_count);
     let mut transaction_buffer =
         TransactionBuffer::new(chainspec, Config::default(), &Registry::new()).unwrap();
     transaction_buffer
