--- conflicted
+++ resolved
@@ -35,19 +35,11 @@
     effect::{
         announcements::{ControlAnnouncement, QueueDumpFormat},
         diagnostics_port::DumpConsensusStateRequest,
-<<<<<<< HEAD
-        requests::NetworkInfoRequest,
-        EffectBuilder,
-    },
-    logging,
-    utils::{display_error, ObservableFuse, Peel},
-=======
         requests::{NetworkInfoRequest, SetNodeStopRequest},
         EffectBuilder,
     },
     logging,
-    utils::{display_error, opt_display::OptDisplay},
->>>>>>> ea7d7b2b
+    utils::{display_error, opt_display::OptDisplay, ObservableFuse, Peel},
 };
 
 /// Success or failure response.
@@ -211,10 +203,7 @@
         REv: From<DumpConsensusStateRequest>
             + From<ControlAnnouncement>
             + From<NetworkInfoRequest>
-<<<<<<< HEAD
-=======
             + From<SetNodeStopRequest>
->>>>>>> ea7d7b2b
             + Send,
     {
         debug!(%line, "line received");
@@ -335,8 +324,6 @@
                         let insights = effect_builder.get_network_insights().await;
                         self.send_to_client(writer, &insights).await?;
                     }
-<<<<<<< HEAD
-=======
                     Action::Stop { at, clear } => {
                         let (msg, stop_at) = if clear {
                             ("clearing stopping point", None)
@@ -351,7 +338,6 @@
                         )
                         .await?;
                     }
->>>>>>> ea7d7b2b
                     Action::Quit => {
                         self.send_outcome(writer, &Outcome::success("goodbye!"))
                             .await?;
@@ -493,10 +479,7 @@
     REv: From<DumpConsensusStateRequest>
         + From<ControlAnnouncement>
         + From<NetworkInfoRequest>
-<<<<<<< HEAD
-=======
         + From<SetNodeStopRequest>
->>>>>>> ea7d7b2b
         + Send,
 {
     debug!("accepted new connection on diagnostics port");
@@ -543,10 +526,7 @@
     REv: From<DumpConsensusStateRequest>
         + From<ControlAnnouncement>
         + From<NetworkInfoRequest>
-<<<<<<< HEAD
-=======
         + From<SetNodeStopRequest>
->>>>>>> ea7d7b2b
         + Send,
 {
     let mut next_client_id: u64 = 0;
@@ -708,11 +688,6 @@
         }
     }
 
-<<<<<<< HEAD
-        requests: {
-            DumpConsensusStateRequest -> !;
-            NetworkInfoRequest -> !;
-=======
     #[derive(Debug)]
     struct Reactor {
         diagnostics_console: DiagnosticsPort,
@@ -742,7 +717,6 @@
                     panic!("unexpected: {}", event)
                 }
             }
->>>>>>> ea7d7b2b
         }
 
         fn new(
