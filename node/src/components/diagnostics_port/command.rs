use std::{
    fmt::{self, Display, Formatter},
    str::FromStr,
};

use serde::Serialize;
use structopt::StructOpt;
use thiserror::Error;

use super::StopAtSpec;

/// Command processing error.
///
/// Failures that occur when trying to parse an incoming client message.
#[derive(Debug, Error)]
pub(super) enum Error {
    /// Error processing a line using the shell-like lexer.
    #[error("failed to split line using shell lexing rules")]
    ShlexFailure,
    /// Not a valid command input.
    #[error(transparent)]
    Invalid(#[from] structopt::clap::Error),
}

/// Output format information is sent back to the client it.
#[derive(Clone, Copy, Debug, Eq, PartialEq, Serialize)]
pub(super) enum OutputFormat {
    /// Human-readable interactive format.
    ///
    /// No string form, utilizes the `Display` implementation of types passed in.
    Interactive,
    /// JSON, pretty-printed.
    Json,
    /// Binary using bincode.
    Bincode,
}

impl Default for OutputFormat {
    fn default() -> Self {
        OutputFormat::Interactive
    }
}

impl Display for OutputFormat {
    fn fmt(&self, f: &mut Formatter<'_>) -> fmt::Result {
        match self {
            OutputFormat::Interactive => f.write_str("interactive"),
            OutputFormat::Json => f.write_str("json"),
            OutputFormat::Bincode => f.write_str("bincode"),
        }
    }
}

impl FromStr for OutputFormat {
    type Err = &'static str;

    fn from_str(s: &str) -> Result<Self, Self::Err> {
        match s.to_lowercase().as_str() {
            "interactive" | "i" => Ok(OutputFormat::Interactive),
            "json" | "j" => Ok(OutputFormat::Json),
            "bincode" | "b" => Ok(OutputFormat::Bincode),
            _ => Err("invalid output format, must be one of 'interactive', 'json', 'bincode'"),
        }
    }
}

/// Action to perform.
#[derive(Debug, StructOpt)]
pub(super) enum Action {
    /// Retrieve the active diagnostics port session information.
    Session,
    /// Set options on active diagnostics port session.
    Set {
        /// Whether or not to omit command confirmation after every command sent. Defaults to off,
        /// meaning commands WILL send confirmations.
        #[structopt(short, long)]
        quiet: Option<bool>,
        /// Output format for any type of response, one of `interactive`, `json` or `bincode`.
        /// Defaults to `interactive`.
        #[structopt(short, long)]
        output: Option<OutputFormat>,
    },
    /// Show the current log filter configuration.
    GetLogFilter,
    /// Change the current log filter configuration.
    SetLogFilter { directive: String },
    /// Dump the state of the consensus component.
    ///
    /// It is recommended to set the output format to `bincode` if the data is to be visualized
    /// after.
    DumpConsensus {
        /// Era to dump. If omitted, dumps the latest era.
        era: Option<u64>,
    },
    /// Dump the event queues.
    DumpQueues,
    /// Get detailed networking insights.
    NetInfo,
<<<<<<< HEAD
=======
    /// Stop the node at a certain condition.
    Stop {
        /// When to stop the node.
        ///
        /// Supports `block:12345` for block height, `era:123` for eras, `block:next` / `era:end`
        /// to stop on an upcoming block or switch block, or `now` to stop immediately. Defaults to
        /// `block:next`."
        ///
        /// Returns the previously set stopping point, if any.
        #[structopt(short, long, default_value)]
        at: StopAtSpec,
        /// Ignore all further options to stop and clear any currently scheduled stops.
        #[structopt(short, long)]
        clear: bool,
    },
>>>>>>> ea7d7b2b
    /// Close connection server-side.
    Quit,
}

/// A command to be performed on the node's diagnostic port.
#[derive(Debug, StructOpt)]
pub(super) struct Command {
    #[structopt(subcommand)]
    pub(super) action: Action,
}

impl Command {
    /// Parses a line of input into a `Command`.
    pub(super) fn from_line(line: &str) -> Result<Self, Error> {
        let mut parts = vec!["casper-diagnostics-port".to_owned()];
        parts.extend(shlex::split(line).ok_or(Error::ShlexFailure)?);
        Ok(Self::from_iter_safe(parts.into_iter())?)
    }
}

#[cfg(test)]
mod tests {
    use crate::components::diagnostics_port::command::{Action, Command};

    #[test]
    fn can_parse_simple_commands() {
        let cmd = Command::from_line("dump-consensus 123").expect("command parsing failed");
        assert!(matches!(cmd.action, Action::DumpConsensus { era } if era == Some(123)));

        let cmd = Command::from_line("dump-queues").expect("command parsing failed");
        assert!(matches!(cmd.action, Action::DumpQueues));
    }
}<|MERGE_RESOLUTION|>--- conflicted
+++ resolved
@@ -96,8 +96,6 @@
     DumpQueues,
     /// Get detailed networking insights.
     NetInfo,
-<<<<<<< HEAD
-=======
     /// Stop the node at a certain condition.
     Stop {
         /// When to stop the node.
@@ -113,7 +111,6 @@
         #[structopt(short, long)]
         clear: bool,
     },
->>>>>>> ea7d7b2b
     /// Close connection server-side.
     Quit,
 }
