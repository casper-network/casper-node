--- conflicted
+++ resolved
@@ -79,7 +79,6 @@
 {
     debug!("ContractRuntime: execute_finalized_block_or_requeue");
     let contract_runtime_metrics = metrics.clone();
-<<<<<<< HEAD
     let protocol_version = chainspec.protocol_version();
     let activation_point = chainspec.protocol_config.activation_point;
     let prune_batch_size = chainspec.core_config.prune_batch_size;
@@ -94,9 +93,7 @@
     let min = chainspec.vacancy_config.min_gas_price;
     let is_era_end = executable_block.era_report.is_some();
     if is_era_end && executable_block.rewards.is_none() {
-=======
     if executable_block.era_report.is_some() && executable_block.rewards.is_none() {
->>>>>>> 73ad1d79
         executable_block.rewards = Some(if chainspec.core_config.compute_rewards {
             let rewards = match rewards::fetch_data_and_calculate_rewards_for_era(
                 effect_builder,
@@ -191,12 +188,8 @@
             current_pre_state,
             executable_block,
             key_block_height_for_activation_point,
-<<<<<<< HEAD
-            prune_batch_size,
             current_gas_price,
             maybe_next_era_gas_price,
-=======
->>>>>>> 73ad1d79
         )
     })
     .await
