--- conflicted
+++ resolved
@@ -3,11 +3,13 @@
 use itertools::Itertools;
 use tracing::{debug, trace, warn};
 
-<<<<<<< HEAD
-use casper_execution_engine::core::engine_state::{
-    self, step::EvictItem, DeployItem, EngineState, ExecuteRequest,
-    ExecutionResult as EngineExecutionResult, GetEraValidatorsRequest, RewardItem, StepError,
-    StepRequest, StepSuccess,
+use casper_execution_engine::core::{
+    engine_state::{
+        self, execution_result::ExecutionResults, step::EvictItem, ChecksumRegistry, DeployItem,
+        EngineState, ExecuteRequest, ExecutionResult as EngineExecutionResult,
+        GetEraValidatorsRequest, RewardItem, StepError, StepRequest, StepSuccess,
+    },
+    execution,
 };
 use casper_storage::{
     data_access_layer::DataAccessLayer,
@@ -15,19 +17,6 @@
         shared::{transform::Transform, AdditiveMap, CorrelationId},
         storage::state::{lmdb::LmdbGlobalState, CommitProvider, StateProvider},
     },
-=======
-use casper_execution_engine::{
-    core::{
-        engine_state::{
-            self, execution_result::ExecutionResults, step::EvictItem, ChecksumRegistry,
-            DeployItem, EngineState, ExecuteRequest, ExecutionResult as EngineExecutionResult,
-            GetEraValidatorsRequest, RewardItem, StepError, StepRequest, StepSuccess,
-        },
-        execution,
-    },
-    shared::{additive_map::AdditiveMap, newtypes::CorrelationId, transform::Transform},
-    storage::global_state::{lmdb::LmdbGlobalState, CommitProvider, StateProvider},
->>>>>>> af9fa99c
 };
 
 use casper_hashing::Digest;
@@ -49,13 +38,7 @@
         self, error::BlockCreationError, ApprovalsHashes, Block, Chunkable, Deploy, DeployHeader,
         FinalizedBlock,
     },
-<<<<<<< HEAD
-    types::{error::BlockCreationError, Block, Deploy, DeployHeader, FinalizedBlock},
 };
-use casper_execution_engine::core::{engine_state::execution_result::ExecutionResults, execution};
-=======
-};
->>>>>>> af9fa99c
 
 /// Executes a finalized block.
 #[allow(clippy::too_many_arguments)]
