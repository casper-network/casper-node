use std::{cmp, collections::BTreeMap, convert::TryInto, ops::Range, sync::Arc, time::Instant};

use itertools::Itertools;
use tracing::{debug, error, info, trace, warn};

use casper_execution_engine::{
    engine_state::{
        self, execution_result::ExecutionResults, step::EvictItem, ChecksumRegistry, DeployItem,
        EngineState, ExecuteRequest, ExecutionResult as EngineExecutionResult,
        GetEraValidatorsRequest, PruneConfig, PruneResult, StepError, StepRequest, StepSuccess,
    },
    execution,
};
use casper_storage::{
    data_access_layer::DataAccessLayer,
    global_state::state::{lmdb::LmdbGlobalState, CommitProvider, StateProvider},
};
use casper_types::{
    bytesrepr::{self, ToBytes, U32_SERIALIZED_LENGTH},
    execution::{Effects, ExecutionResult, ExecutionResultV2, Transform, TransformKind},
    Block, CLValue, Deploy, DeployHash, Digest, EraEnd, EraId, EraReport, Key, ProtocolVersion,
    PublicKey, U512,
};

use crate::{
    components::{
        contract_runtime::{
            error::BlockExecutionError, types::StepEffectsAndUpcomingEraValidators,
            BlockAndExecutionResults, ExecutionPreState, Metrics, SpeculativeExecutionState,
            APPROVALS_CHECKSUM_NAME, EXECUTION_RESULTS_CHECKSUM_NAME,
        },
        fetcher::FetchItem,
    },
    types::{self, ApprovalsHashes, Chunkable, FinalizedBlock},
};

fn generate_range_by_index(
    highest_era: u64,
    batch_size: u64,
    batch_index: u64,
) -> Option<Range<u64>> {
    let start = batch_index.checked_mul(batch_size)?;
    let end = cmp::min(start.checked_add(batch_size)?, highest_era);
    Some(start..end)
}

/// Calculates era keys to be pruned.
///
/// Outcomes:
/// * Ok(Some(range)) -- these keys should be pruned
/// * Ok(None) -- nothing to do, either done, or there is not enough eras to prune
fn calculate_prune_eras(
    activation_era_id: EraId,
    activation_height: u64,
    current_height: u64,
    batch_size: u64,
) -> Option<Vec<Key>> {
    if batch_size == 0 {
        // Nothing to do, the batch size is 0.
        return None;
    }

    let nth_chunk: u64 = match current_height.checked_sub(activation_height) {
        Some(nth_chunk) => nth_chunk,
        None => {
            // Time went backwards, programmer error, etc
            error!(
                %activation_era_id,
                activation_height,
                current_height,
                batch_size,
                "unable to calculate eras to prune (activation height higher than the block height)"
            );
            panic!("activation height higher than the block height");
        }
    };

    let range = generate_range_by_index(activation_era_id.value(), batch_size, nth_chunk)?;

    if range.is_empty() {
        return None;
    }

    Some(range.map(EraId::new).map(Key::EraInfo).collect())
}

/// Executes a finalized block.
#[allow(clippy::too_many_arguments)]
pub fn execute_finalized_block(
    engine_state: &EngineState<DataAccessLayer<LmdbGlobalState>>,
    metrics: Option<Arc<Metrics>>,
    protocol_version: ProtocolVersion,
    execution_pre_state: ExecutionPreState,
    finalized_block: FinalizedBlock,
    deploys: Vec<Deploy>,
    activation_point_era_id: EraId,
    key_block_height_for_activation_point: u64,
    prune_batch_size: u64,
) -> Result<BlockAndExecutionResults, BlockExecutionError> {
    if finalized_block.height != execution_pre_state.next_block_height {
        return Err(BlockExecutionError::WrongBlockHeight {
            finalized_block: Box::new(finalized_block),
            execution_pre_state: Box::new(execution_pre_state),
        });
    }
    let ExecutionPreState {
        pre_state_root_hash,
        parent_hash,
        parent_seed,
        next_block_height,
    } = execution_pre_state;
    let mut state_root_hash = pre_state_root_hash;
    // Run any deploys that must be executed
    let block_time = finalized_block.timestamp.millis();
    let start = Instant::now();
    let deploy_ids = deploys.iter().map(|deploy| deploy.fetch_id()).collect_vec();
    let approvals_checksum = types::compute_approvals_checksum(deploy_ids.clone())
        .map_err(BlockExecutionError::FailedToComputeApprovalsChecksum)?;

    // Create a new EngineState that reads from LMDB but only caches changes in memory.
    let scratch_state = engine_state.get_scratch_engine_state();

    // Pay out block rewards
    let proposer = *finalized_block.proposer.clone();
    state_root_hash = scratch_state.distribute_block_rewards(
        state_root_hash,
        protocol_version,
        proposer.clone(),
        next_block_height,
        block_time,
    )?;

    let mut execution_results = Vec::with_capacity(deploys.len());
    // WARNING: Do not change the order of `deploys` as it will result in a different root hash.
    for deploy in deploys {
        let deploy_hash = *deploy.hash();
        let deploy_header = deploy.header().clone();
        let execute_request = ExecuteRequest::new(
            state_root_hash,
            block_time,
            vec![DeployItem::from(deploy)],
            protocol_version,
            proposer.clone(),
        );

        // TODO: this is currently working coincidentally because we are passing only one
        // deploy_item per exec. The execution results coming back from the EE lack the
        // mapping between deploy_hash and execution result, and this outer logic is
        // enriching it with the deploy hash. If we were passing multiple deploys per exec
        // the relation between the deploy and the execution results would be lost.
        let result = execute(&scratch_state, metrics.clone(), execute_request)?;

        trace!(?deploy_hash, ?result, "deploy execution result");
        // As for now a given state is expected to exist.
        let (state_hash, execution_result) = commit_execution_results(
            &scratch_state,
            metrics.clone(),
            state_root_hash,
            deploy_hash,
            result,
        )?;
        execution_results.push((deploy_hash, deploy_header, execution_result));
        state_root_hash = state_hash;
    }

    // Write the deploy approvals' and execution results' checksums to global state.
    let execution_results_checksum =
        compute_execution_results_checksum(execution_results.iter().map(|(_, _, result)| result))?;

    let mut checksum_registry = ChecksumRegistry::new();
    checksum_registry.insert(APPROVALS_CHECKSUM_NAME, approvals_checksum);
    checksum_registry.insert(EXECUTION_RESULTS_CHECKSUM_NAME, execution_results_checksum);
    let mut effects = Effects::new();
    effects.push(Transform::new(
        Key::ChecksumRegistry,
        TransformKind::Write(
            CLValue::from_t(checksum_registry)
                .map_err(BlockExecutionError::ChecksumRegistryToCLValue)?
                .into(),
        ),
<<<<<<< HEAD
    );
    scratch_state.commit_effects(state_root_hash, effects)?;
=======
    ));
    scratch_state.apply_effects(state_root_hash, effects)?;
>>>>>>> b1e0f2ae

    if let Some(metrics) = metrics.as_ref() {
        metrics.exec_block.observe(start.elapsed().as_secs_f64());
    }

    // If the finalized block has an era report, run the auction contract and get the upcoming era
    // validators.
    let maybe_step_effects_and_upcoming_era_validators =
        if let Some(era_report) = finalized_block.era_report.as_deref() {
            let StepSuccess {
                post_state_hash: _, // ignore the post-state-hash returned from scratch
                effects: step_effects,
            } = commit_step(
                &scratch_state, // engine_state
                metrics,
                protocol_version,
                state_root_hash,
                era_report,
                finalized_block.timestamp.millis(),
                finalized_block.era_id.successor(),
            )?;

            state_root_hash =
                engine_state.write_scratch_to_db(state_root_hash, scratch_state.into_inner())?;

            // In this flow we execute using a recent state root hash where the system contract
            // registry is guaranteed to exist.
            let system_contract_registry = None;

            let upcoming_era_validators = engine_state.get_era_validators(
                system_contract_registry,
                GetEraValidatorsRequest::new(state_root_hash, protocol_version),
            )?;
            Some(StepEffectsAndUpcomingEraValidators {
                step_effects,
                upcoming_era_validators,
            })
        } else {
            // Finally, the new state-root-hash from the cumulative changes to global state is
            // returned when they are written to LMDB.
            state_root_hash =
                engine_state.write_scratch_to_db(state_root_hash, scratch_state.into_inner())?;
            None
        };

    // Flush once, after all deploys have been executed.
    engine_state.flush_environment()?;

    // Pruning
    if let Some(previous_block_height) = finalized_block.height.checked_sub(1) {
        if let Some(keys_to_prune) = calculate_prune_eras(
            activation_point_era_id,
            key_block_height_for_activation_point,
            previous_block_height,
            prune_batch_size,
        ) {
            let first_key = keys_to_prune.first().copied();
            let last_key = keys_to_prune.last().copied();
            info!(
                previous_block_height,
                %key_block_height_for_activation_point,
                %state_root_hash,
                first_key=?first_key,
                last_key=?last_key,
                "commit prune: preparing prune config"
            );
            let prune_config = PruneConfig::new(state_root_hash, keys_to_prune);
            match engine_state.commit_prune(prune_config) {
                Ok(PruneResult::RootNotFound) => {
                    error!(
                        previous_block_height,
                        %state_root_hash,
                        "commit prune: root not found"
                    );
                    panic!(
                        "Root {} not found while performing a prune.",
                        state_root_hash
                    );
                }
                Ok(PruneResult::DoesNotExist) => {
                    warn!(
                        previous_block_height,
                        %state_root_hash,
                        "commit prune: key does not exist"
                    );
                }
                Ok(PruneResult::Success {
                    post_state_hash, ..
                }) => {
                    info!(
                        previous_block_height,
                        %key_block_height_for_activation_point,
                        %state_root_hash,
                        %post_state_hash,
                        first_key=?first_key,
                        last_key=?last_key,
                        "commit prune: success"
                    );
                    state_root_hash = post_state_hash;
                }
                Err(error) => {
                    error!(
                        previous_block_height,
                        %key_block_height_for_activation_point,
                        %error,
                        "commit prune: commit prune error"
                    );
                    return Err(error.into());
                }
            }
        }
    }

    let maybe_next_era_validator_weights: Option<BTreeMap<PublicKey, U512>> =
        maybe_step_effects_and_upcoming_era_validators
            .as_ref()
            .and_then(
                |StepEffectsAndUpcomingEraValidators {
                     upcoming_era_validators,
                     ..
                 }| {
                    upcoming_era_validators
                        .get(&finalized_block.era_id.successor())
                        .cloned()
                },
            );

    let era_end = match (finalized_block.era_report, maybe_next_era_validator_weights) {
        (None, None) => None,
        (Some(era_report), Some(next_era_validator_weights)) => {
            Some(EraEnd::new(*era_report, next_era_validator_weights))
        }
        (maybe_era_report, maybe_next_era_validator_weights) => {
            return Err(BlockExecutionError::FailedToCreateEraEnd {
                maybe_era_report,
                maybe_next_era_validator_weights,
            })
        }
    };

    let block = Arc::new(Block::new(
        parent_hash,
        parent_seed,
        state_root_hash,
        finalized_block.random_bit,
        era_end,
        finalized_block.timestamp,
        finalized_block.era_id,
        finalized_block.height,
        protocol_version,
        proposer,
        finalized_block.deploy_hashes,
        finalized_block.transfer_hashes,
    ));

    let approvals_hashes = deploy_ids
        .into_iter()
        .map(|id| id.destructure().1)
        .collect();
    let proof_of_checksum_registry = engine_state.get_checksum_registry_proof(state_root_hash)?;
    let approvals_hashes = Box::new(ApprovalsHashes::new(
        block.hash(),
        approvals_hashes,
        proof_of_checksum_registry,
    ));

    Ok(BlockAndExecutionResults {
        block,
        approvals_hashes,
        execution_results,
        maybe_step_effects_and_upcoming_era_validators,
    })
}

/// Commits the execution results.
fn commit_execution_results<S>(
    engine_state: &EngineState<S>,
    metrics: Option<Arc<Metrics>>,
    state_root_hash: Digest,
    deploy_hash: DeployHash,
    execution_results: ExecutionResults,
) -> Result<(Digest, ExecutionResult), BlockExecutionError>
where
    S: StateProvider + CommitProvider,
    S::Error: Into<execution::Error>,
{
    let ee_execution_result = execution_results
        .into_iter()
        .exactly_one()
        .map_err(|_| BlockExecutionError::MoreThanOneExecutionResult)?;

    let effects = match &ee_execution_result {
        EngineExecutionResult::Success { effects, cost, .. } => {
            // We do want to see the deploy hash and cost in the logs.
            // We don't need to see the effects in the logs.
            debug!(?deploy_hash, %cost, "execution succeeded");
            effects.clone()
        }
        EngineExecutionResult::Failure {
            error,
            effects,
            cost,
            ..
        } => {
            // Failure to execute a contract is a user error, not a system error.
            // We do want to see the deploy hash, error, and cost in the logs.
            // We don't need to see the effects in the logs.
            debug!(?deploy_hash, ?error, %cost, "execution failure");
            effects.clone()
        }
    };
    let new_state_root = commit_transforms(engine_state, metrics, state_root_hash, effects)?;
    let versioned_execution_result =
        ExecutionResult::from(ExecutionResultV2::from(ee_execution_result));
    Ok((new_state_root, versioned_execution_result))
}

fn commit_transforms<S>(
    engine_state: &EngineState<S>,
    metrics: Option<Arc<Metrics>>,
    state_root_hash: Digest,
    effects: Effects,
) -> Result<Digest, engine_state::Error>
where
    S: StateProvider + CommitProvider,
    S::Error: Into<execution::Error>,
{
    trace!(?state_root_hash, ?effects, "commit");
    let start = Instant::now();
<<<<<<< HEAD
    let result = engine_state.commit_effects(state_root_hash, effects);
=======
    let result = engine_state.apply_effects(state_root_hash, effects);
>>>>>>> b1e0f2ae
    if let Some(metrics) = metrics {
        metrics.apply_effect.observe(start.elapsed().as_secs_f64());
    }
    trace!(?result, "commit result");
    result.map(Digest::from)
}

/// Execute the transaction without committing the effects.
/// Intended to be used for discovery operations on read-only nodes.
///
/// Returns effects of the execution.
pub fn execute_only<S>(
    engine_state: &EngineState<S>,
    execution_state: SpeculativeExecutionState,
    deploy: DeployItem,
) -> Result<Option<ExecutionResultV2>, engine_state::Error>
where
    S: StateProvider + CommitProvider,
    S::Error: Into<execution::Error>,
{
    let SpeculativeExecutionState {
        state_root_hash,
        block_time,
        protocol_version,
    } = execution_state;
    let deploy_hash = deploy.deploy_hash;
    let execute_request = ExecuteRequest::new(
        state_root_hash,
        block_time.millis(),
        vec![deploy],
        protocol_version,
        PublicKey::System,
    );
    let results = execute(engine_state, None, execute_request);
    results.map(|mut execution_results| {
        let len = execution_results.len();
        if len != 1 {
            warn!(
                ?deploy_hash,
                "got more ({}) execution results from a single transaction", len
            );
            None
        } else {
            // We know it must be 1, we could unwrap and then wrap
            // with `Some(_)` but `pop_front` already returns an `Option`.
            // We need to transform the `engine_state::ExecutionResult` into
            // `casper_types::ExecutionResult` as well.
            execution_results.pop_front().map(Into::into)
        }
    })
}

fn execute<S>(
    engine_state: &EngineState<S>,
    metrics: Option<Arc<Metrics>>,
    execute_request: ExecuteRequest,
) -> Result<ExecutionResults, engine_state::Error>
where
    S: StateProvider + CommitProvider,
    S::Error: Into<execution::Error>,
{
    trace!(?execute_request, "execute");
    let start = Instant::now();
    let result = engine_state.run_execute(execute_request);
    if let Some(metrics) = metrics {
        metrics.run_execute.observe(start.elapsed().as_secs_f64());
    }
    trace!(?result, "execute result");
    result
}

fn commit_step<S>(
    engine_state: &EngineState<S>,
    maybe_metrics: Option<Arc<Metrics>>,
    protocol_version: ProtocolVersion,
    pre_state_root_hash: Digest,
    era_report: &EraReport<PublicKey>,
    era_end_timestamp_millis: u64,
    next_era_id: EraId,
) -> Result<StepSuccess, StepError>
where
    S: StateProvider + CommitProvider,
    S::Error: Into<execution::Error>,
{
    // Both inactive validators and equivocators are evicted
    let evict_items = era_report
        .inactive_validators()
        .iter()
        .chain(era_report.equivocators())
        .cloned()
        .map(EvictItem::new)
        .collect();

    let step_request = StepRequest {
        pre_state_hash: pre_state_root_hash,
        protocol_version,
        // Note: The Casper Network does not slash, but another network could
        slash_items: vec![],
        evict_items,
        next_era_id,
        era_end_timestamp_millis,
    };

    // Have the EE commit the step.
    let start = Instant::now();
    let result = engine_state.commit_step(step_request);
    if let Some(metrics) = maybe_metrics {
        let elapsed = start.elapsed().as_secs_f64();
        metrics.commit_step.observe(elapsed);
        metrics.latest_commit_step.set(elapsed);
    }
    trace!(?result, "step response");
    result
}

/// Computes the checksum of the given set of execution results.
///
/// This will either be a simple hash of the bytesrepr-encoded results (in the case that the
/// serialized results are not greater than `ChunkWithProof::CHUNK_SIZE_BYTES`), or otherwise will
/// be a Merkle root hash of the chunks derived from the serialized results.
pub(crate) fn compute_execution_results_checksum<'a>(
    execution_results_iter: impl Iterator<Item = &'a ExecutionResult> + Clone,
) -> Result<Digest, BlockExecutionError> {
    // Serialize the execution results as if they were `Vec<VersionedExecutionResult>`.
    let serialized_length = U32_SERIALIZED_LENGTH
        + execution_results_iter
            .clone()
            .map(|exec_result| exec_result.serialized_length())
            .sum::<usize>();
    let mut serialized = vec![];
    serialized
        .try_reserve_exact(serialized_length)
        .map_err(|_| {
            BlockExecutionError::FailedToComputeApprovalsChecksum(bytesrepr::Error::OutOfMemory)
        })?;
    let item_count: u32 = execution_results_iter
        .clone()
        .count()
        .try_into()
        .map_err(|_| {
            BlockExecutionError::FailedToComputeApprovalsChecksum(
                bytesrepr::Error::NotRepresentable,
            )
        })?;
    item_count
        .write_bytes(&mut serialized)
        .map_err(BlockExecutionError::FailedToComputeExecutionResultsChecksum)?;
    for execution_result in execution_results_iter {
        execution_result
            .write_bytes(&mut serialized)
            .map_err(BlockExecutionError::FailedToComputeExecutionResultsChecksum)?;
    }

    // Now hash the serialized execution results, using the `Chunkable` trait's `hash` method to
    // chunk if required.
    serialized.hash().map_err(|_| {
        BlockExecutionError::FailedToComputeExecutionResultsChecksum(bytesrepr::Error::OutOfMemory)
    })
}

#[cfg(test)]
mod tests {
    use super::*;

    #[test]
    fn calculation_is_safe_with_invalid_input() {
        assert_eq!(calculate_prune_eras(EraId::new(0), 0, 0, 0,), None);
        assert_eq!(calculate_prune_eras(EraId::new(0), 0, 0, 5,), None);
        assert_eq!(calculate_prune_eras(EraId::new(u64::MAX), 0, 0, 0,), None);
        assert_eq!(
            calculate_prune_eras(EraId::new(u64::MAX), 1, u64::MAX, u64::MAX),
            None
        );
    }

    #[test]
    fn calculation_is_lazy() {
        // NOTE: Range of EraInfos is lazy, so it does not consume memory, but getting the last
        // batch out of u64::MAX of erainfos needs to iterate over all chunks.
        assert!(calculate_prune_eras(EraId::new(u64::MAX), 0, u64::MAX, 100,).is_none(),);
        assert_eq!(
            calculate_prune_eras(EraId::new(u64::MAX), 1, 100, 100,)
                .unwrap()
                .len(),
            100
        );
    }

    #[test]
    fn should_calculate_prune_eras() {
        let activation_height = 50;
        let current_height = 50;
        const ACTIVATION_POINT_ERA_ID: EraId = EraId::new(5);

        // batch size 1

        assert_eq!(
            calculate_prune_eras(
                ACTIVATION_POINT_ERA_ID,
                activation_height,
                current_height,
                1
            ),
            Some(vec![Key::EraInfo(EraId::new(0))])
        );
        assert_eq!(
            calculate_prune_eras(
                ACTIVATION_POINT_ERA_ID,
                activation_height,
                current_height + 1,
                1
            ),
            Some(vec![Key::EraInfo(EraId::new(1))])
        );
        assert_eq!(
            calculate_prune_eras(
                ACTIVATION_POINT_ERA_ID,
                activation_height,
                current_height + 2,
                1
            ),
            Some(vec![Key::EraInfo(EraId::new(2))])
        );
        assert_eq!(
            calculate_prune_eras(
                ACTIVATION_POINT_ERA_ID,
                activation_height,
                current_height + 3,
                1
            ),
            Some(vec![Key::EraInfo(EraId::new(3))])
        );
        assert_eq!(
            calculate_prune_eras(
                ACTIVATION_POINT_ERA_ID,
                activation_height,
                current_height + 4,
                1
            ),
            Some(vec![Key::EraInfo(EraId::new(4))])
        );
        assert_eq!(
            calculate_prune_eras(
                ACTIVATION_POINT_ERA_ID,
                activation_height,
                current_height + 5,
                1
            ),
            None,
        );
        assert_eq!(
            calculate_prune_eras(ACTIVATION_POINT_ERA_ID, activation_height, u64::MAX, 1),
            None,
        );

        // batch size 2

        assert_eq!(
            calculate_prune_eras(
                ACTIVATION_POINT_ERA_ID,
                activation_height,
                current_height,
                2
            ),
            Some(vec![
                Key::EraInfo(EraId::new(0)),
                Key::EraInfo(EraId::new(1))
            ])
        );
        assert_eq!(
            calculate_prune_eras(
                ACTIVATION_POINT_ERA_ID,
                activation_height,
                current_height + 1,
                2
            ),
            Some(vec![
                Key::EraInfo(EraId::new(2)),
                Key::EraInfo(EraId::new(3))
            ])
        );
        assert_eq!(
            calculate_prune_eras(
                ACTIVATION_POINT_ERA_ID,
                activation_height,
                current_height + 2,
                2
            ),
            Some(vec![Key::EraInfo(EraId::new(4))])
        );
        assert_eq!(
            calculate_prune_eras(
                ACTIVATION_POINT_ERA_ID,
                activation_height,
                current_height + 3,
                2
            ),
            None
        );
        assert_eq!(
            calculate_prune_eras(ACTIVATION_POINT_ERA_ID, activation_height, u64::MAX, 2),
            None,
        );

        // batch size 3

        assert_eq!(
            calculate_prune_eras(
                ACTIVATION_POINT_ERA_ID,
                activation_height,
                current_height,
                3
            ),
            Some(vec![
                Key::EraInfo(EraId::new(0)),
                Key::EraInfo(EraId::new(1)),
                Key::EraInfo(EraId::new(2)),
            ])
        );
        assert_eq!(
            calculate_prune_eras(
                ACTIVATION_POINT_ERA_ID,
                activation_height,
                current_height + 1,
                3
            ),
            Some(vec![
                Key::EraInfo(EraId::new(3)),
                Key::EraInfo(EraId::new(4)),
            ])
        );

        assert_eq!(
            calculate_prune_eras(
                ACTIVATION_POINT_ERA_ID,
                activation_height,
                current_height + 2,
                3
            ),
            None
        );
        assert_eq!(
            calculate_prune_eras(ACTIVATION_POINT_ERA_ID, activation_height, u64::MAX, 3),
            None,
        );

        // batch size 4

        assert_eq!(
            calculate_prune_eras(
                ACTIVATION_POINT_ERA_ID,
                activation_height,
                current_height,
                4
            ),
            Some(vec![
                Key::EraInfo(EraId::new(0)),
                Key::EraInfo(EraId::new(1)),
                Key::EraInfo(EraId::new(2)),
                Key::EraInfo(EraId::new(3)),
            ])
        );
        assert_eq!(
            calculate_prune_eras(
                ACTIVATION_POINT_ERA_ID,
                activation_height,
                current_height + 1,
                4
            ),
            Some(vec![Key::EraInfo(EraId::new(4)),])
        );

        assert_eq!(
            calculate_prune_eras(
                ACTIVATION_POINT_ERA_ID,
                activation_height,
                current_height + 2,
                4
            ),
            None
        );
        assert_eq!(
            calculate_prune_eras(ACTIVATION_POINT_ERA_ID, activation_height, u64::MAX, 4),
            None,
        );

        // batch size 5

        assert_eq!(
            calculate_prune_eras(
                ACTIVATION_POINT_ERA_ID,
                activation_height,
                current_height,
                5
            ),
            Some(vec![
                Key::EraInfo(EraId::new(0)),
                Key::EraInfo(EraId::new(1)),
                Key::EraInfo(EraId::new(2)),
                Key::EraInfo(EraId::new(3)),
                Key::EraInfo(EraId::new(4)),
            ])
        );
        assert_eq!(
            calculate_prune_eras(
                ACTIVATION_POINT_ERA_ID,
                activation_height,
                current_height + 1,
                5
            ),
            None,
        );

        assert_eq!(
            calculate_prune_eras(
                ACTIVATION_POINT_ERA_ID,
                activation_height,
                current_height + 2,
                5
            ),
            None
        );
        assert_eq!(
            calculate_prune_eras(ACTIVATION_POINT_ERA_ID, activation_height, u64::MAX, 5),
            None,
        );

        // batch size 6

        assert_eq!(
            calculate_prune_eras(
                ACTIVATION_POINT_ERA_ID,
                activation_height,
                current_height,
                6
            ),
            Some(vec![
                Key::EraInfo(EraId::new(0)),
                Key::EraInfo(EraId::new(1)),
                Key::EraInfo(EraId::new(2)),
                Key::EraInfo(EraId::new(3)),
                Key::EraInfo(EraId::new(4)),
            ])
        );
        assert_eq!(
            calculate_prune_eras(
                ACTIVATION_POINT_ERA_ID,
                activation_height,
                current_height + 1,
                6
            ),
            None,
        );

        assert_eq!(
            calculate_prune_eras(
                ACTIVATION_POINT_ERA_ID,
                activation_height,
                current_height + 2,
                6
            ),
            None
        );
        assert_eq!(
            calculate_prune_eras(ACTIVATION_POINT_ERA_ID, activation_height, u64::MAX, 6),
            None,
        );

        // batch size max

        assert_eq!(
            calculate_prune_eras(
                ACTIVATION_POINT_ERA_ID,
                activation_height,
                current_height,
                u64::MAX,
            ),
            Some(vec![
                Key::EraInfo(EraId::new(0)),
                Key::EraInfo(EraId::new(1)),
                Key::EraInfo(EraId::new(2)),
                Key::EraInfo(EraId::new(3)),
                Key::EraInfo(EraId::new(4)),
            ])
        );
        assert_eq!(
            calculate_prune_eras(
                ACTIVATION_POINT_ERA_ID,
                activation_height,
                current_height + 1,
                u64::MAX,
            ),
            None,
        );

        assert_eq!(
            calculate_prune_eras(
                ACTIVATION_POINT_ERA_ID,
                activation_height,
                current_height + 2,
                u64::MAX,
            ),
            None
        );
        assert_eq!(
            calculate_prune_eras(
                ACTIVATION_POINT_ERA_ID,
                activation_height,
                u64::MAX,
                u64::MAX,
            ),
            None,
        );
    }
}<|MERGE_RESOLUTION|>--- conflicted
+++ resolved
@@ -178,13 +178,8 @@
                 .map_err(BlockExecutionError::ChecksumRegistryToCLValue)?
                 .into(),
         ),
-<<<<<<< HEAD
     );
     scratch_state.commit_effects(state_root_hash, effects)?;
-=======
-    ));
-    scratch_state.apply_effects(state_root_hash, effects)?;
->>>>>>> b1e0f2ae
 
     if let Some(metrics) = metrics.as_ref() {
         metrics.exec_block.observe(start.elapsed().as_secs_f64());
@@ -414,11 +409,7 @@
 {
     trace!(?state_root_hash, ?effects, "commit");
     let start = Instant::now();
-<<<<<<< HEAD
     let result = engine_state.commit_effects(state_root_hash, effects);
-=======
-    let result = engine_state.apply_effects(state_root_hash, effects);
->>>>>>> b1e0f2ae
     if let Some(metrics) = metrics {
         metrics.apply_effect.observe(start.elapsed().as_secs_f64());
     }
