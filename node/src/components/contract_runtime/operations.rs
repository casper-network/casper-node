--- conflicted
+++ resolved
@@ -3,23 +3,10 @@
 use itertools::Itertools;
 use tracing::{debug, error, info, trace, warn};
 
-<<<<<<< HEAD
 use casper_execution_engine::engine_state::{
-    self, execution_result::ExecutionResults, step::EvictItem, DeployItem, EngineState,
+    self, execution_result::{ExecutionResultAndMessages, ExecutionResults}, step::EvictItem, DeployItem, EngineState,
     ExecuteRequest, ExecutionResult as EngineExecutionResult, GetEraValidatorsRequest, PruneConfig,
     PruneResult, StepError, StepRequest, StepSuccess,
-=======
-use casper_execution_engine::{
-    engine_state::{
-        self,
-        execution_result::{ExecutionResultAndMessages, ExecutionResults},
-        step::EvictItem,
-        ChecksumRegistry, DeployItem, EngineState, ExecuteRequest,
-        ExecutionResult as EngineExecutionResult, GetEraValidatorsRequest, PruneConfig,
-        PruneResult, QueryRequest, QueryResult, StepError, StepRequest, StepSuccess,
-    },
-    execution,
->>>>>>> 6d028df5
 };
 use casper_storage::{
     data_access_layer::{DataAccessLayer, QueryRequest, QueryResult},
@@ -30,13 +17,9 @@
     bytesrepr::{self, ToBytes, U32_SERIALIZED_LENGTH},
     contract_messages::Messages,
     execution::{Effects, ExecutionResult, ExecutionResultV2, Transform, TransformKind},
-<<<<<<< HEAD
-    AddressableEntity, BlockV2, CLValue, ChecksumRegistry, Deploy, DeployHash, Digest, EraEnd,
-    EraId, EraReport, HashAddr, Key, ProtocolVersion, PublicKey, StoredValue, U512,
-=======
-    AddressableEntity, AddressableEntityHash, BlockV2, CLValue, DeployHash, Digest, EraEndV2,
-    EraId, HashAddr, Key, ProtocolVersion, PublicKey, StoredValue, Transaction, U512,
->>>>>>> 6d028df5
+    AddressableEntity, AddressableEntityHash, BlockV2, CLValue, ChecksumRegistry, DeployHash,
+    Digest, EraEndV2, EraId, HashAddr, Key, ProtocolVersion, PublicKey, StoredValue, Transaction,
+    U512,
 };
 
 use crate::{
