--- conflicted
+++ resolved
@@ -162,12 +162,8 @@
         finalized_block,
         next_era_validator_weights,
         protocol_version,
-<<<<<<< HEAD
         merkle_tree_hash_activation,
-    )?;
-=======
     )?);
->>>>>>> a5d8d482
 
     Ok(BlockAndExecutionEffects {
         block,
