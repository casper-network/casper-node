--- conflicted
+++ resolved
@@ -455,18 +455,11 @@
                 );
             }
 
-<<<<<<< HEAD
             let Some((transaction_hash, footprint)) =
                 buckets.get_mut(&body_hash).and_then(Vec::<_>::pop)
             else {
                 continue;
             };
-=======
-            let Some((transaction_hash, footprint)) = buckets.get_mut(&body_hash).and_then(Vec::<_>::pop)
-                else {
-                    continue;
-                };
->>>>>>> f836a458
 
             // bucket wasn't empty - push the hash back into the queue to be processed again on the
             // next pass
