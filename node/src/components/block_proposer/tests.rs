--- conflicted
+++ resolved
@@ -1,21 +1,12 @@
 use std::time::Duration;
 
-<<<<<<< HEAD
 use itertools::Itertools;
 use once_cell::sync::Lazy;
 
-use casper_execution_engine::{
-    core::engine_state::executable_deploy_item::ExecutableDeployItem, shared::motes::Motes,
-};
-use casper_types::{
-    bytesrepr::Bytes, runtime_args, system::standard_payment::ARG_AMOUNT, RuntimeArgs, SecretKey,
-    U512,
-=======
 use casper_execution_engine::core::engine_state::executable_deploy_item::ExecutableDeployItem;
 use casper_types::{
-    bytesrepr::Bytes, runtime_args, system::standard_payment::ARG_AMOUNT, Gas, RuntimeArgs,
-    SecretKey,
->>>>>>> 39ddac05
+    bytesrepr::Bytes, runtime_args, system::standard_payment::ARG_AMOUNT, Motes, RuntimeArgs,
+    SecretKey, U512,
 };
 
 use super::*;
