--- conflicted
+++ resolved
@@ -12,13 +12,8 @@
     From<StorageRequest>
     + From<FetcherRequest<I, Block>>
     + From<FetcherRequest<I, BlockByHeight>>
-<<<<<<< HEAD
-    + From<BlockValidationRequest<Block, I>>
-    + From<BlockExecutorRequest>
-=======
     + From<BlockValidationRequest<I>>
     + From<ContractRuntimeRequest>
->>>>>>> d35ae61c
     + From<StateStoreRequest>
     + From<ControlAnnouncement>
     + Send
@@ -29,13 +24,8 @@
     REv: From<StorageRequest>
         + From<FetcherRequest<I, Block>>
         + From<FetcherRequest<I, BlockByHeight>>
-<<<<<<< HEAD
-        + From<BlockValidationRequest<Block, I>>
-        + From<BlockExecutorRequest>
-=======
         + From<BlockValidationRequest<I>>
         + From<ContractRuntimeRequest>
->>>>>>> d35ae61c
         + From<StateStoreRequest>
         + From<ControlAnnouncement>
         + Send
