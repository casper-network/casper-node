mod block_acquisition;
mod block_builder;
mod config;
mod deploy_acquisition;
mod event;
mod execution_results_acquisition;
mod global_state_synchronizer;
mod need_next;
mod peer_list;
mod signature_acquisition;
mod trie_accumulator;

use datasize::DataSize;
use either::Either;
use tracing::{debug, error, warn};

use casper_execution_engine::core::engine_state;
use casper_hashing::Digest;
use casper_types::{TimeDiff, Timestamp};

use crate::{
    components::{
        fetcher::{Error, FetchResult, FetchedData},
        Component, ComponentStatus, InitializedComponent, ValidatorBoundComponent,
    },
    effect::{
        announcements::PeerBehaviorAnnouncement,
        requests::{
            BlockAccumulatorRequest, BlockCompleteConfirmationRequest, BlockSynchronizerRequest,
            ContractRuntimeRequest, FetcherRequest, StorageRequest, SyncGlobalStateRequest,
            TrieAccumulatorRequest,
        },
        EffectBuilder, EffectExt, Effects,
    },
    reactor::{self},
    types::{
        ApprovalsHashes, Block, BlockExecutionResultsOrChunk, BlockHash, BlockHeader,
        BlockSignatures, Deploy, EmptyValidationMetadata, FinalitySignature, FinalitySignatureId,
        Item, LegacyDeploy, NodeId, SyncLeap, TrieOrChunk, ValidatorMatrix,
    },
    NodeRng,
};
use block_builder::BlockBuilder;
pub(crate) use config::Config;
pub(crate) use event::Event;
use execution_results_acquisition::ExecutionResultsAcquisition;
pub(crate) use execution_results_acquisition::ExecutionResultsChecksum;
use global_state_synchronizer::GlobalStateSynchronizer;
pub(crate) use global_state_synchronizer::{
    Error as GlobalStateSynchronizerError, Event as GlobalStateSynchronizerEvent,
};
pub(crate) use need_next::NeedNext;
use trie_accumulator::TrieAccumulator;
pub(crate) use trie_accumulator::{Error as TrieAccumulatorError, Event as TrieAccumulatorEvent};

pub(crate) trait ReactorEvent:
    From<FetcherRequest<ApprovalsHashes>>
    + From<FetcherRequest<Block>>
    + From<FetcherRequest<BlockHeader>>
    + From<FetcherRequest<LegacyDeploy>>
    + From<FetcherRequest<Deploy>>
    + From<FetcherRequest<FinalitySignature>>
    + From<FetcherRequest<TrieOrChunk>>
    + From<FetcherRequest<BlockExecutionResultsOrChunk>>
    + From<BlockAccumulatorRequest>
    + From<PeerBehaviorAnnouncement>
    + From<StorageRequest>
    + From<TrieAccumulatorRequest>
    + From<ContractRuntimeRequest>
    + From<SyncGlobalStateRequest>
    + From<BlockCompleteConfirmationRequest>
    + Send
    + 'static
{
}

impl<REv> ReactorEvent for REv where
    REv: From<FetcherRequest<ApprovalsHashes>>
        + From<FetcherRequest<Block>>
        + From<FetcherRequest<BlockHeader>>
        + From<FetcherRequest<LegacyDeploy>>
        + From<FetcherRequest<Deploy>>
        + From<FetcherRequest<FinalitySignature>>
        + From<FetcherRequest<TrieOrChunk>>
        + From<FetcherRequest<BlockExecutionResultsOrChunk>>
        + From<BlockAccumulatorRequest>
        + From<PeerBehaviorAnnouncement>
        + From<StorageRequest>
        + From<TrieAccumulatorRequest>
        + From<ContractRuntimeRequest>
        + From<SyncGlobalStateRequest>
        + From<BlockCompleteConfirmationRequest>
        + Send
        + 'static
{
}

#[derive(Debug)]
pub(crate) enum BlockSynchronizerProgress {
    Idle,
    Syncing(BlockHash, Option<u64>, Timestamp),
    Synced(BlockHash, u64),
}

#[derive(DataSize, Debug)]
pub(crate) struct BlockSynchronizer {
    status: ComponentStatus,
    validator_matrix: ValidatorMatrix,
    timeout: TimeDiff,
    peer_refresh_interval: TimeDiff,
    need_next_interval: TimeDiff,
    disconnect_dishonest_peers_interval: TimeDiff,
    // we pause block_syncing if a node is actively validating
    paused: bool,

    // execute forward block (do not get global state or execution effects)
    forward: Option<BlockBuilder>,
    // either sync-to-genesis or sync-leaped block (get global state and execution effects)
    historical: Option<BlockBuilder>,
    // deals with global state acquisition for historical blocks
    global_sync: GlobalStateSynchronizer,
}

impl BlockSynchronizer {
    pub(crate) fn new(config: Config, validator_matrix: ValidatorMatrix) -> Self {
        BlockSynchronizer {
            status: ComponentStatus::Uninitialized,
            validator_matrix,
            timeout: config.timeout(),
            peer_refresh_interval: config.peer_refresh_interval(),
            need_next_interval: config.need_next_interval(),
            disconnect_dishonest_peers_interval: config.disconnect_dishonest_peers_interval(),
            paused: false,
            forward: None,
            historical: None,
            global_sync: GlobalStateSynchronizer::new(config.max_parallel_trie_fetches() as usize),
        }
    }

    /// Returns the progress being made on the historical syncing.
    pub(crate) fn historical_progress(&mut self) -> BlockSynchronizerProgress {
        match &self.historical {
            None => BlockSynchronizerProgress::Idle,
            Some(builder) => self.block_builder_progress(builder),
        }
    }

    /// Returns the progress being made on the forward syncing.
    pub(crate) fn keep_up_progress(&mut self) -> BlockSynchronizerProgress {
        match &self.forward {
            None => BlockSynchronizerProgress::Idle,
            Some(builder) => self.block_builder_progress(builder),
        }
    }

    /// Pauses block synchronization.
    pub(crate) fn pause(&mut self) {
        self.paused = true;
    }

    /// Resumes block synchronization.
    pub(crate) fn resume(&mut self) {
        self.paused = false;
    }

    /// Registers a block for synchronization.
    pub(crate) fn register_block_by_hash(
        &mut self,
        block_hash: BlockHash,
        should_fetch_execution_state: bool,
        requires_strict_finality: bool,
        max_simultaneous_peers: u32,
    ) -> bool {
        if should_fetch_execution_state {
            if let Some(block_builder) = &self.historical {
                if block_builder.block_hash() == block_hash {
                    return false;
                }
            }
            let builder = BlockBuilder::new(
                block_hash,
                should_fetch_execution_state,
                requires_strict_finality,
                max_simultaneous_peers,
                self.peer_refresh_interval,
            );
            self.historical.replace(builder);
        } else {
            if let Some(block_builder) = &self.forward {
                if block_builder.block_hash() == block_hash {
                    return false;
                }
            }
            let builder = BlockBuilder::new(
                block_hash,
                should_fetch_execution_state,
                requires_strict_finality,
                max_simultaneous_peers,
                self.peer_refresh_interval,
            );
            self.forward.replace(builder);
        }
        true
    }

    /// Registers a sync leap result, if able.
    pub(crate) fn register_sync_leap(
        &mut self,
        sync_leap: &SyncLeap,
        peers: Vec<NodeId>,
        should_fetch_execution_state: bool,
        max_simultaneous_peers: u32,
    ) {
        fn apply_sigs(builder: &mut BlockBuilder, maybe_sigs: Option<&BlockSignatures>) {
            if let Some(signatures) = maybe_sigs {
                for finality_signature in signatures.finality_signatures() {
                    if let Err(error) =
                        builder.register_finality_signature(finality_signature, None)
                    {
                        debug!(%error, "failed to register finality signature");
                    }
                }
            }
        }

        let (block_header, maybe_sigs) = sync_leap.highest_block_header();
        match (&mut self.forward, &mut self.historical) {
            (Some(builder), _) | (_, Some(builder))
                if builder.block_hash() == block_header.block_hash() =>
            {
                apply_sigs(builder, maybe_sigs);
                builder.register_peers(peers);
            }
            _ => {
                let era_id = block_header.era_id();
                if let Some(validator_weights) = self.validator_matrix.validator_weights(era_id) {
                    let mut builder = BlockBuilder::new_from_sync_leap(
                        sync_leap,
                        validator_weights,
                        peers,
                        should_fetch_execution_state,
                        max_simultaneous_peers,
                        self.peer_refresh_interval,
                    );
                    apply_sigs(&mut builder, maybe_sigs);
                    if should_fetch_execution_state {
                        self.historical = Some(builder);
                    } else {
                        self.forward = Some(builder);
                    }
                } else {
                    warn!(
                        block_hash = %block_header.block_hash(),
                        "unable to create block builder",
                    );
                }
            }
        }
    }

    /* EVENT LOGIC */

    fn register_marked_complete(&mut self, block_hash: &BlockHash) {
        match (&mut self.forward, &mut self.historical) {
            (Some(builder), _) | (_, Some(builder)) if builder.block_hash() == *block_hash => {
                builder.register_marked_complete();
            }
            _ => {
                debug!(%block_hash, "not currently synchronizing block");
            }
        }
    }

    fn register_peers(&mut self, block_hash: BlockHash, peers: Vec<NodeId>) {
        match (&mut self.forward, &mut self.historical) {
            (Some(builder), _) | (_, Some(builder)) if builder.block_hash() == block_hash => {
                builder.register_peers(peers);
            }
            _ => {
                debug!(%block_hash, "not currently synchronizing block");
            }
        }
    }

    fn dishonest_peers(&self) -> Vec<NodeId> {
        let mut ret = vec![];
        if let Some(builder) = &self.forward {
            ret.extend(builder.dishonest_peers());
        }
        if let Some(builder) = &self.historical {
            ret.extend(builder.dishonest_peers());
        }
        ret
    }

    fn flush_dishonest_peers(&mut self) {
        if let Some(builder) = &mut self.forward {
            builder.flush_dishonest_peers();
        }
        if let Some(builder) = &mut self.historical {
            builder.flush_dishonest_peers();
        }
    }

    fn need_next<REv>(
        &mut self,
        effect_builder: EffectBuilder<REv>,
        rng: &mut NodeRng,
    ) -> Effects<Event>
    where
        REv: ReactorEvent + From<FetcherRequest<Block>> + From<BlockCompleteConfirmationRequest>,
    {
        let need_next_interval = self.need_next_interval.into();
        let mut results = Effects::new();
        let mut builder_needs_next = |builder: &mut BlockBuilder| {
            let action = builder.block_acquisition_action(rng);
            let peers = action.peers_to_ask(); // pass this to any fetcher
            let need_next = action.need_next();
<<<<<<< HEAD
            debug!("BlockSynchronizer needs next: {:?}", need_next);
=======
>>>>>>> 23e1a4c0
            if !matches!(need_next, NeedNext::Nothing) {
                debug!("BlockSynchronizer: {:?}", need_next);
                builder.set_in_flight_latch(true);
            }
            match need_next {
                NeedNext::Nothing => {
                    // currently idle or waiting, check back later
                    results.extend(
                        effect_builder
                            .set_timeout(need_next_interval)
                            .event(|_| Event::Request(BlockSynchronizerRequest::NeedNext)),
                    );
                }
                NeedNext::BlockHeader(block_hash) => {
                    results.extend(peers.into_iter().flat_map(|node_id| {
                        effect_builder
                            .fetch::<BlockHeader>(block_hash, node_id, EmptyValidationMetadata)
                            .event(Event::BlockHeaderFetched)
                    }))
                }
                NeedNext::BlockBody(block_hash) => {
                    results.extend(peers.into_iter().flat_map(|node_id| {
                        effect_builder
                            .fetch::<Block>(block_hash, node_id, EmptyValidationMetadata)
                            .event(Event::BlockFetched)
                    }))
                }
                NeedNext::FinalitySignatures(block_hash, era_id, validators) => {
                    results.extend(peers.into_iter().flat_map(|node_id| {
                        validators.iter().flat_map(move |public_key| {
                            let id = FinalitySignatureId {
                                block_hash,
                                era_id,
                                public_key: public_key.clone(),
                            };
                            effect_builder
                                .fetch::<FinalitySignature>(id, node_id, EmptyValidationMetadata)
                                .event(Event::FinalitySignatureFetched)
                        })
                    }))
                }
                NeedNext::GlobalState(block_hash, global_state_root_hash) => results.extend(
                    effect_builder
                        .sync_global_state(
                            block_hash,
                            global_state_root_hash,
                            peers.into_iter().collect(),
                        )
                        .event(move |result| Event::GlobalStateSynced { block_hash, result }),
                ),
                NeedNext::ApprovalsHashes(block_hash, block) => {
                    results.extend(peers.into_iter().flat_map(|node_id| {
                        effect_builder
                            .fetch::<ApprovalsHashes>(block_hash, node_id, *block.clone())
                            .event(Event::ApprovalsHashesFetched)
                    }))
                }
                NeedNext::ExecutionResultsChecksum(block_hash, global_state_root_hash) => {
                    results.extend(
                        effect_builder
                            .get_execution_results_checksum(global_state_root_hash)
                            .event(move |result| Event::GotExecutionResultsChecksum {
                                block_hash,
                                result,
                            }),
                    );
                }
                NeedNext::DeployByHash(block_hash, deploy_hash) => {
                    results.extend(peers.into_iter().flat_map(|node_id| {
                        effect_builder
                            .fetch::<LegacyDeploy>(deploy_hash, node_id, EmptyValidationMetadata)
                            .event(move |result| Event::DeployFetched {
                                block_hash,
                                result: Either::Left(result),
                            })
                    }))
                }
                NeedNext::DeployById(block_hash, deploy_id) => {
                    results.extend(peers.into_iter().flat_map(|node_id| {
                        effect_builder
                            .fetch::<Deploy>(deploy_id, node_id, EmptyValidationMetadata)
                            .event(move |result| Event::DeployFetched {
                                block_hash,
                                result: Either::Right(result),
                            })
                    }))
                }
                NeedNext::ExecutionResults(block_hash, id, checksum) => {
                    results.extend(peers.into_iter().flat_map(|node_id| {
                        effect_builder
                            .fetch::<BlockExecutionResultsOrChunk>(id, node_id, checksum)
                            .event(move |result| Event::ExecutionResultsFetched {
                                block_hash,
                                result,
                            })
                    }))
                }
                NeedNext::MarkComplete(block_hash, block_height) => results.extend(
                    effect_builder
                        .mark_block_completed(block_height)
                        .event(move |_| Event::MarkedComplete(block_hash)),
                ),
                NeedNext::EraValidators(era_id) => {
                    warn!(
                        "block_synchronizer does not have era_validators for era_id: {}",
                        era_id
                    );
                    results.extend(
                        effect_builder
                            .set_timeout(need_next_interval)
                            .event(|_| Event::Request(BlockSynchronizerRequest::NeedNext)),
                    )
                }
                NeedNext::Peers(block_hash) => results.extend(
                    effect_builder
                        .get_block_accumulated_peers(block_hash)
                        .event(move |maybe_peers| Event::AccumulatedPeers(block_hash, maybe_peers)),
                ),
            }
        };

        if let Some(builder) = &mut self.forward {
            builder_needs_next(builder);
        }
        if let Some(builder) = &mut self.historical {
            builder_needs_next(builder);
        }
        results
    }

    fn register_disconnected_peer(&mut self, node_id: NodeId) {
        if let Some(builder) = &mut self.forward {
            builder.disqualify_peer(Some(node_id));
        }
        if let Some(builder) = &mut self.historical {
            builder.disqualify_peer(Some(node_id));
        }
    }

    fn block_header_fetched(
        &mut self,
        result: Result<FetchedData<BlockHeader>, Error<BlockHeader>>,
    ) {
        let (block_hash, maybe_block_header, maybe_peer_id): (
            BlockHash,
            Option<Box<BlockHeader>>,
            Option<NodeId>,
        ) = match result {
            Ok(FetchedData::FromPeer { item, peer }) => (item.id(), Some(item), Some(peer)),
            Ok(FetchedData::FromStorage { item }) => (item.id(), Some(item), None),
            Err(err) => {
                debug!(%err, "failed to fetch block header");
                if err.is_peer_fault() {
                    (*err.id(), None, Some(*err.peer()))
                } else {
                    (*err.id(), None, None)
                }
            }
        };

        match (&mut self.forward, &mut self.historical) {
            (Some(builder), _) | (_, Some(builder)) if builder.block_hash() == block_hash => {
                match maybe_block_header {
                    None => {
                        builder.demote_peer(maybe_peer_id);
                    }
                    Some(block_header) => {
                        if let Err(error) =
                            builder.register_block_header(*block_header, maybe_peer_id)
                        {
                            error!(%error, "failed to apply block header");
                        } else {
                            builder.register_era_validator_weights(&self.validator_matrix);
                        }
                    }
                }
            }
            _ => {
                debug!(%block_hash, "not currently synchronizing block");
            }
        }
    }

    fn block_fetched(&mut self, result: Result<FetchedData<Block>, Error<Block>>) {
        let (block_hash, maybe_block, maybe_peer_id): (
            BlockHash,
            Option<Box<Block>>,
            Option<NodeId>,
        ) = match result {
            Ok(FetchedData::FromPeer { item, peer }) => {
                debug!(
                    "BlockSynchronizer: fetched {} from peer {:?}",
                    item.hash(),
                    peer
                );
                (*item.hash(), Some(item), Some(peer))
            }
            Ok(FetchedData::FromStorage { item }) => (*item.hash(), Some(item), None),
            Err(err) => {
                debug!(%err, "failed to fetch block");
                if err.is_peer_fault() {
                    (*err.id(), None, Some(*err.peer()))
                } else {
                    (*err.id(), None, None)
                }
            }
        };

        match (&mut self.forward, &mut self.historical) {
            (Some(builder), _) | (_, Some(builder)) if builder.block_hash() == block_hash => {
                match maybe_block {
                    None => {
                        builder.demote_peer(maybe_peer_id);
                    }
                    Some(block) => {
                        if let Err(error) = builder.register_block(&block, maybe_peer_id) {
                            error!(%error, "failed to apply block");
                        }
                    }
                }
            }
            _ => {
                warn!(%block_hash, "not currently synchronizing block");
            }
        }
    }

    fn approvals_hashes_fetched(
        &mut self,
        result: Result<FetchedData<ApprovalsHashes>, Error<ApprovalsHashes>>,
    ) {
        let (block_hash, maybe_approvals_hashes, maybe_peer_id): (
            BlockHash,
            Option<Box<ApprovalsHashes>>,
            Option<NodeId>,
        ) = match result {
            Ok(FetchedData::FromPeer { item, peer }) => {
                (*item.block_hash(), Some(item), Some(peer))
            }
            Ok(FetchedData::FromStorage { item }) => (*item.block_hash(), Some(item), None),
            Err(err) => {
                debug!(%err, "failed to fetch approvals hashes");
                if err.is_peer_fault() {
                    (*err.id(), None, Some(*err.peer()))
                } else {
                    (*err.id(), None, None)
                }
            }
        };

        match (&mut self.forward, &mut self.historical) {
            (Some(builder), _) | (_, Some(builder)) if builder.block_hash() == block_hash => {
                match maybe_approvals_hashes {
                    None => {
                        builder.demote_peer(maybe_peer_id);
                    }
                    Some(approvals_hashes) => {
                        if let Err(error) =
                            builder.register_approvals_hashes(&approvals_hashes, maybe_peer_id)
                        {
                            error!(%error, "failed to apply approvals hashes");
                        }
                    }
                }
            }
            _ => {
                debug!(%block_hash, "not currently synchronizing block");
            }
        }
    }

    fn finality_signature_fetched(
        &mut self,
        result: Result<FetchedData<FinalitySignature>, Error<FinalitySignature>>,
    ) {
        let (id, maybe_finality_signature, maybe_peer) = match result {
            Ok(FetchedData::FromPeer { item, peer }) => (item.id(), Some(item), Some(peer)),
            Ok(FetchedData::FromStorage { item }) => (item.id(), Some(item), None),
            Err(err) => {
                debug!(%err, "failed to fetch finality signature");
                if err.is_peer_fault() {
                    (err.id().clone(), None, Some(*err.peer()))
                } else {
                    (err.id().clone(), None, None)
                }
            }
        };

        let block_hash = id.block_hash;

        match (&mut self.forward, &mut self.historical) {
            (Some(builder), _) | (_, Some(builder)) if builder.block_hash() == block_hash => {
                match maybe_finality_signature {
                    None => {
                        builder.demote_peer(maybe_peer);
                    }
                    Some(finality_signature) => {
                        if let Err(error) =
                            builder.register_finality_signature(*finality_signature, maybe_peer)
                        {
                            error!(%error, "failed to apply finality signature");
                        }
                    }
                }
            }
            _ => {
                debug!(%block_hash, "not currently synchronizing block");
            }
        }
    }

    fn global_state_synced(
        &mut self,
        block_hash: BlockHash,
        result: Result<Digest, GlobalStateSynchronizerError>,
    ) {
        let root_hash = match result {
            Ok(hash) => hash,
            Err(error) => {
                debug!(%error, "failed to sync global state");
                return;
            }
        };

        if let Some(builder) = &mut self.historical {
            if builder.block_hash() != block_hash {
                debug!(%block_hash, "not currently synchronising block");
            } else if let Err(error) = builder.register_global_state(root_hash) {
                error!(%block_hash, %error, "failed to apply global state");
            }
        }
    }

    fn got_execution_results_checksum(
        &mut self,
        block_hash: BlockHash,
        result: Result<Option<Digest>, engine_state::Error>,
    ) {
        let execution_results_checksum = match result {
            Ok(Some(digest)) => {
                debug!(
                    "BlockSynchronizer: got execution_results_checksum for {:?}",
                    block_hash
                );
                ExecutionResultsChecksum::Checkable(digest)
            }
            Err(engine_state::Error::MissingChecksumRegistry) => {
                // The registry will not exist for legacy blocks.
                ExecutionResultsChecksum::Uncheckable
            }
            Ok(None) => {
                warn!("the checksum registry should contain the execution results checksum");
                ExecutionResultsChecksum::Uncheckable
            }
            Err(error) => {
                error!(%error, "unexpected error getting checksum registry");
                ExecutionResultsChecksum::Uncheckable
            }
        };

        if let Some(builder) = &mut self.historical {
            if builder.block_hash() != block_hash {
                debug!(%block_hash, "not currently synchronising block");
            } else if let Err(error) =
                builder.register_execution_results_checksum(execution_results_checksum)
            {
                error!(%block_hash, %error, "failed to apply execution results checksum");
            }
        }
    }

    fn execution_results_fetched<REv>(
        &mut self,
        effect_builder: EffectBuilder<REv>,
        block_hash: BlockHash,
        result: FetchResult<BlockExecutionResultsOrChunk>,
    ) -> Effects<Event>
    where
        REv: From<StorageRequest> + Send,
    {
        let (maybe_value_or_chunk, maybe_peer_id) = match result {
            Ok(FetchedData::FromPeer { item, peer }) => (Some(item), Some(peer)),
            Ok(FetchedData::FromStorage { item }) => (Some(item), None),
            Err(err) => {
                debug!(%err, "failed to fetch execution results or chunk");
                if err.is_peer_fault() {
                    (None, Some(*err.peer()))
                } else {
                    (None, None)
                }
            }
        };

        if let Some(builder) = &mut self.historical {
            if builder.block_hash() != block_hash {
                debug!(%block_hash, "not currently synchronizing block");
                return Effects::new();
            }

            match maybe_value_or_chunk {
                None => {
                    builder.demote_peer(maybe_peer_id);
                }
                Some(value_or_chunk) => {
                    // due to reasons, the stitched back together execution effects need to be saved
                    // to disk here, when the last chunk is collected.
                    // we expect a response back, which will crank the block builder for this block
                    // to the next state.
                    match builder.register_fetched_execution_results(maybe_peer_id, *value_or_chunk)
                    {
                        Ok(Some(execution_results)) => {
                            return effect_builder
                                .put_execution_results_to_storage(block_hash, execution_results)
                                .event(move |()| Event::ExecutionResultsStored(block_hash));
                        }
                        Ok(None) => {}
                        Err(error) => {
                            error!(%block_hash, %error, "failed to apply execution results or chunk");
                        }
                    }
                }
            }
        }
        Effects::new()
    }

    fn register_execution_results_stored(&mut self, block_hash: BlockHash) {
        if let Some(builder) = &mut self.historical {
            if builder.block_hash() != block_hash {
                debug!(%block_hash, "not currently synchronizing block");
            } else if let Err(error) = builder.register_execution_results_stored_notification() {
                error!(%block_hash, %error, "failed to apply stored execution results");
            }
        }
    }

    fn deploy_fetched(&mut self, block_hash: BlockHash, fetched_deploy: FetchedData<Deploy>) {
        let (deploy, maybe_peer) = match fetched_deploy {
            FetchedData::FromPeer { item, peer } => (item, Some(peer)),
            FetchedData::FromStorage { item } => (item, None),
        };

        match (&mut self.forward, &mut self.historical) {
            (Some(builder), _) | (_, Some(builder)) if builder.block_hash() == block_hash => {
                if let Err(error) = builder.register_deploy(deploy.id(), maybe_peer) {
                    error!(%block_hash, %error, "failed to apply deploy");
                }
            }
            _ => {
                debug!(%block_hash, "not currently synchronizing block");
            }
        }
    }

    fn register_executed_block_notification(&mut self, block_hash: BlockHash, height: u64) {
        // if the block being synchronized for execution has already executed, drop it.
        let finished_with_forward = if let Some(builder) = self.forward.as_ref() {
            builder
                .block_height()
                .map_or(false, |forward_height| forward_height <= height)
                || builder.block_hash() == block_hash
        } else {
            false
        };

        if finished_with_forward {
            let builder = self
                .forward
                .take()
                .expect("must be Some due to check above");
            let forward_hash = builder.block_hash();
            self.global_sync
                .cancel_request(forward_hash, global_state_synchronizer::Error::Cancelled);
        }
    }

    fn block_builder_progress(&self, builder: &BlockBuilder) -> BlockSynchronizerProgress {
        if builder.is_finished() {
            match builder.block_height() {
                None => error!("finished builder should have block height"),
                Some(block_height) => {
                    return BlockSynchronizerProgress::Synced(builder.block_hash(), block_height)
                }
            }
        }
        BlockSynchronizerProgress::Syncing(
            builder.block_hash(),
            builder.block_height(),
            builder.last_progress_time().max(
                self.global_sync
                    .last_progress()
                    .unwrap_or_else(Timestamp::zero),
            ),
        )
    }
}

impl<REv> InitializedComponent<REv> for BlockSynchronizer
where
    REv: ReactorEvent + From<FetcherRequest<Block>>,
{
    fn status(&self) -> ComponentStatus {
        self.status.clone()
    }
}

impl<REv: ReactorEvent> Component<REv> for BlockSynchronizer {
    type Event = Event;

    fn handle_event(
        &mut self,
        effect_builder: EffectBuilder<REv>,
        rng: &mut NodeRng,
        event: Self::Event,
    ) -> Effects<Self::Event> {
        if self.paused {
            warn!(%event, "block synchronizer not currently enabled - ignoring event");
            return Effects::new();
        }

        // MISSING EVENT: ANNOUNCEMENT OF BAD PEERS
        match (&self.status, event) {
            (ComponentStatus::Fatal(msg), _) => {
                error!(
                    msg,
                    "should not handle this event when this component has fatal error"
                );
                Effects::new()
            }
            (ComponentStatus::Uninitialized, Event::Initialize) => {
                self.status = ComponentStatus::Initialized;
                // start dishonest peer management on initialization
                effect_builder
                    .set_timeout(self.disconnect_dishonest_peers_interval.into())
                    .event(move |_| Event::Request(BlockSynchronizerRequest::DishonestPeers))
            }
            (ComponentStatus::Uninitialized, _) => {
                warn!("should not handle this event when component is uninitialized");
                Effects::new()
            }
            (ComponentStatus::Initialized, event) => {
                match event {
                    Event::Initialize => {
                        // noop
                        Effects::new()
                    }
                    Event::Request(BlockSynchronizerRequest::NeedNext) => {
                        self.need_next(effect_builder, rng)
                    }
                    Event::Request(BlockSynchronizerRequest::BlockExecuted {
                        block_hash,
                        height,
                    }) => {
                        self.register_executed_block_notification(block_hash, height);
                        Effects::new()
                    }
                    Event::Request(BlockSynchronizerRequest::DishonestPeers) => {
                        let mut effects: Effects<Self::Event> = self
                            .dishonest_peers()
                            .into_iter()
                            .flat_map(|node_id| {
                                effect_builder
                                    .announce_disconnect_from_peer(node_id)
                                    .ignore()
                            })
                            .collect();
                        self.flush_dishonest_peers();
                        effects.extend(
                            effect_builder
                                .set_timeout(self.disconnect_dishonest_peers_interval.into())
                                .event(move |_| {
                                    Event::Request(BlockSynchronizerRequest::DishonestPeers)
                                }),
                        );
                        effects
                    }

                    // tunnel event to global state synchronizer
                    Event::GlobalStateSynchronizer(event) => reactor::wrap_effects(
                        Event::GlobalStateSynchronizer,
                        self.global_sync.handle_event(effect_builder, rng, event),
                    ),

                    // when a peer is disconnected from for any reason, disqualify peer
                    Event::DisconnectFromPeer(node_id) => {
                        self.register_disconnected_peer(node_id);
                        Effects::new()
                    }

                    // each of the following trigger the next need next
                    Event::ValidatorMatrixUpdated => {
                        let mut effects = self.handle_validators(effect_builder);
                        effects.extend(self.need_next(effect_builder, rng));
                        effects
                    }
                    Event::BlockHeaderFetched(result) => {
                        self.block_header_fetched(result);
                        self.need_next(effect_builder, rng)
                    }
                    Event::BlockFetched(result) => {
                        self.block_fetched(result);
                        self.need_next(effect_builder, rng)
                    }
                    Event::FinalitySignatureFetched(result) => {
                        self.finality_signature_fetched(result);
                        self.need_next(effect_builder, rng)
                    }
                    Event::ApprovalsHashesFetched(result) => {
                        self.approvals_hashes_fetched(result);
                        self.need_next(effect_builder, rng)
                    }
                    Event::GotExecutionResultsChecksum { block_hash, result } => {
                        self.got_execution_results_checksum(block_hash, result);
                        self.need_next(effect_builder, rng)
                    }
                    Event::GlobalStateSynced { block_hash, result } => {
                        self.global_state_synced(block_hash, result);
                        self.need_next(effect_builder, rng)
                    }
                    Event::ExecutionResultsFetched { block_hash, result } => {
                        let mut effects =
                            self.execution_results_fetched(effect_builder, block_hash, result);
                        effects.extend(self.need_next(effect_builder, rng));
                        effects
                    }
                    Event::ExecutionResultsStored(block_hash) => {
                        self.register_execution_results_stored(block_hash);
                        self.need_next(effect_builder, rng)
                    }
                    Event::DeployFetched { block_hash, result } => {
                        match result {
                            Either::Left(Ok(fetched_legacy_deploy)) => {
                                self.deploy_fetched(block_hash, fetched_legacy_deploy.convert())
                            }
                            Either::Left(Err(error)) => {
                                debug!(%error, "failed to fetch legacy deploy");
                            }
                            Either::Right(Ok(fetched_deploy)) => {
                                self.deploy_fetched(block_hash, fetched_deploy)
                            }
                            Either::Right(Err(error)) => {
                                debug!(%error, "failed to fetch deploy");
                            }
                        };
                        self.need_next(effect_builder, rng)
                    }
                    // fresh peers to apply
                    Event::AccumulatedPeers(block_hash, Some(peers)) => {
                        self.register_peers(block_hash, peers);
                        self.need_next(effect_builder, rng)
                    }
                    // no more peers available, what do we need next?
                    Event::AccumulatedPeers(_, None) => self.need_next(effect_builder, rng),

                    // do not hook need next; we're finished sync'ing this block
                    Event::MarkedComplete(block_hash) => {
                        self.register_marked_complete(&block_hash);
                        Effects::new()
                    }
                }
            }
        }
    }
}

impl<REv: ReactorEvent> ValidatorBoundComponent<REv> for BlockSynchronizer {
    fn handle_validators(&mut self, _: EffectBuilder<REv>) -> Effects<Self::Event> {
        if let Some(block_builder) = &mut self.forward {
            block_builder.register_era_validator_weights(&self.validator_matrix);
        }
        if let Some(block_builder) = &mut self.historical {
            block_builder.register_era_validator_weights(&self.validator_matrix);
        }
        Effects::new()
    }
}<|MERGE_RESOLUTION|>--- conflicted
+++ resolved
@@ -316,10 +316,6 @@
             let action = builder.block_acquisition_action(rng);
             let peers = action.peers_to_ask(); // pass this to any fetcher
             let need_next = action.need_next();
-<<<<<<< HEAD
-            debug!("BlockSynchronizer needs next: {:?}", need_next);
-=======
->>>>>>> 23e1a4c0
             if !matches!(need_next, NeedNext::Nothing) {
                 debug!("BlockSynchronizer: {:?}", need_next);
                 builder.set_in_flight_latch(true);
