//! Block validator
//!
//! The block validator checks whether all the deploys included in the block payload exist, either
//! locally or on the network.
//!
//! When multiple requests are made to validate the same block payload, they will eagerly return
//! true if valid, but only fail if all sources have been exhausted. This is only relevant when
//! calling for validation of the same protoblock multiple times at the same time.

mod keyed_counter;
#[cfg(test)]
mod tests;

use std::{
    collections::{hash_map::Entry, BTreeMap, HashMap, HashSet, VecDeque},
    convert::Infallible,
    fmt::Debug,
    hash::Hash,
    sync::Arc,
};

use datasize::DataSize;
use derive_more::{Display, From};
use itertools::Itertools;
use keyed_counter::KeyedCounter;
use smallvec::{smallvec, SmallVec};
use tracing::{info, warn};

use crate::{
    components::{
        block_proposer::DeployType,
        consensus::{ClContext, ProposedBlock},
<<<<<<< HEAD
        fetcher::FetchedData,
=======
>>>>>>> 42ec6093
        Component,
    },
    effect::{
        requests::{BlockValidationRequest, FetcherRequest, StorageRequest},
        EffectBuilder, EffectExt, Effects, Responder,
    },
    types::{appendable_block::AppendableBlock, Block, Chainspec, Deploy, DeployHash, Timestamp},
    NodeRng,
};

#[derive(DataSize, Debug, Display, Clone, Copy, Hash, Ord, PartialOrd, Eq, PartialEq)]
pub enum DeployOrTransferHash {
    #[display(fmt = "deploy {}", _0)]
    Deploy(DeployHash),
    #[display(fmt = "transfer {}", _0)]
    Transfer(DeployHash),
}

<<<<<<< HEAD
impl From<DeployOrTransferHash> for DeployHash {
    fn from(dt_hash: DeployOrTransferHash) -> DeployHash {
        match dt_hash {
            DeployOrTransferHash::Deploy(hash) => hash,
            DeployOrTransferHash::Transfer(hash) => hash,
        }
    }
}

impl DeployOrTransferHash {
    fn is_transfer(&self) -> bool {
        matches!(self, DeployOrTransferHash::Transfer(_))
    }
}

#[derive(DataSize, Debug, Display, Clone, Hash, Eq, PartialEq)]
pub enum ValidatingBlock {
    #[display(fmt = "{}", _0.display())]
    Block(Box<Block>),
    #[display(fmt = "{}", _0.display())]
    ProposedBlock(Box<ProposedBlock<ClContext>>),
}

impl From<Block> for ValidatingBlock {
    fn from(block: Block) -> ValidatingBlock {
        ValidatingBlock::Block(Box::new(block))
    }
}

=======
#[derive(DataSize, Debug, Display, Clone, Copy, Hash, Ord, PartialOrd, Eq, PartialEq)]
pub enum DeployOrTransferHash {
    #[display(fmt = "deploy {}", _0)]
    Deploy(DeployHash),
    #[display(fmt = "transfer {}", _0)]
    Transfer(DeployHash),
}

impl From<DeployOrTransferHash> for DeployHash {
    fn from(dt_hash: DeployOrTransferHash) -> DeployHash {
        match dt_hash {
            DeployOrTransferHash::Deploy(hash) => hash,
            DeployOrTransferHash::Transfer(hash) => hash,
        }
    }
}

impl DeployOrTransferHash {
    fn is_transfer(&self) -> bool {
        matches!(self, DeployOrTransferHash::Transfer(_))
    }
}

#[derive(DataSize, Debug, Display, Clone, Hash, Eq, PartialEq)]
pub enum ValidatingBlock {
    #[display(fmt = "{}", _0.display())]
    Block(Box<Block>),
    #[display(fmt = "{}", _0.display())]
    ProposedBlock(Box<ProposedBlock<ClContext>>),
}

impl From<Block> for ValidatingBlock {
    fn from(block: Block) -> ValidatingBlock {
        ValidatingBlock::Block(Box::new(block))
    }
}

>>>>>>> 42ec6093
impl From<ProposedBlock<ClContext>> for ValidatingBlock {
    fn from(proposed_block: ProposedBlock<ClContext>) -> ValidatingBlock {
        ValidatingBlock::ProposedBlock(Box::new(proposed_block))
    }
}

impl ValidatingBlock {
    fn timestamp(&self) -> Timestamp {
        match self {
            ValidatingBlock::Block(block) => block.timestamp(),
            ValidatingBlock::ProposedBlock(pb) => pb.context().timestamp(),
        }
    }

    fn deploy_hashes(&self) -> &[DeployHash] {
        match self {
            ValidatingBlock::Block(block) => block.deploy_hashes(),
            ValidatingBlock::ProposedBlock(pb) => pb.value().deploy_hashes(),
        }
    }

    fn transfer_hashes(&self) -> &[DeployHash] {
        match self {
            ValidatingBlock::Block(block) => block.transfer_hashes(),
            ValidatingBlock::ProposedBlock(pb) => pb.value().transfer_hashes(),
        }
    }

    fn deploys_and_transfers_iter(&self) -> impl Iterator<Item = DeployOrTransferHash> + '_ {
        let deploys = self
            .deploy_hashes()
            .iter()
            .map(|hash| DeployOrTransferHash::Deploy(*hash));
        let transfers = self
            .transfer_hashes()
            .iter()
            .map(|hash| DeployOrTransferHash::Transfer(*hash));
        deploys.chain(transfers)
    }
}

/// Block validator component event.
#[derive(Debug, From, Display)]
pub enum Event<I> {
    /// A request made of the block validator component.
    #[from]
    Request(BlockValidationRequest<I>),

    /// A deploy has been successfully found.
    #[display(fmt = "{} found", dt_hash)]
    DeployFound {
        dt_hash: DeployOrTransferHash,
        deploy_type: Box<DeployType>,
    },

    /// A request to find a specific deploy, potentially from a peer, failed.
    #[display(fmt = "{} missing", _0)]
    DeployMissing(DeployOrTransferHash),

    /// Deploy was invalid. Unable to convert to a deploy type.
    #[display(fmt = "{} invalid", _0)]
    CannotConvertDeploy(DeployOrTransferHash),
}

/// State of the current process of block validation.
///
/// Tracks whether or not there are deploys still missing and who is interested in the final result.
#[derive(DataSize, Debug)]
pub(crate) struct BlockValidationState<I> {
    /// Appendable block ensuring that the deploys satisfy the validity conditions.
    appendable_block: AppendableBlock,
    /// The deploys that have not yet been "crossed off" the list of potential misses.
    missing_deploys: HashSet<DeployOrTransferHash>,
    /// A list of responders that are awaiting an answer.
    responders: SmallVec<[Responder<bool>; 2]>,
    /// Peers that should have the data.
    sources: VecDeque<I>,
}

impl<I> BlockValidationState<I>
where
    I: PartialEq + Eq + 'static,
{
    /// Adds alternative source of data.
    /// Returns true if we already know about the peer.
    fn add_source(&mut self, peer: I) -> bool {
        if self.sources.contains(&peer) {
            true
        } else {
            self.sources.push_back(peer);
            false
        }
    }

    /// Returns a peer, if there is any, that we haven't yet tried.
    fn source(&mut self) -> Option<I> {
        self.sources.pop_front()
    }

    fn respond<REv>(&mut self, value: bool) -> Effects<REv> {
        self.responders
            .drain(..)
            .flat_map(|responder| responder.respond(value).ignore())
            .collect()
    }
}

#[derive(DataSize, Debug)]
pub(crate) struct BlockValidator<I> {
    /// Chainspec loaded for deploy validation.
    #[data_size(skip)]
    chainspec: Arc<Chainspec>,
    /// State of validation of a specific block.
    validation_states: HashMap<ValidatingBlock, BlockValidationState<I>>,
    /// Number of requests for a specific deploy hash still in flight.
    in_flight: KeyedCounter<DeployHash>,
}

impl<I> BlockValidator<I>
where
    I: Clone + Debug + Send + 'static + Send,
{
    /// Creates a new block validator instance.
    pub(crate) fn new(chainspec: Arc<Chainspec>) -> Self {
        BlockValidator {
            chainspec,
            validation_states: HashMap::new(),
            in_flight: KeyedCounter::default(),
        }
    }

    /// Prints a log message about an invalid block with duplicated deploys.
    fn log_block_with_replay(&self, sender: I, block: &ValidatingBlock) {
        let mut deploy_counts = BTreeMap::new();
        for dt_hash in block.deploys_and_transfers_iter() {
            *deploy_counts.entry(dt_hash).or_default() += 1;
        }
        let duplicates = deploy_counts
            .into_iter()
            .filter_map(|(dt_hash, count): (DeployOrTransferHash, usize)| {
                (count > 1).then(|| format!("{} * {}", count, dt_hash))
            })
            .join(", ");
        info!(
            ?sender, %duplicates,
            "received invalid block containing duplicated deploys"
        );
    }
}

impl<I, REv> Component<REv> for BlockValidator<I>
where
    I: Clone + Debug + Send + PartialEq + Eq + 'static,
    REv: From<Event<I>>
        + From<BlockValidationRequest<I>>
        + From<FetcherRequest<I, Deploy>>
        + From<StorageRequest>
        + Send,
{
    type Event = Event<I>;
    type ConstructionError = Infallible;

    fn handle_event(
        &mut self,
        effect_builder: EffectBuilder<REv>,
        _rng: &mut NodeRng,
        event: Self::Event,
    ) -> Effects<Self::Event> {
        let mut effects = Effects::new();
        match event {
            Event::Request(BlockValidationRequest {
                block,
                sender,
                responder,
            }) => {
                let deploy_count = block.deploy_hashes().len() + block.transfer_hashes().len();
                if deploy_count == 0 {
                    // If there are no deploys, return early.
                    return responder.respond(true).ignore();
                }
                // Collect the deploys in a set. If they are fewer now, then there was a duplicate!
                let block_deploys: HashSet<_> = block.deploys_and_transfers_iter().collect();
                if block_deploys.len() != deploy_count {
                    self.log_block_with_replay(sender, &block);
                    return responder.respond(false).ignore();
                }

                match self.validation_states.entry(block) {
                    Entry::Occupied(mut entry) => {
                        // The entry already exists.
                        if entry.get().missing_deploys.is_empty() {
                            // Block has already been validated successfully, early return to
                            // caller.
                            effects.extend(responder.respond(true).ignore());
                        } else {
                            // We register ourselves as someone interested in the ultimate
                            // validation result.
                            entry.get_mut().responders.push(responder);
                            // And add an alternative source of data.
                            entry.get_mut().add_source(sender);
                        }
                    }
                    Entry::Vacant(entry) => {
                        // Our entry is vacant - create an entry to track the state.
                        let in_flight = &mut self.in_flight;
                        effects.extend(entry.key().deploys_and_transfers_iter().flat_map(
                            |dt_hash| {
                                // For every request, increase the number of in-flight...
                                in_flight.inc(&dt_hash.into());
                                // ...then request it.
                                fetch_deploy(effect_builder, dt_hash, sender.clone())
                            },
                        ));
                        let block_timestamp = entry.key().timestamp();
                        let deploy_config = self.chainspec.deploy_config;
                        entry.insert(BlockValidationState {
                            appendable_block: AppendableBlock::new(deploy_config, block_timestamp),
                            missing_deploys: block_deploys,
                            responders: smallvec![responder],
                            sources: VecDeque::new(), /* This is empty b/c we create the first
                                                       * request using `sender`. */
                        });
                    }
                }
            }
            Event::DeployFound {
                dt_hash,
                deploy_type,
            } => {
                // We successfully found a hash. Decrease the number of outstanding requests.
                self.in_flight.dec(&dt_hash.into());

                // If a deploy is received for a given block that makes that block invalid somehow,
                // mark it for removal.
                let mut invalid = Vec::new();

                // Our first pass updates all validation states, crossing off the found deploy.
                for (key, state) in self.validation_states.iter_mut() {
                    if state.missing_deploys.remove(&dt_hash) {
                        // If the deploy is of the wrong type or would be invalid for this block,
                        // notify everyone still waiting on it that all is lost.
                        if deploy_type.is_transfer() != dt_hash.is_transfer() {
                            info!(block = ?key, %dt_hash, ?deploy_type, "wrong deploy type");
                            invalid.push(key.clone());
                        } else if let Err(err) =
                            state.appendable_block.add(dt_hash.into(), &*deploy_type)
                        {
                            info!(block = ?key, %dt_hash, ?deploy_type, ?err, "block invalid");
                            invalid.push(key.clone());
                        }
                    }
                }

                // Now we remove all states that have finished and notify the requestors.
                self.validation_states.retain(|key, state| {
                    if invalid.contains(key) {
                        effects.extend(state.respond(false));
                        return false;
                    }
                    if state.missing_deploys.is_empty() {
                        // This one is done and valid.
                        effects.extend(state.respond(true));
                        return false;
                    }
                    true
                });
            }
            Event::DeployMissing(dt_hash) => {
                info!(%dt_hash, "request to download deploy timed out");
                // A deploy failed to fetch. If there is still hope (i.e. other outstanding
                // requests), we just ignore this little accident.
                if self.in_flight.dec(&dt_hash.into()) != 0 {
                    return Effects::new();
                }

                // Flag indicating whether we've retried fetching the deploy.
                let mut retried = false;

                self.validation_states.retain(|key, state| {
                    if !state.missing_deploys.contains(&dt_hash) {
                        return true;
                    }
                    if retried {
                        // We don't want to retry downloading the same element more than once.
                        return true;
                    }
                    match state.source() {
                        Some(peer) => {
                            info!(%dt_hash, ?peer, "trying the next peer");
                            // There's still hope to download the deploy.
                            effects.extend(fetch_deploy(effect_builder, dt_hash, peer));
                            retried = true;
                            true
                        }
                        None => {
                            // Notify everyone still waiting on it that all is lost.
                            info!(
                                block = ?key, %dt_hash,
                                "could not validate the deploy. block is invalid"
                            );
                            // This validation state contains a failed deploy hash, it can never
                            // succeed.
                            effects.extend(state.respond(false));
                            false
                        }
                    }
                });

                if retried {
                    // If we retried, we need to increase this counter.
                    self.in_flight.inc(&dt_hash.into());
                }
            }
            Event::CannotConvertDeploy(dt_hash) => {
                // Deploy is invalid. There's no point waiting for other in-flight requests to
                // finish.
                self.in_flight.dec(&dt_hash.into());

                self.validation_states.retain(|key, state| {
                    if state.missing_deploys.contains(&dt_hash) {
                        // Notify everyone still waiting on it that all is lost.
                        info!(
                            block = ?key, %dt_hash,
                            "could not convert deploy to deploy type. block is invalid"
                        );
                        // This validation state contains a failed deploy hash, it can never
                        // succeed.
                        effects.extend(state.respond(false));
                        false
                    } else {
                        true
                    }
                });
            }
        }
        effects
    }
}

/// Returns effects that fetch the deploy and validate it.
fn fetch_deploy<REv, I>(
    effect_builder: EffectBuilder<REv>,
    dt_hash: DeployOrTransferHash,
    sender: I,
) -> Effects<Event<I>>
where
    REv: From<Event<I>>
        + From<BlockValidationRequest<I>>
        + From<StorageRequest>
        + From<FetcherRequest<I, Deploy>>
        + Send,
<<<<<<< HEAD
    I: Clone + Debug + Send + PartialEq + Eq + 'static,
{
    async move {
        let deploy_hash: DeployHash = dt_hash.into();
        let item = match effect_builder.fetch::<Deploy, I>(deploy_hash, sender).await {
            Ok(FetchedData::FromStorage { item }) | Ok(FetchedData::FromPeer { item, .. }) => item,
            Err(fetcher_error) => {
                warn!(
                    "Could not fetch deploy with deploy hash {}: {}",
                    deploy_hash, fetcher_error
                );
                return Event::DeployMissing(dt_hash);
            }
        };
        match item.deploy_type() {
            Ok(deploy_type) => Event::DeployFound {
                dt_hash,
                deploy_type: Box::new(deploy_type),
            },
            Err(error) => {
                warn!(
                    "Could not convert deploy with deploy hash {}: {}",
                    dt_hash, error
                );
                Event::CannotConvertDeploy(dt_hash)
            }
        }
    }
    .event(std::convert::identity)
=======
    I: Clone + Send + PartialEq + Eq + 'static,
{
    let validate_deploy = move |result: FetchResult<Deploy, I>| match result {
        FetchResult::FromStorage(deploy) | FetchResult::FromPeer(deploy, _) => deploy
            .deploy_type()
            .map_or(Event::CannotConvertDeploy(dt_hash), |deploy_type| {
                Event::DeployFound {
                    dt_hash,
                    deploy_type: Box::new(deploy_type),
                }
            }),
    };

    effect_builder
        .fetch_deploy(dt_hash.into(), sender)
        .map_or_else(validate_deploy, move || Event::DeployMissing(dt_hash))
>>>>>>> 42ec6093
}<|MERGE_RESOLUTION|>--- conflicted
+++ resolved
@@ -22,7 +22,6 @@
 use datasize::DataSize;
 use derive_more::{Display, From};
 use itertools::Itertools;
-use keyed_counter::KeyedCounter;
 use smallvec::{smallvec, SmallVec};
 use tracing::{info, warn};
 
@@ -30,10 +29,6 @@
     components::{
         block_proposer::DeployType,
         consensus::{ClContext, ProposedBlock},
-<<<<<<< HEAD
-        fetcher::FetchedData,
-=======
->>>>>>> 42ec6093
         Component,
     },
     effect::{
@@ -43,6 +38,9 @@
     types::{appendable_block::AppendableBlock, Block, Chainspec, Deploy, DeployHash, Timestamp},
     NodeRng,
 };
+use keyed_counter::KeyedCounter;
+
+use crate::components::fetcher::FetchedData;
 
 #[derive(DataSize, Debug, Display, Clone, Copy, Hash, Ord, PartialOrd, Eq, PartialEq)]
 pub enum DeployOrTransferHash {
@@ -52,7 +50,6 @@
     Transfer(DeployHash),
 }
 
-<<<<<<< HEAD
 impl From<DeployOrTransferHash> for DeployHash {
     fn from(dt_hash: DeployOrTransferHash) -> DeployHash {
         match dt_hash {
@@ -82,45 +79,6 @@
     }
 }
 
-=======
-#[derive(DataSize, Debug, Display, Clone, Copy, Hash, Ord, PartialOrd, Eq, PartialEq)]
-pub enum DeployOrTransferHash {
-    #[display(fmt = "deploy {}", _0)]
-    Deploy(DeployHash),
-    #[display(fmt = "transfer {}", _0)]
-    Transfer(DeployHash),
-}
-
-impl From<DeployOrTransferHash> for DeployHash {
-    fn from(dt_hash: DeployOrTransferHash) -> DeployHash {
-        match dt_hash {
-            DeployOrTransferHash::Deploy(hash) => hash,
-            DeployOrTransferHash::Transfer(hash) => hash,
-        }
-    }
-}
-
-impl DeployOrTransferHash {
-    fn is_transfer(&self) -> bool {
-        matches!(self, DeployOrTransferHash::Transfer(_))
-    }
-}
-
-#[derive(DataSize, Debug, Display, Clone, Hash, Eq, PartialEq)]
-pub enum ValidatingBlock {
-    #[display(fmt = "{}", _0.display())]
-    Block(Box<Block>),
-    #[display(fmt = "{}", _0.display())]
-    ProposedBlock(Box<ProposedBlock<ClContext>>),
-}
-
-impl From<Block> for ValidatingBlock {
-    fn from(block: Block) -> ValidatingBlock {
-        ValidatingBlock::Block(Box::new(block))
-    }
-}
-
->>>>>>> 42ec6093
 impl From<ProposedBlock<ClContext>> for ValidatingBlock {
     fn from(proposed_block: ProposedBlock<ClContext>) -> ValidatingBlock {
         ValidatingBlock::ProposedBlock(Box::new(proposed_block))
@@ -472,7 +430,6 @@
         + From<StorageRequest>
         + From<FetcherRequest<I, Deploy>>
         + Send,
-<<<<<<< HEAD
     I: Clone + Debug + Send + PartialEq + Eq + 'static,
 {
     async move {
@@ -502,22 +459,4 @@
         }
     }
     .event(std::convert::identity)
-=======
-    I: Clone + Send + PartialEq + Eq + 'static,
-{
-    let validate_deploy = move |result: FetchResult<Deploy, I>| match result {
-        FetchResult::FromStorage(deploy) | FetchResult::FromPeer(deploy, _) => deploy
-            .deploy_type()
-            .map_or(Event::CannotConvertDeploy(dt_hash), |deploy_type| {
-                Event::DeployFound {
-                    dt_hash,
-                    deploy_type: Box::new(deploy_type),
-                }
-            }),
-    };
-
-    effect_builder
-        .fetch_deploy(dt_hash.into(), sender)
-        .map_or_else(validate_deploy, move || Event::DeployMissing(dt_hash))
->>>>>>> 42ec6093
 }