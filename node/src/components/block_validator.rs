//! Block validator
//!
//! The block validator checks whether all the deploys included in the block payload exist, either
//! locally or on the network.
//!
//! When multiple requests are made to validate the same block payload, they will eagerly return
//! true if valid, but only fail if all sources have been exhausted. This is only relevant when
//! calling for validation of the same proposed block multiple times at the same time.

mod config;
mod event;
mod state;
#[cfg(test)]
mod tests;

<<<<<<< HEAD
use std::{
    collections::{hash_map::Entry, BTreeMap, BTreeSet, HashMap},
    fmt::Debug,
    sync::Arc,
};

use datasize::DataSize;
use derive_more::{Display, From};
use itertools::Itertools;
use smallvec::{smallvec, SmallVec};
use tracing::{debug, info, warn};
=======
use std::{collections::HashMap, sync::Arc};

use datasize::DataSize;
use tracing::{debug, error, warn};
>>>>>>> 53dd3386

use casper_types::Timestamp;

use crate::{
    components::{
        consensus::{ClContext, ProposedBlock},
        fetcher::{self, EmptyValidationMetadata, FetchResult, FetchedData},
        Component,
    },
    effect::{
        requests::{BlockValidationRequest, FetcherRequest, StorageRequest},
        EffectBuilder, EffectExt, Effects, Responder,
    },
    types::{
        ApprovalsHash, Chainspec, Deploy, DeployHashWithApprovals, DeployId, DeployOrTransferHash,
        NodeId,
    },
    NodeRng,
};
pub use config::Config;
pub(crate) use event::Event;
use state::{AddResponderResult, BlockValidationState, MaybeStartFetching};

const COMPONENT_NAME: &str = "block_validator";

impl ProposedBlock<ClContext> {
    fn timestamp(&self) -> Timestamp {
        self.context().timestamp()
    }

    fn deploys(&self) -> &Vec<DeployHashWithApprovals> {
        self.value().deploys()
    }

    fn transfers(&self) -> &Vec<DeployHashWithApprovals> {
        self.value().transfers()
    }
}

/// The return type of trying to handle a validation request as an already-existing request.
enum MaybeHandled {
    /// The request is already being handled - return the wrapped effects and finish.
    Handled(Effects<Event>),
    /// The request is new - it still needs to be handled.
    NotHandled(BlockValidationRequest),
}

#[derive(DataSize, Debug)]
pub(crate) struct BlockValidator {
    /// Chainspec loaded for deploy validation.
    #[data_size(skip)]
    chainspec: Arc<Chainspec>,
    config: Config,
    /// State of validation of a specific block.
    validation_states: HashMap<ProposedBlock<ClContext>, BlockValidationState>,
}

impl BlockValidator {
    /// Creates a new block validator instance.
    pub(crate) fn new(chainspec: Arc<Chainspec>, config: Config) -> Self {
        BlockValidator {
            chainspec,
            config,
            validation_states: HashMap::new(),
        }
    }

    /// If the request is already being handled, we record the new info and return effects.  If not,
    /// the request is returned for processing as a new request.
    fn try_handle_as_existing_request<REv>(
        &mut self,
        effect_builder: EffectBuilder<REv>,
        request: BlockValidationRequest,
    ) -> MaybeHandled
    where
        REv: From<Event> + From<FetcherRequest<Deploy>> + Send,
    {
        if let Some(state) = self.validation_states.get_mut(&request.block) {
            let BlockValidationRequest {
                block,
                sender,
                responder,
            } = request;
            debug!(%sender, %block, "already validating proposed block");
            match state.add_responder(responder) {
                AddResponderResult::Added => {}
                AddResponderResult::ValidationCompleted {
                    responder,
                    response_to_send,
                } => {
                    debug!(%response_to_send, "proposed block validation already completed");
                    return MaybeHandled::Handled(responder.respond(response_to_send).ignore());
                }
            }
            state.add_holder(sender);

            let effects = match state.start_fetching() {
                MaybeStartFetching::Start {
                    holder,
                    missing_deploys,
                } => fetch_deploys(effect_builder, holder, missing_deploys),
                MaybeStartFetching::Ongoing => {
                    debug!("ongoing fetches while validating proposed block - noop");
                    Effects::new()
                }
                MaybeStartFetching::Unable => {
                    debug!("no new info while validating proposed block - responding `false`");
                    respond(false, state.take_responders())
                }
                MaybeStartFetching::ValidationSucceeded | MaybeStartFetching::ValidationFailed => {
                    // If validation is already completed, we should have exited in the
                    // `AddResponderResult::ValidationCompleted` branch above.
                    error!("proposed block validation already completed - noop");
                    Effects::new()
                }
            };
            MaybeHandled::Handled(effects)
        } else {
            MaybeHandled::NotHandled(request)
        }
    }

    fn handle_new_request<REv>(
        &mut self,
        effect_builder: EffectBuilder<REv>,
        BlockValidationRequest {
            block,
            sender,
            responder,
        }: BlockValidationRequest,
    ) -> Effects<Event>
    where
        REv: From<Event> + From<FetcherRequest<Deploy>> + Send,
    {
        debug!(%sender, %block, "validating new proposed block");
        debug_assert!(!self.validation_states.contains_key(&block));
        let (mut state, maybe_responder) =
            BlockValidationState::new(&block, sender, responder, self.chainspec.as_ref());
        let effects = match state.start_fetching() {
            MaybeStartFetching::Start {
                holder,
                missing_deploys,
            } => fetch_deploys(effect_builder, holder, missing_deploys),
            MaybeStartFetching::ValidationSucceeded => {
                debug!("no deploys - block validation complete");
                debug_assert!(maybe_responder.is_some());
                respond(true, maybe_responder)
            }
            MaybeStartFetching::ValidationFailed => {
                debug_assert!(maybe_responder.is_some());
                respond(false, maybe_responder)
            }
            MaybeStartFetching::Ongoing | MaybeStartFetching::Unable => {
                // This `MaybeStartFetching` variant should never be returned here.
                error!(%state, "invalid state while handling new block validation");
                debug_assert!(false, "invalid state {}", state);
                respond(false, state.take_responders())
            }
        };
        self.validation_states.insert(block, state);
        self.purge_oldest_complete();
        effects
    }

    fn purge_oldest_complete(&mut self) {
        let mut completed_times: Vec<_> = self
            .validation_states
            .values()
            .filter_map(BlockValidationState::block_timestamp_if_completed)
            .collect();
        // Sort from newest (highest timestamp) to oldest.
        completed_times.sort_unstable_by(|lhs, rhs| rhs.cmp(lhs));

        // Normally we'll only need to remove a maximum of a single entry, but loop until we don't
        // exceed the completed limit to cover any edge cases.
        let max_completed_entries = self.config.max_completed_entries as usize;
        while completed_times.len() > max_completed_entries {
            self.validation_states.retain(|_block, state| {
                if completed_times.len() <= max_completed_entries {
                    return true;
                }
                if state.block_timestamp_if_completed().as_ref() == completed_times.last() {
                    debug!(
                        %state,
                        num_completed_remaining = (completed_times.len() - 1),
                        "purging completed block validation state"
                    );
                    let _ = completed_times.pop();
                    return false;
                }
                true
            });
        }
    }

    fn handle_deploy_fetched<REv>(
        &mut self,
        effect_builder: EffectBuilder<REv>,
        dt_hash: DeployOrTransferHash,
        result: FetchResult<Deploy>,
    ) -> Effects<Event>
    where
        REv: From<Event> + From<FetcherRequest<Deploy>> + Send,
    {
        match &result {
            Ok(FetchedData::FromPeer { peer, .. }) => {
                debug!(%dt_hash, %peer, "fetched deploy from peer")
            }
            Ok(FetchedData::FromStorage { .. }) => debug!(%dt_hash, "fetched deploy locally"),
            Err(error) => warn!(%dt_hash, %error, "could not fetch deploy"),
        }
        match result {
            Ok(FetchedData::FromStorage { item }) | Ok(FetchedData::FromPeer { item, .. }) => {
                if item.deploy_or_transfer_hash() != dt_hash {
                    warn!(
                        deploy = %item,
                        expected_deploy_or_transfer_hash = %dt_hash,
                        actual_deploy_or_transfer_hash = %item.deploy_or_transfer_hash(),
                        "deploy has incorrect deploy-or-transfer hash"
                    );
                    // Hard failure - change state to Invalid.
                    let responders = self
                        .validation_states
                        .values_mut()
                        .flat_map(|state| state.try_mark_invalid(&dt_hash));
                    return respond(false, responders);
                }
                let deploy_footprint = match item.footprint() {
                    Ok(footprint) => footprint,
                    Err(error) => {
                        warn!(
                            deploy = %item,
                            %dt_hash,
                            %error,
                            "could not convert deploy",
                        );
                        // Hard failure - change state to Invalid.
                        let responders = self
                            .validation_states
                            .values_mut()
                            .flat_map(|state| state.try_mark_invalid(&dt_hash));
                        return respond(false, responders);
                    }
                };

                let mut effects = Effects::new();
                for state in self.validation_states.values_mut() {
                    let responders = state.try_add_deploy_footprint(&dt_hash, &deploy_footprint);
                    if !responders.is_empty() {
                        let is_valid = matches!(state, BlockValidationState::Valid(_));
                        effects.extend(respond(is_valid, responders));
                    }
                }
                effects
            }
            Err(error) => {
                match error {
                    fetcher::Error::Absent { peer, .. }
                    | fetcher::Error::Rejected { peer, .. }
                    | fetcher::Error::TimedOut { peer, .. } => {
                        // Soft failure - just mark the holder as failed and see if we can start
                        // fetching using a different holder.
                        let mut effects = Effects::new();
                        self.validation_states.values_mut().for_each(|state| {
                            state.try_mark_holder_failed(&peer);
                            match state.start_fetching() {
                                MaybeStartFetching::Start {
                                    holder,
                                    missing_deploys,
                                } => {
                                    debug!(
                                        %holder,
                                        missing_deploys_len = missing_deploys.len(),
                                        "fetching missing deploys from different peer"
                                    );
                                    effects.extend(fetch_deploys(
                                        effect_builder,
                                        holder,
                                        missing_deploys,
                                    ))
                                }
                                MaybeStartFetching::Unable => {
                                    debug!(
                                        "exhausted peers while validating proposed block - \
                                        responding `false`"
                                    );
                                    effects.extend(respond(false, state.take_responders()));
                                }
                                MaybeStartFetching::Ongoing
                                | MaybeStartFetching::ValidationSucceeded
                                | MaybeStartFetching::ValidationFailed => {}
                            }
                        });
                        effects
                    }
                    fetcher::Error::CouldNotConstructGetRequest { .. }
                    | fetcher::Error::ValidationMetadataMismatch { .. } => {
                        // Hard failure - change state to Invalid.
                        let responders = self
                            .validation_states
                            .values_mut()
                            .flat_map(|state| state.try_mark_invalid(&dt_hash));
                        respond(false, responders)
                    }
                }
            }
        }
    }
}

impl<REv> Component<REv> for BlockValidator
where
    REv: From<Event>
        + From<BlockValidationRequest>
        + From<FetcherRequest<Deploy>>
        + From<StorageRequest>
        + Send,
{
    type Event = Event;

    fn handle_event(
        &mut self,
        effect_builder: EffectBuilder<REv>,
        _rng: &mut NodeRng,
        event: Self::Event,
    ) -> Effects<Self::Event> {
        match event {
<<<<<<< HEAD
            Event::Request(BlockValidationRequest {
                block,
                sender,
                responder,
            }) => {
                debug!(?block, "validating proposed block");
                if block.deploy_hashes().count()
                    > self.chainspec.deploy_config.block_max_deploy_count as usize
                {
                    return responder.respond(false).ignore();
                }
                if block.transfer_hashes().count()
                    > self.chainspec.deploy_config.block_max_transfer_count as usize
                {
                    return responder.respond(false).ignore();
                }

                let deploy_count = block.deploy_hashes().count() + block.transfer_hashes().count();
                if deploy_count == 0 {
                    // If there are no deploys, return early.
                    return responder.respond(true).ignore();
                }

                // Collect the deploys in a map. If they are fewer now, then there was a duplicate!
                let block_deploys: HashMap<_, _> = block.deploys_and_transfers_iter().collect();
                if block_deploys.len() != deploy_count {
                    self.log_block_with_replay(sender, &block);
                    return responder.respond(false).ignore();
                }

                let block_timestamp = block.timestamp();
                let state = match self.validation_states.entry(block) {
                    Entry::Occupied(entry) => {
                        let state = entry.into_mut();
                        debug!(?state, "already validating this proposed block");
                        state
                    }
                    Entry::Vacant(entry) => {
                        let state = BlockValidationState {
                            appendable_block: AppendableBlock::new(
                                self.chainspec.deploy_config,
                                block_timestamp,
                            ),
                            missing_deploys: block_deploys.clone(),
                            responders: smallvec![],
                        };
                        entry.insert(state)
                    }
                };

                if state.missing_deploys.is_empty() {
                    debug!(
                        block_timestamp = %state.appendable_block.timestamp(),
                        "no missing deploys - block validation complete"
                    );
                    // Block has already been validated successfully or has no deploys.
                    return responder.respond(true).ignore();
                }

                // We register ourselves as someone interested in the ultimate validation result.
                state.responders.push(responder);

                effects.extend(block_deploys.into_iter().flat_map(|(dt_hash, _)| {
                    // For every request, increase the number of in-flight...
                    self.in_flight.inc(&dt_hash.into());
                    // ...then request it.
                    fetch_deploy(effect_builder, dt_hash, sender)
                }));
            }
            Event::DeployFound {
                dt_hash,
                deploy_footprint,
            } => {
                // We successfully found a hash. Decrease the number of outstanding requests.
                self.in_flight.dec(&dt_hash.into());

                // If a deploy is received for a given block that makes that block invalid somehow,
                // mark it for removal.
                let mut invalid = Vec::new();

                // Our first pass updates all validation states, crossing off the found deploy.
                for (key, state) in self.validation_states.iter_mut() {
                    if let Some(approvals) = state.missing_deploys.remove(&dt_hash) {
                        // If the deploy is of the wrong type or would be invalid for this block,
                        // notify everyone still waiting on it that all is lost.
                        let add_result = match dt_hash {
                            DeployOrTransferHash::Deploy(hash) => {
                                state.appendable_block.add_deploy(
                                    DeployHashWithApprovals::new(hash, approvals.clone()),
                                    &deploy_footprint,
                                )
                            }
                            DeployOrTransferHash::Transfer(hash) => {
                                state.appendable_block.add_transfer(
                                    DeployHashWithApprovals::new(hash, approvals.clone()),
                                    &deploy_footprint,
                                )
                            }
                        };
                        if let Err(err) = add_result {
                            info!(block = ?key, %dt_hash, ?deploy_footprint, ?err, "block invalid");
                            invalid.push(key.clone());
                        }
                        debug!(
                            block_timestamp = %state.appendable_block.timestamp(),
                            deploy_hash = %dt_hash,
                            missing_deploy_count = %state.missing_deploys.len(),
                            "found deploy for block validation"
                        );
                    }
                }

                // Now we remove all states that have finished and notify the requesters.
                self.validation_states.retain(|key, state| {
                    if invalid.contains(key) {
                        effects.extend(state.respond(false));
                        return false;
                    }
                    if state.missing_deploys.is_empty() {
                        // This one is done and valid.
                        effects.extend(state.respond(true));
                        debug!(
                            block_timestamp = %state.appendable_block.timestamp(),
                            "no further missing deploys - block validation complete"
                        );
                        return false;
                    }
                    true
                });
=======
            Event::Request(request) => {
                match self.try_handle_as_existing_request(effect_builder, request) {
                    MaybeHandled::Handled(effects) => effects,
                    MaybeHandled::NotHandled(request) => {
                        self.handle_new_request(effect_builder, request)
                    }
                }
>>>>>>> 53dd3386
            }
            Event::DeployFetched { dt_hash, result } => {
                self.handle_deploy_fetched(effect_builder, dt_hash, result)
            }
        }
    }

    fn name(&self) -> &str {
        COMPONENT_NAME
    }
}

fn fetch_deploys<REv>(
    effect_builder: EffectBuilder<REv>,
    holder: NodeId,
    missing_deploys: HashMap<DeployOrTransferHash, ApprovalsHash>,
) -> Effects<Event>
where
    REv: From<Event> + From<FetcherRequest<Deploy>> + Send,
{
    missing_deploys
        .into_iter()
        .flat_map(|(dt_hash, approvals_hash)| {
            let deploy_id = DeployId::new(dt_hash.into(), approvals_hash);
            effect_builder
                .fetch::<Deploy>(deploy_id, holder, Box::new(EmptyValidationMetadata))
                .event(move |result| Event::DeployFetched { dt_hash, result })
        })
        .collect()
}

fn respond(
    is_valid: bool,
    responders: impl IntoIterator<Item = Responder<bool>>,
) -> Effects<Event> {
    responders
        .into_iter()
        .flat_map(|responder| responder.respond(is_valid).ignore())
        .collect()
}<|MERGE_RESOLUTION|>--- conflicted
+++ resolved
@@ -13,24 +13,10 @@
 #[cfg(test)]
 mod tests;
 
-<<<<<<< HEAD
-use std::{
-    collections::{hash_map::Entry, BTreeMap, BTreeSet, HashMap},
-    fmt::Debug,
-    sync::Arc,
-};
-
-use datasize::DataSize;
-use derive_more::{Display, From};
-use itertools::Itertools;
-use smallvec::{smallvec, SmallVec};
-use tracing::{debug, info, warn};
-=======
 use std::{collections::HashMap, sync::Arc};
 
 use datasize::DataSize;
 use tracing::{debug, error, warn};
->>>>>>> 53dd3386
 
 use casper_types::Timestamp;
 
@@ -358,137 +344,6 @@
         event: Self::Event,
     ) -> Effects<Self::Event> {
         match event {
-<<<<<<< HEAD
-            Event::Request(BlockValidationRequest {
-                block,
-                sender,
-                responder,
-            }) => {
-                debug!(?block, "validating proposed block");
-                if block.deploy_hashes().count()
-                    > self.chainspec.deploy_config.block_max_deploy_count as usize
-                {
-                    return responder.respond(false).ignore();
-                }
-                if block.transfer_hashes().count()
-                    > self.chainspec.deploy_config.block_max_transfer_count as usize
-                {
-                    return responder.respond(false).ignore();
-                }
-
-                let deploy_count = block.deploy_hashes().count() + block.transfer_hashes().count();
-                if deploy_count == 0 {
-                    // If there are no deploys, return early.
-                    return responder.respond(true).ignore();
-                }
-
-                // Collect the deploys in a map. If they are fewer now, then there was a duplicate!
-                let block_deploys: HashMap<_, _> = block.deploys_and_transfers_iter().collect();
-                if block_deploys.len() != deploy_count {
-                    self.log_block_with_replay(sender, &block);
-                    return responder.respond(false).ignore();
-                }
-
-                let block_timestamp = block.timestamp();
-                let state = match self.validation_states.entry(block) {
-                    Entry::Occupied(entry) => {
-                        let state = entry.into_mut();
-                        debug!(?state, "already validating this proposed block");
-                        state
-                    }
-                    Entry::Vacant(entry) => {
-                        let state = BlockValidationState {
-                            appendable_block: AppendableBlock::new(
-                                self.chainspec.deploy_config,
-                                block_timestamp,
-                            ),
-                            missing_deploys: block_deploys.clone(),
-                            responders: smallvec![],
-                        };
-                        entry.insert(state)
-                    }
-                };
-
-                if state.missing_deploys.is_empty() {
-                    debug!(
-                        block_timestamp = %state.appendable_block.timestamp(),
-                        "no missing deploys - block validation complete"
-                    );
-                    // Block has already been validated successfully or has no deploys.
-                    return responder.respond(true).ignore();
-                }
-
-                // We register ourselves as someone interested in the ultimate validation result.
-                state.responders.push(responder);
-
-                effects.extend(block_deploys.into_iter().flat_map(|(dt_hash, _)| {
-                    // For every request, increase the number of in-flight...
-                    self.in_flight.inc(&dt_hash.into());
-                    // ...then request it.
-                    fetch_deploy(effect_builder, dt_hash, sender)
-                }));
-            }
-            Event::DeployFound {
-                dt_hash,
-                deploy_footprint,
-            } => {
-                // We successfully found a hash. Decrease the number of outstanding requests.
-                self.in_flight.dec(&dt_hash.into());
-
-                // If a deploy is received for a given block that makes that block invalid somehow,
-                // mark it for removal.
-                let mut invalid = Vec::new();
-
-                // Our first pass updates all validation states, crossing off the found deploy.
-                for (key, state) in self.validation_states.iter_mut() {
-                    if let Some(approvals) = state.missing_deploys.remove(&dt_hash) {
-                        // If the deploy is of the wrong type or would be invalid for this block,
-                        // notify everyone still waiting on it that all is lost.
-                        let add_result = match dt_hash {
-                            DeployOrTransferHash::Deploy(hash) => {
-                                state.appendable_block.add_deploy(
-                                    DeployHashWithApprovals::new(hash, approvals.clone()),
-                                    &deploy_footprint,
-                                )
-                            }
-                            DeployOrTransferHash::Transfer(hash) => {
-                                state.appendable_block.add_transfer(
-                                    DeployHashWithApprovals::new(hash, approvals.clone()),
-                                    &deploy_footprint,
-                                )
-                            }
-                        };
-                        if let Err(err) = add_result {
-                            info!(block = ?key, %dt_hash, ?deploy_footprint, ?err, "block invalid");
-                            invalid.push(key.clone());
-                        }
-                        debug!(
-                            block_timestamp = %state.appendable_block.timestamp(),
-                            deploy_hash = %dt_hash,
-                            missing_deploy_count = %state.missing_deploys.len(),
-                            "found deploy for block validation"
-                        );
-                    }
-                }
-
-                // Now we remove all states that have finished and notify the requesters.
-                self.validation_states.retain(|key, state| {
-                    if invalid.contains(key) {
-                        effects.extend(state.respond(false));
-                        return false;
-                    }
-                    if state.missing_deploys.is_empty() {
-                        // This one is done and valid.
-                        effects.extend(state.respond(true));
-                        debug!(
-                            block_timestamp = %state.appendable_block.timestamp(),
-                            "no further missing deploys - block validation complete"
-                        );
-                        return false;
-                    }
-                    true
-                });
-=======
             Event::Request(request) => {
                 match self.try_handle_as_existing_request(effect_builder, request) {
                     MaybeHandled::Handled(effects) => effects,
@@ -496,7 +351,6 @@
                         self.handle_new_request(effect_builder, request)
                     }
                 }
->>>>>>> 53dd3386
             }
             Event::DeployFetched { dt_hash, result } => {
                 self.handle_deploy_fetched(effect_builder, dt_hash, result)
