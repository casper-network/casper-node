<<<<<<< HEAD
=======
use std::{
    collections::{HashMap, HashSet},
    fmt::{self, Debug},
};

use datasize::DataSize;
use derive_more::From;
use thiserror::Error;
use tracing::{debug, error, warn};

use casper_execution_engine::storage::trie::{Trie, TrieOrChunk, TrieOrChunkId};
use casper_hashing::{ChunkWithProof, Digest};
use casper_types::{bytesrepr, EraId, Key, StoredValue};

use crate::{
    components::{
        fetcher::{
            event::{FetchResult, FetchedData, FetcherError},
            ReactorEventT,
        },
        Component,
    },
    effect::{
        announcements::{BlocklistAnnouncement, ControlAnnouncement},
        requests::{FetcherRequest, TrieFetcherRequest},
        EffectBuilder, EffectExt, Effects, Responder,
    },
    fatal,
    types::{Item, NodeId},
    NodeRng,
};

#[derive(Debug, From, Error, Clone)]
pub(crate) enum TrieFetcherError {
    #[error("Fetcher error: {0}")]
    Fetcher(FetcherError<TrieOrChunk>),
    #[error("Serialization error: {0}")]
    Bytesrepr(bytesrepr::Error),
    #[error("Couldn't fetch trie chunk ({0}, {1})")]
    Absent(Digest, u64),
}

pub(crate) type TrieFetcherResult = Result<FetchedData<Trie<Key, StoredValue>>, TrieFetcherError>;

#[derive(DataSize, Debug)]
pub(crate) struct PartialChunks {
    peers: Vec<NodeId>,
    responders: Vec<Responder<TrieFetcherResult>>,
    chunks: HashMap<u64, ChunkWithProof>,
    sender: Option<NodeId>,
}

impl PartialChunks {
    fn missing_chunk(&self, count: u64) -> Option<u64> {
        (0..count).find(|idx| !self.chunks.contains_key(idx))
    }

    fn mutate_sender(&mut self, sender: Option<NodeId>) {
        let old_sender = self.sender.take();
        self.sender = old_sender.or(sender);
    }

    fn assemble_chunks(&self, count: u64) -> Result<Trie<Key, StoredValue>, bytesrepr::Error> {
        let data: Vec<u8> = (0..count)
            .filter_map(|index| self.chunks.get(&index))
            .flat_map(|chunk| chunk.chunk())
            .copied()
            .collect();
        bytesrepr::deserialize(data)
    }

    fn next_peer(&mut self) -> Option<&NodeId> {
        // remove the last used peer from the queue
        self.peers.pop();
        self.peers.last()
    }

    fn merge(&mut self, other: PartialChunks) {
        self.chunks.extend(other.chunks);
        self.responders.extend(other.responders);
        // set used for filtering out duplicates
        let mut filter_peers: HashSet<NodeId> = self.peers.iter().cloned().collect();
        for peer in other.peers {
            if filter_peers.insert(peer) {
                self.peers.push(peer);
            }
        }
        self.sender = self.sender.take().or(other.sender);
    }

    fn respond(self, value: TrieFetcherResult) -> Effects<Event> {
        self.responders
            .into_iter()
            .flat_map(|responder| responder.respond(value.clone()).ignore())
            .collect()
    }
}

#[derive(DataSize, Debug)]
pub(crate) struct TrieFetcher {
    partial_chunks: HashMap<Digest, PartialChunks>,
    verifiable_chunked_hash_activation: EraId,
}

#[derive(Debug, From)]
pub(crate) enum Event {
    #[from]
    Request(TrieFetcherRequest),
    TrieOrChunkFetched {
        id: TrieOrChunkId,
        fetch_result: FetchResult<TrieOrChunk>,
    },
}

impl fmt::Display for Event {
    fn fmt(&self, f: &mut fmt::Formatter) -> fmt::Result {
        match self {
            Event::Request(_) => write!(f, "trie fetcher request"),
            Event::TrieOrChunkFetched { id, .. } => {
                write!(f, "got a result for trie or chunk {}", id)
            }
        }
    }
}

fn into_response(trie: Box<Trie<Key, StoredValue>>, sender: Option<NodeId>) -> TrieFetcherResult {
    match sender {
        Some(peer) => Ok(FetchedData::FromPeer { item: trie, peer }),
        None => Ok(FetchedData::FromStorage { item: trie }),
    }
}

impl TrieFetcher {
    pub(crate) fn new(verifiable_chunked_hash_activation: EraId) -> Self {
        TrieFetcher {
            partial_chunks: Default::default(),
            verifiable_chunked_hash_activation,
        }
    }

    fn consume_trie_or_chunk<REv>(
        &mut self,
        effect_builder: EffectBuilder<REv>,
        sender: Option<NodeId>,
        trie_or_chunk: TrieOrChunk,
    ) -> Effects<Event>
    where
        REv: ReactorEventT<TrieOrChunk>
            + From<FetcherRequest<TrieOrChunk>>
            + From<ControlAnnouncement>
            + From<BlocklistAnnouncement>,
    {
        let TrieOrChunkId(_index, hash) = trie_or_chunk.id(self.verifiable_chunked_hash_activation);
        match trie_or_chunk {
            TrieOrChunk::Trie(trie) => match self.partial_chunks.remove(&hash) {
                None => {
                    error!(%hash, "fetched a trie we didn't request!");
                    Effects::new()
                }
                Some(partial_chunks) => {
                    debug!(%hash, "got a full trie");
                    partial_chunks.respond(into_response(trie, sender))
                }
            },
            TrieOrChunk::ChunkWithProof(chunk) => self.consume_chunk(effect_builder, sender, chunk),
        }
    }

    fn consume_chunk<REv>(
        &mut self,
        effect_builder: EffectBuilder<REv>,
        sender: Option<NodeId>,
        chunk: ChunkWithProof,
    ) -> Effects<Event>
    where
        REv: ReactorEventT<TrieOrChunk>
            + From<FetcherRequest<TrieOrChunk>>
            + From<ControlAnnouncement>
            + From<BlocklistAnnouncement>,
    {
        let digest = chunk.proof().root_hash();
        let index = chunk.proof().index();
        let count = chunk.proof().count();
        let mut partial_chunks = match self.partial_chunks.remove(&digest) {
            None => {
                error!(%digest, %index, "got a chunk that wasn't requested");
                return Effects::new();
            }
            Some(partial_chunks) => partial_chunks,
        };

        // Add the downloaded chunk to cache.
        let _ = partial_chunks.chunks.insert(index, chunk);
        // If it was downloaded from a peer, save the information.
        partial_chunks.mutate_sender(sender);

        // Check if we can now return a complete trie.
        match partial_chunks.missing_chunk(count) {
            Some(missing_index) => {
                let peer = match partial_chunks.peers.last() {
                    Some(peer) => peer,
                    None => {
                        debug!(
                            %digest, %missing_index,
                            "no peers to download the next chunk from, giving up",
                        );
                        return partial_chunks
                            .respond(Err(TrieFetcherError::Absent(digest, index)));
                    }
                };
                let next_id = TrieOrChunkId(missing_index, digest);
                self.try_download_chunk(effect_builder, next_id, *peer, partial_chunks)
            }
            None => match partial_chunks.assemble_chunks(count) {
                Ok(trie) => {
                    let sender = partial_chunks.sender;
                    partial_chunks.respond(into_response(Box::new(trie), sender))
                }
                Err(error) => {
                    error!(%digest, %error,
                        "error while assembling a complete trie",
                    );
                    let mut effects = partial_chunks.respond(Err(error.into()));
                    effects.extend(
                        fatal!(
                            effect_builder,
                            "cryptographically verified data failed to deserialize"
                        )
                        .ignore(),
                    );
                    effects
                }
            },
        }
    }

    fn try_download_chunk<REv>(
        &mut self,
        effect_builder: EffectBuilder<REv>,
        id: TrieOrChunkId,
        peer: NodeId,
        partial_chunks: PartialChunks,
    ) -> Effects<Event>
    where
        REv: ReactorEventT<TrieOrChunk> + From<FetcherRequest<TrieOrChunk>>,
    {
        let hash = id.digest();
        let maybe_old_partial_chunks = self.partial_chunks.insert(*hash, partial_chunks);
        if let Some(old_partial_chunks) = maybe_old_partial_chunks {
            // NOTE: Safe to unwrap since we just inserted a value at this key
            self.partial_chunks
                .get_mut(hash)
                .unwrap()
                .merge(old_partial_chunks);
        }
        effect_builder
            .fetch(id, peer)
            .event(move |fetch_result| Event::TrieOrChunkFetched { id, fetch_result })
    }
}

impl<REv> Component<REv> for TrieFetcher
where
    REv: ReactorEventT<TrieOrChunk>
        + From<FetcherRequest<TrieOrChunk>>
        + From<ControlAnnouncement>
        + From<BlocklistAnnouncement>,
{
    type Event = Event;
    type ConstructionError = prometheus::Error;

    fn handle_event(
        &mut self,
        effect_builder: EffectBuilder<REv>,
        _rng: &mut NodeRng,
        event: Self::Event,
    ) -> Effects<Self::Event> {
        debug!(?event, "handling event");
        match event {
            Event::Request(TrieFetcherRequest {
                hash,
                responder,
                peers,
            }) => {
                let trie_id = TrieOrChunkId(0, hash);
                let peer = match peers.last() {
                    Some(peer) => peer,
                    None => {
                        error!(%hash, "tried to fetch trie with no peers available");
                        return Effects::new();
                    }
                };
                let partial_chunks = PartialChunks {
                    responders: vec![responder],
                    peers: peers.clone(),
                    chunks: Default::default(),
                    sender: None,
                };
                self.try_download_chunk(effect_builder, trie_id, *peer, partial_chunks)
            }
            Event::TrieOrChunkFetched { id, fetch_result } => {
                let hash = id.digest();
                match fetch_result {
                    Err(error) => match self.partial_chunks.remove(hash) {
                        None => {
                            error!(%id,
                                "got a fetch result for a chunk we weren't trying to \
                                    fetch",
                            );
                            Effects::new()
                        }
                        Some(mut partial_chunks) => {
                            warn!(%error, %id, "error fetching trie chunk");
                            // try with the next peer, if possible
                            match partial_chunks.next_peer().copied() {
                                Some(next_peer) => self.try_download_chunk(
                                    effect_builder,
                                    id,
                                    next_peer,
                                    partial_chunks,
                                ),
                                None => {
                                    debug!(%id, "couldn't fetch chunk");
                                    partial_chunks.respond(Err(error.into()))
                                }
                            }
                        }
                    },
                    Ok(FetchedData::FromStorage {
                        item: trie_or_chunk,
                    }) => {
                        debug!(%trie_or_chunk, "got trie or chunk from storage");
                        self.consume_trie_or_chunk(effect_builder, None, *trie_or_chunk)
                    }
                    Ok(FetchedData::FromPeer {
                        item: trie_or_chunk,
                        peer,
                    }) => {
                        debug!(?peer, %trie_or_chunk, "got trie or chunk from peer");
                        self.consume_trie_or_chunk(effect_builder, Some(peer), *trie_or_chunk)
                    }
                }
            }
        }
    }
}
>>>>>>> c4c7ea3c
<|MERGE_RESOLUTION|>--- conflicted
+++ resolved
@@ -1,10 +1,3 @@
-<<<<<<< HEAD
-=======
-use std::{
-    collections::{HashMap, HashSet},
-    fmt::{self, Debug},
-};
-
 use datasize::DataSize;
 use derive_more::From;
 use thiserror::Error;
@@ -345,5 +338,4 @@
             }
         }
     }
-}
->>>>>>> c4c7ea3c
+}