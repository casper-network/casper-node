//! Central storage component.
//!
//! The central storage component is in charge of persisting data to disk. Its core functionalities
//! are
//!
//! * storing and loading blocks,
//! * storing and loading deploys,
//! * [temporary until refactored] holding `DeployMetadata` for each deploy,
//! * holding a read-only copy of the chainspec,
//! * keeping an index of blocks by height and
//! * [unimplemented] managing disk usage by pruning blocks and deploys from storage.
//!
//! Any I/O performed by the component is done on the event handling thread, this is on purpose as
//! the assumption is that caching by LMDB will offset any gains from offloading it onto a separate
//! thread, while keeping the maximum event processing time reasonable.
//!
//! ## Consistency
//!
//! The storage upholds a few invariants internally, namely:
//!
//! * [temporary until refactored] Storing an execution result for a deploy in the context of a
//!   block is guaranteed to be idempotent: Storing the same result twice is a no-op, whilst
//!   attempting to store a differing one will cause a fatal error.
//! * Only one block can ever be associated with a specific block height. Attempting to store a
//!   block with a different block already existing at the same height causes a fatal error.
//! * Storing a deploy or block that already exists (same hash) is fine and will silently be
//!   accepted.
//!
//! ## Indices
//!
//! The current implementation keeps only in-memory indices, which are not persisted, based upon the
//! estimate that they are reasonably quick to rebuild on start-up and do not take up much memory.
//!
//! ## Errors
//!
//! The storage component itself is panic free and in general reports three classes of errors:
//! Corruption, temporary resource exhaustion and potential bugs.

mod lmdb_ext;

#[cfg(test)]
mod tests;

#[cfg(test)]
use std::collections::BTreeSet;
use std::{
    collections::{btree_map::Entry, BTreeMap, HashSet},
    convert::TryFrom,
    fmt::{self, Display, Formatter},
    fs, io, mem,
    path::{Path, PathBuf},
};

use datasize::DataSize;
use derive_more::From;
use lmdb::{
    Cursor, Database, DatabaseFlags, Environment, EnvironmentFlags, RwTransaction, Transaction,
    WriteFlags,
};
use serde::{de::DeserializeOwned, Deserialize, Serialize};
use static_assertions::const_assert;
#[cfg(test)]
use tempfile::TempDir;
use thiserror::Error;
use tracing::{debug, error, info, warn};

use casper_execution_engine::shared::newtypes::Blake2bHash;
use casper_types::{EraId, ExecutionResult, ProtocolVersion, PublicKey, Transfer, Transform};

use crate::{
<<<<<<< HEAD
    components::{
        storage::lmdb_ext::LmdbExtError::{CouldNotFindBlockBodyPart, UnexpectedBlockBodyPart},
        Component,
    },
=======
    components::Component,
    crypto,
>>>>>>> 6e917ff4
    crypto::hash::{self, Digest},
    effect::{
        requests::{StateStoreRequest, StorageRequest},
        EffectBuilder, EffectExt, Effects,
    },
    fatal,
    reactor::ReactorEvent,
    types::{
        error::BlockValidationError, Block, BlockBody, BlockHash, BlockHeader,
        BlockHeaderWithMetadata, BlockSignatures, BlockWithMetadata, Deploy, DeployHash,
        DeployHeader, DeployMetadata, HashingAlgorithmVersion, MerkleBlockBody,
        MerkleBlockBodyPart, MerkleLinkedListNode, TimeDiff,
    },
    utils::WithDir,
    NodeRng,
};
use lmdb_ext::{LmdbExtError, TransactionExt, WriteTransactionExt};

/// Filename for the LMDB database created by the Storage component.
const STORAGE_DB_FILENAME: &str = "storage.lmdb";

/// We can set this very low, as there is only a single reader/writer accessing the component at any
/// one time.
const MAX_TRANSACTIONS: u32 = 1;

/// One Gibibyte.
const GIB: usize = 1024 * 1024 * 1024;

/// Default max block store size.
const DEFAULT_MAX_BLOCK_STORE_SIZE: usize = 450 * GIB;
/// Default max deploy store size.
const DEFAULT_MAX_DEPLOY_STORE_SIZE: usize = 300 * GIB;
/// Default max deploy metadata store size.
const DEFAULT_MAX_DEPLOY_METADATA_STORE_SIZE: usize = 300 * GIB;
/// Default max state store size.
const DEFAULT_MAX_STATE_STORE_SIZE: usize = 10 * GIB;
/// Maximum number of allowed dbs.
const MAX_DB_COUNT: u32 = 11;

/// OS-specific lmdb flags.
#[cfg(not(target_os = "macos"))]
const OS_FLAGS: EnvironmentFlags = EnvironmentFlags::WRITE_MAP;

/// OS-specific lmdb flags.
///
/// Mac OS X exhibits performance regressions when `WRITE_MAP` is used.
#[cfg(target_os = "macos")]
const OS_FLAGS: EnvironmentFlags = EnvironmentFlags::empty();
const _STORAGE_EVENT_SIZE: usize = mem::size_of::<Event>();
const_assert!(_STORAGE_EVENT_SIZE <= 96);

#[derive(Debug, From, Serialize)]
#[repr(u8)]
pub enum Event {
    /// Incoming storage request.
    #[from]
    StorageRequest(StorageRequest),
    /// Incoming state storage request.
    #[from]
    StateStoreRequest(StateStoreRequest),
}

/// A storage component error.
#[derive(Debug, Error)]
pub enum Error {
    /// Failure to create the root database directory.
    #[error("failed to create database directory `{}`: {}", .0.display(), .1)]
    CreateDatabaseDirectory(PathBuf, io::Error),
    /// Found a duplicate block-at-height index entry.
    #[error("duplicate entries for block at height {height}: {first} / {second}")]
    DuplicateBlockIndex {
        /// Height at which duplicate was found.
        height: u64,
        /// First block hash encountered at `height`.
        first: BlockHash,
        /// Second block hash encountered at `height`.
        second: BlockHash,
    },
    /// Found a duplicate switch-block-at-era-id index entry.
    #[error("duplicate entries for switch block at era id {era_id}: {first} / {second}")]
    DuplicateEraIdIndex {
        /// Era ID at which duplicate was found.
        era_id: EraId,
        /// First block hash encountered at `era_id`.
        first: BlockHash,
        /// Second block hash encountered at `era_id`.
        second: BlockHash,
    },
    /// Found a duplicate switch-block-at-era-id index entry.
    #[error("duplicate entries for blocks for deploy {deploy_hash}: {first} / {second}")]
    DuplicateDeployIndex {
        /// Deploy hash at which duplicate was found.
        deploy_hash: DeployHash,
        /// First block hash encountered at `deploy_hash`.
        first: BlockHash,
        /// Second block hash encountered at `deploy_hash`.
        second: BlockHash,
    },
    /// LMDB error while operating.
    #[error("internal database error: {0}")]
    InternalStorage(#[from] LmdbExtError),
    /// Error when validating a block.
    #[error(transparent)]
    BlockValidationError(#[from] BlockValidationError),
    /// A block header was not stored under its hash.
    #[error(
        "Block header not stored under its hash. \
         Queried block hash bytes: {queried_block_hash_bytes:x?}, \
         Found block header hash bytes: {found_block_header_hash:x?}, \
         Block header: {block_header}"
    )]
    BlockHeaderNotStoredUnderItsHash {
        /// The queried block hash.
        queried_block_hash_bytes: Vec<u8>,
        /// The actual header of the block hash.
        found_block_header_hash: BlockHash,
        /// The block header found in storage.
        block_header: Box<BlockHeader>,
    },
    /// Block body did not have a block header.
    #[error(
        "No block header corresponding to block body found in LMDB. \
         Block body hash: {block_body_hash:?}, \
         Hashing algorithm version: {hashing_algorithm_version:?}, \
         Block body: {block_body:?}"
    )]
    NoBlockHeaderForBlockBody {
        /// The block body hash.
        block_body_hash: Digest,
        /// The hashing algorithm of the block body.
        hashing_algorithm_version: HashingAlgorithmVersion,
        /// The block body.
        block_body: Box<BlockBody>,
    },
    /// Unexpected hashing algorithm version.
    #[error(
        "Unexpected hashing algorithm version. \
         Expected: {expected_hashing_algorithm_version:?}, \
         Actual: {actual_hashing_algorithm_version:?}"
    )]
    UnexpectedHashingAlgorithmVersion {
        /// Expected hashing algorithm version.
        expected_hashing_algorithm_version: HashingAlgorithmVersion,
        /// Actual hashing algorithm version.
        actual_hashing_algorithm_version: HashingAlgorithmVersion,
    },
    /// Could not find block body part.
    #[error(
        "Could not find block body part with Merkle linked list node hash: \
         {merkle_linked_list_node_hash:?}"
    )]
    CouldNotFindBlockBodyPart {
        /// The block hash queried.
        block_hash: BlockHash,
        /// The hash of the node in the Merkle linked list.
        merkle_linked_list_node_hash: Digest,
    },
    /// Could not verify finality signatures for block.
    #[error("{0} in signature verification. Database is corrupted.")]
    SignatureVerificationError(crypto::Error),
    /// Corrupted block signature index.
    #[error(
        "Block signatures not indexed by their block hash. \
         Key bytes in LMDB: {raw_key:x?}, \
         Block hash bytes in record: {block_hash_bytes:x?}"
    )]
    CorruptedBlockSignatureIndex {
        /// The key in the block signature index.
        raw_key: Vec<u8>,
        /// The block hash of the signatures found in the index.
        block_hash_bytes: Vec<u8>,
    },
    /// Non-existent block body referred to by header.
    #[error("Non-existent block body referred to by header. Block header: {0:?}")]
    NonExistentBlockBodyReferredToByHeader(Box<BlockHeader>),
    /// Non-existent deploy or transfer in block.
    #[error(
        "Non-existent deploy or transfer in block. \
         Deploy hash: {deploy_hash:?}, \
         Block: {block:?}"
    )]
    NonExistentDeploy {
        /// The missing deploy hash.
        deploy_hash: DeployHash,
        /// The block which has the missing deploy hash.
        block: Box<Block>,
    },
    /// Non-existent block header
    #[error("Non-existent block header. Block hash: {0:?}")]
    NonExistentBlockHeader(BlockHash),
}

// We wholesale wrap lmdb errors and treat them as internal errors here.
impl From<lmdb::Error> for Error {
    fn from(err: lmdb::Error) -> Self {
        LmdbExtError::from(err).into()
    }
}

#[derive(DataSize, Debug)]
pub struct Storage {
    /// Storage location.
    root: PathBuf,
    /// Environment holding LMDB databases.
    #[data_size(skip)]
    env: Environment,
    /// The block header database.
    #[data_size(skip)]
    block_header_db: Database,
    /// The block body database.
    #[data_size(skip)]
    block_body_v1_db: Database,
    /// The Merkle-hashed block body database.
    #[data_size(skip)]
    block_body_v2_db: Database,
    /// The deploy hashes database.
    #[data_size(skip)]
    deploy_hashes_db: Database,
    /// The transfer hashes database.
    #[data_size(skip)]
    transfer_hashes_db: Database,
    /// The proposers database.
    #[data_size(skip)]
    proposer_db: Database,
    /// The block metadata db.
    #[data_size(skip)]
    block_metadata_db: Database,
    /// The deploy database.
    #[data_size(skip)]
    deploy_db: Database,
    /// The deploy metadata database.
    #[data_size(skip)]
    deploy_metadata_db: Database,
    /// The transfer database.
    #[data_size(skip)]
    transfer_db: Database,
    /// The state storage database.
    #[data_size(skip)]
    state_store_db: Database,
    /// A map of block height to block ID.
    block_height_index: BTreeMap<u64, BlockHash>,
    /// A map of era ID to switch block ID.
    switch_block_era_id_index: BTreeMap<EraId, BlockHash>,
    /// A map of deploy hashes to hashes of blocks containing them.
    deploy_hash_index: BTreeMap<DeployHash, BlockHash>,
}

impl<REv> Component<REv> for Storage
where
    REv: ReactorEvent,
{
    type Event = Event;
    type ConstructionError = Error;

    fn handle_event(
        &mut self,
        effect_builder: EffectBuilder<REv>,
        _rng: &mut NodeRng,
        event: Self::Event,
    ) -> Effects<Self::Event> {
        let result = match event {
            Event::StorageRequest(req) => self.handle_storage_request::<REv>(req),
            Event::StateStoreRequest(req) => {
                self.handle_state_store_request::<REv>(effect_builder, req)
            }
        };

        // Any error is turned into a fatal effect, the component itself does not panic. Note that
        // we are dropping a lot of responders this way, but since we are crashing with fatal
        // anyway, it should not matter.
        match result {
            Ok(effects) => effects,
            Err(err) => fatal!(effect_builder, "storage error: {}", err).ignore(),
        }
    }
}

impl Storage {
    /// Creates a new storage component.
    ///
    /// If `should_check_integrity` is true, time-consuming integrity checks will be performed
    /// during this call to `new()`, potentially blocking for several minutes.  This should normally
    /// only be required if the node is detected to have restarted after a crash.
    pub(crate) fn new(
        cfg: &WithDir<Config>,
        hard_reset_to_start_of_era: Option<EraId>,
        protocol_version: ProtocolVersion,
        should_check_integrity: bool,
    ) -> Result<Self, Error> {
        let config = cfg.value();

        // Create the database directory.
        let root = cfg.with_dir(config.path.clone());
        if !root.exists() {
            fs::create_dir_all(&root)
                .map_err(|err| Error::CreateDatabaseDirectory(root.clone(), err))?;
        }

        // Calculate the upper bound for the memory map that is potentially used.
        let total_size = config
            .max_block_store_size
            .saturating_add(config.max_deploy_store_size)
            .saturating_add(config.max_deploy_metadata_store_size);

        // Creates the environment and databases.
        let env = Environment::new()
            .set_flags(
                OS_FLAGS
                // We manage our own directory.
                | EnvironmentFlags::NO_SUB_DIR
                // Disable thread local storage, strongly suggested for operation with tokio.
                | EnvironmentFlags::NO_TLS,
            )
            .set_max_readers(MAX_TRANSACTIONS)
            .set_max_dbs(MAX_DB_COUNT)
            .set_map_size(total_size)
            .open(&root.join(STORAGE_DB_FILENAME))?;

        let block_header_db = env.create_db(Some("block_header"), DatabaseFlags::empty())?;
        let block_metadata_db = env.create_db(Some("block_metadata"), DatabaseFlags::empty())?;
        let deploy_db = env.create_db(Some("deploys"), DatabaseFlags::empty())?;
        let deploy_metadata_db = env.create_db(Some("deploy_metadata"), DatabaseFlags::empty())?;
        let transfer_db = env.create_db(Some("transfer"), DatabaseFlags::empty())?;
        let state_store_db = env.create_db(Some("state_store"), DatabaseFlags::empty())?;
        let block_body_v1_db = env.create_db(Some("block_body"), DatabaseFlags::empty())?;
        let block_body_v2_db = env.create_db(Some("block_body_merkle"), DatabaseFlags::empty())?;
        let deploy_hashes_db = env.create_db(Some("deploy_hashes"), DatabaseFlags::empty())?;
        let transfer_hashes_db = env.create_db(Some("transfer_hashes"), DatabaseFlags::empty())?;
        let proposer_db = env.create_db(Some("proposers"), DatabaseFlags::empty())?;

        // We now need to restore the block-height index. Log messages allow timing here.
        info!("reindexing block store");
        let mut block_height_index = BTreeMap::new();
        let mut switch_block_era_id_index = BTreeMap::new();
        let mut deploy_hash_index = BTreeMap::new();
        let mut block_txn = env.begin_rw_txn()?;
        let mut cursor = block_txn.open_rw_cursor(block_header_db)?;

        let mut deleted_block_hashes = HashSet::new();
        let mut deleted_block_body_hashes_v1 = HashSet::new();
        let mut any_v2_block_deleted = false;
        // Note: `iter_start` has an undocumented panic if called on an empty database. We rely on
        //       the iterator being at the start when created.
        for (raw_key, raw_val) in cursor.iter() {
            let block_header: BlockHeader = lmdb_ext::deserialize(raw_val)?;
            if let Some(invalid_era) = hard_reset_to_start_of_era {
                // Remove blocks that are in to-be-upgraded eras, but have obsolete protocol
                // versions - they were most likely created before the upgrade and should be
                // reverted.
                if block_header.era_id() >= invalid_era
                    && block_header.protocol_version() < protocol_version
                {
                    match block_header.hashing_algorithm_version() {
                        HashingAlgorithmVersion::V1 => {
                            let _ = deleted_block_body_hashes_v1.insert(*block_header.body_hash());
                        }
                        HashingAlgorithmVersion::V2 => {
                            any_v2_block_deleted = true;
                        }
                    }
                    let _ = deleted_block_hashes.insert(block_header.hash());
                    cursor.del(WriteFlags::empty())?;
                    continue;
                }
            }

            if should_check_integrity {
                let found_block_header_hash = block_header.hash();
                if raw_key != found_block_header_hash.as_ref() {
                    return Err(Error::BlockHeaderNotStoredUnderItsHash {
                        queried_block_hash_bytes: raw_key.to_vec(),
                        found_block_header_hash,
                        block_header: Box::new(block_header),
                    });
                }
            }

            insert_to_block_header_indices(
                &mut block_height_index,
                &mut switch_block_era_id_index,
                &block_header,
            )?;

            let mut body_txn = env.begin_ro_txn()?;
<<<<<<< HEAD
            let block_body: BlockBody = match block_header.hashing_algorithm_version() {
                HashingAlgorithmVersion::V1 => body_txn
                    .get_value(block_body_v1_db, block_header.body_hash())?
                    .expect("non-existent block body referred to by header"),
                HashingAlgorithmVersion::V2 => get_single_block_body_v2(
                    &mut body_txn,
                    block_body_v2_db,
                    deploy_hashes_db,
                    transfer_hashes_db,
                    proposer_db,
                    block_header.body_hash(),
                )?
                .expect("non-existent block body referred to by header"),
            };
=======
            let block_body: BlockBody =
                match body_txn.get_value(block_body_v1_db, block_header.body_hash())? {
                    Some(block_body) => block_body,
                    None => {
                        return Err(Error::NonExistentBlockBodyReferredToByHeader(Box::new(
                            block_header,
                        )))
                    }
                };
>>>>>>> 6e917ff4

            if should_check_integrity {
                Block::new_from_header_and_body(block_header.clone(), block_body.clone())?;
            }

            insert_to_deploy_index(&mut deploy_hash_index, block_header.hash(), &block_body)?;
        }
        info!("block store reindexing complete");
        drop(cursor);
        block_txn.commit()?;

        let deleted_block_hashes_raw = deleted_block_hashes.iter().map(BlockHash::as_ref).collect();

        initialize_block_body_v1_db(
            &env,
            &block_header_db,
            &block_body_v1_db,
            &deleted_block_body_hashes_v1
                .iter()
                .map(Digest::as_ref)
                .collect(),
            should_check_integrity,
        )?;
        initialize_block_body_v2_db(
            &env,
            &block_header_db,
            &block_body_v2_db,
            &deploy_hashes_db,
            &transfer_hashes_db,
            &proposer_db,
            any_v2_block_deleted,
            should_check_integrity,
        )?;
        initialize_block_metadata_db(
            &env,
            &block_metadata_db,
            &deleted_block_hashes_raw,
            should_check_integrity,
        )?;
        initialize_deploy_metadata_db(&env, &deploy_metadata_db, &deleted_block_hashes)?;

        Ok(Storage {
            root,
            env,
            block_header_db,
            block_body_v1_db,
            block_body_v2_db,
            deploy_hashes_db,
            transfer_hashes_db,
            proposer_db,
            block_metadata_db,
            deploy_db,
            deploy_metadata_db,
            transfer_db,
            state_store_db,
            block_height_index,
            switch_block_era_id_index,
            deploy_hash_index,
        })
    }

    /// Handles a state store request.
    fn handle_state_store_request<REv>(
        &mut self,
        _effect_builder: EffectBuilder<REv>,
        req: StateStoreRequest,
    ) -> Result<Effects<Event>, Error>
    where
        Self: Component<REv>,
    {
        // Incoming requests are fairly simple database write. Errors are handled one level above on
        // the call stack, so all we have to do is load or store a value.
        match req {
            StateStoreRequest::Save {
                key,
                data,
                responder,
            } => {
                let mut txn = self.env.begin_rw_txn()?;
                txn.put(self.state_store_db, &key, &data, WriteFlags::default())?;
                txn.commit()?;
                Ok(responder.respond(()).ignore())
            }
            StateStoreRequest::Load { key, responder } => {
                let txn = self.env.begin_ro_txn()?;
                let bytes = match txn.get(self.state_store_db, &key) {
                    Ok(slice) => Some(slice.to_owned()),
                    Err(lmdb::Error::NotFound) => None,
                    Err(err) => return Err(err.into()),
                };
                Ok(responder.respond(bytes).ignore())
            }
        }
    }

    /// Reads from the state storage DB.
    /// If key is non-empty, returns bytes from under the key. Otherwise returns `Ok(None)`.
    /// May also fail with storage errors.
    pub(crate) fn read_state_store<K>(&self, key: &K) -> Result<Option<Vec<u8>>, Error>
    where
        K: AsRef<[u8]>,
    {
        let txn = self.env.begin_ro_txn()?;
        let bytes = match txn.get(self.state_store_db, &key) {
            Ok(slice) => Some(slice.to_owned()),
            Err(lmdb::Error::NotFound) => None,
            Err(err) => return Err(err.into()),
        };
        Ok(bytes)
    }

    /// Deletes value living under the key from the state storage DB.
    pub(crate) fn del_state_store<K>(&self, key: K) -> Result<bool, Error>
    where
        K: AsRef<[u8]>,
    {
        let mut txn = self.env.begin_rw_txn()?;
        let result = match txn.del(self.state_store_db, &key, None) {
            Ok(_) => Ok(true),
            Err(lmdb::Error::NotFound) => Ok(false),
            Err(err) => Err(err),
        }?;
        txn.commit()?;
        Ok(result)
    }

    /// Returns the path to the storage folder.
    pub(crate) fn root_path(&self) -> &Path {
        &self.root
    }

    /// Handles a storage request.
    fn handle_storage_request<REv>(&mut self, req: StorageRequest) -> Result<Effects<Event>, Error>
    where
        Self: Component<REv>,
    {
        // Note: Database IO is handled in a blocking fashion on purpose throughout this function.
        // The rationale is that long IO operations are very rare and cache misses frequent, so on
        // average the actual execution time will be very low.
        Ok(match req {
            StorageRequest::PutBlock { block, responder } => {
                // Validate the block prior to inserting it into the database
                block.verify()?;
                let mut txn = self.env.begin_rw_txn()?;

                {
                    let block_body_hash = block.header().body_hash();
                    let block_body = block.body();
                    let success = match block.header().hashing_algorithm_version() {
                        HashingAlgorithmVersion::V1 => {
                            self.put_single_block_body_v1(&mut txn, block_body_hash, block_body)?
                        }
                        HashingAlgorithmVersion::V2 => {
                            self.put_single_block_body_v2(&mut txn, block_body)?
                        }
                    };
                    if !success {
                        error!("Could not insert body for: {}", block);
                        txn.abort();
                        return Ok(responder.respond(false).ignore());
                    }
                }

                if !txn.put_value(self.block_header_db, block.hash(), block.header(), true)? {
                    error!("Could not insert block header for block: {}", block);
                    txn.abort();
                    return Ok(responder.respond(false).ignore());
                }
                insert_to_block_header_indices(
                    &mut self.block_height_index,
                    &mut self.switch_block_era_id_index,
                    block.header(),
                )?;
                insert_to_deploy_index(
                    &mut self.deploy_hash_index,
                    block.header().hash(),
                    block.body(),
                )?;
                txn.commit()?;
                responder.respond(true).ignore()
            }
            StorageRequest::GetBlock {
                block_hash,
                responder,
            } => responder
                .respond(self.get_single_block(&mut self.env.begin_ro_txn()?, &block_hash)?)
                .ignore(),
            StorageRequest::GetBlockHeaderAtHeight { height, responder } => responder
                .respond(self.get_block_header_by_height(&mut self.env.begin_ro_txn()?, height)?)
                .ignore(),
            StorageRequest::GetBlockAtHeight { height, responder } => responder
                .respond(self.get_block_by_height(&mut self.env.begin_ro_txn()?, height)?)
                .ignore(),
            StorageRequest::GetHighestBlock { responder } => {
                let mut txn = self.env.begin_ro_txn()?;
                responder
                    .respond(self.get_highest_block(&mut txn)?)
                    .ignore()
            }
            StorageRequest::GetSwitchBlockHeaderAtEraId { era_id, responder } => responder
                .respond(
                    self.get_switch_block_header_by_era_id(&mut self.env.begin_ro_txn()?, era_id)?,
                )
                .ignore(),
            StorageRequest::GetSwitchBlockAtEraId { era_id, responder } => responder
                .respond(self.get_switch_block_by_era_id(&mut self.env.begin_ro_txn()?, era_id)?)
                .ignore(),
            StorageRequest::GetBlockHeaderForDeploy {
                deploy_hash,
                responder,
            } => {
                responder
                    .respond(self.get_block_header_by_deploy_hash(
                        &mut self.env.begin_ro_txn()?,
                        deploy_hash,
                    )?)
                    .ignore()
            }
            StorageRequest::GetHighestSwitchBlock { responder } => {
                let mut txn = self.env.begin_ro_txn()?;
                responder
                    .respond(
                        self.switch_block_era_id_index
                            .keys()
                            .last()
                            .and_then(|&era_id| {
                                self.get_switch_block_by_era_id(&mut txn, era_id)
                                    .transpose()
                            })
                            .transpose()?,
                    )
                    .ignore()
            }
            StorageRequest::GetBlockHeader {
                block_hash,
                responder,
            } => responder
                .respond(self.get_single_block_header(&mut self.env.begin_ro_txn()?, &block_hash)?)
                .ignore(),
            StorageRequest::GetBlockTransfers {
                block_hash,
                responder,
            } => responder
                .respond(self.get_transfers(&mut self.env.begin_ro_txn()?, &block_hash)?)
                .ignore(),
            StorageRequest::PutDeploy { deploy, responder } => {
                let mut txn = self.env.begin_rw_txn()?;
                let outcome = txn.put_value(self.deploy_db, deploy.id(), &deploy, false)?;
                txn.commit()?;
                responder.respond(outcome).ignore()
            }
            StorageRequest::GetDeploys {
                deploy_hashes,
                responder,
            } => responder
                .respond(self.get_deploys(&mut self.env.begin_ro_txn()?, deploy_hashes.as_slice())?)
                .ignore(),
            StorageRequest::GetDeployHeaders {
                deploy_hashes,
                responder,
            } => responder
                .respond(
                    // TODO: Similarly to getting block headers, requires optimized function.
                    self.get_deploys(&mut self.env.begin_ro_txn()?, deploy_hashes.as_slice())?
                        .into_iter()
                        .map(|opt| opt.map(|deploy| deploy.header().clone()))
                        .collect(),
                )
                .ignore(),
            StorageRequest::PutExecutionResults {
                block_hash,
                execution_results,
                responder,
            } => {
                let mut txn = self.env.begin_rw_txn()?;

                let mut transfers: Vec<Transfer> = vec![];

                for (deploy_hash, execution_result) in execution_results {
                    let mut metadata = self
                        .get_deploy_metadata(&mut txn, &deploy_hash)?
                        .unwrap_or_default();

                    // If we have a previous execution result, we can continue if it is the same.
                    if let Some(prev) = metadata.execution_results.get(&block_hash) {
                        if prev == &execution_result {
                            continue;
                        } else {
                            debug!(%deploy_hash, %block_hash, "different execution result");
                        }
                    }

                    if let ExecutionResult::Success { effect, .. } = execution_result.clone() {
                        for transform_entry in effect.transforms {
                            if let Transform::WriteTransfer(transfer) = transform_entry.transform {
                                transfers.push(transfer);
                            }
                        }
                    }

                    // TODO: this is currently done like this because rpc get_deploy returns the
                    // data, but the organization of deploy, block_hash, and
                    // execution_result is incorrectly represented. it should be
                    // inverted; for a given block_hash 0n deploys and each deploy has exactly 1
                    // result (aka deploy_metadata in this context).

                    // Update metadata and write back to db.
                    metadata
                        .execution_results
                        .insert(*block_hash, execution_result);
                    let was_written =
                        txn.put_value(self.deploy_metadata_db, &deploy_hash, &metadata, true)?;
                    if !was_written {
                        error!(?block_hash, ?deploy_hash, "failed to write deploy metadata");
                        debug_assert!(was_written);
                    }
                }

                let was_written =
                    txn.put_value(self.transfer_db, &*block_hash, &transfers, true)?;
                if !was_written {
                    error!(?block_hash, "failed to write deploy metadata");
                    debug_assert!(was_written);
                }

                txn.commit()?;
                responder.respond(()).ignore()
            }
            StorageRequest::GetDeployAndMetadata {
                deploy_hash,
                responder,
            } => {
                let mut txn = self.env.begin_ro_txn()?;

                // A missing deploy causes an early `None` return.
                let deploy: Deploy =
                    if let Some(deploy) = txn.get_value(self.deploy_db, &deploy_hash)? {
                        deploy
                    } else {
                        return Ok(responder.respond(None).ignore());
                    };

                // Missing metadata is filled using a default.
                let metadata = self
                    .get_deploy_metadata(&mut txn, &deploy_hash)?
                    .unwrap_or_default();
                responder.respond(Some((deploy, metadata))).ignore()
            }
            StorageRequest::GetBlockAndMetadataByHash {
                block_hash,
                responder,
            } => {
                let mut txn = self.env.begin_ro_txn()?;

                let block: Block =
                    if let Some(block) = self.get_single_block(&mut txn, &block_hash)? {
                        block
                    } else {
                        return Ok(responder.respond(None).ignore());
                    };
                // Check that the hash of the block retrieved is correct.
                if block_hash != *block.hash() {
                    error!(queried_block_hash = ?block_hash,
                           actual_block_hash = ?block.hash(),
                           "block not stored under hash");
                    debug_assert_eq!(&block_hash, block.hash());
                }
                let finality_signatures =
                    match self.get_finality_signatures(&mut txn, &block_hash)? {
                        Some(signatures) => signatures,
                        None => BlockSignatures::new(block_hash, block.header().era_id()),
                    };
                if finality_signatures.verify().is_err() {
                    error!(?block, "invalid finality signatures for block");
                    debug_assert!(finality_signatures.verify().is_ok());
                }
                responder
                    .respond(Some(BlockWithMetadata {
                        block,
                        finality_signatures,
                    }))
                    .ignore()
            }
            StorageRequest::GetBlockAndMetadataByHeight {
                block_height,
                responder,
            } => {
                let mut txn = self.env.begin_ro_txn()?;

                let block: Block =
                    if let Some(block) = self.get_block_by_height(&mut txn, block_height)? {
                        block
                    } else {
                        return Ok(responder.respond(None).ignore());
                    };

                let hash = block.hash();
                let finality_signatures = match self.get_finality_signatures(&mut txn, hash)? {
                    Some(signatures) => signatures,
                    None => BlockSignatures::new(*hash, block.header().era_id()),
                };
                responder
                    .respond(Some(BlockWithMetadata {
                        block,
                        finality_signatures,
                    }))
                    .ignore()
            }
            StorageRequest::GetHighestBlockWithMetadata { responder } => {
                let mut txn = self.env.begin_ro_txn()?;
                let highest_block: Block = if let Some(block) = self
                    .block_height_index
                    .keys()
                    .last()
                    .and_then(|&height| self.get_block_by_height(&mut txn, height).transpose())
                    .transpose()?
                {
                    block
                } else {
                    return Ok(responder.respond(None).ignore());
                };
                let hash = highest_block.hash();
                let finality_signatures = match self.get_finality_signatures(&mut txn, hash)? {
                    Some(signatures) => signatures,
                    None => BlockSignatures::new(*hash, highest_block.header().era_id()),
                };
                responder
                    .respond(Some(BlockWithMetadata {
                        block: highest_block,
                        finality_signatures,
                    }))
                    .ignore()
            }
            StorageRequest::PutBlockSignatures {
                signatures,
                responder,
            } => {
                let mut txn = self.env.begin_rw_txn()?;
                let old_data: Option<BlockSignatures> =
                    txn.get_value(self.block_metadata_db, &signatures.block_hash)?;
                let new_data = match old_data {
                    None => signatures,
                    Some(mut data) => {
                        for (pk, sig) in signatures.proofs {
                            data.insert_proof(pk, sig);
                        }
                        data
                    }
                };
                let outcome = txn.put_value(
                    self.block_metadata_db,
                    &new_data.block_hash,
                    &new_data,
                    true,
                )?;
                txn.commit()?;
                responder.respond(outcome).ignore()
            }
            StorageRequest::GetBlockSignatures {
                block_hash,
                responder,
            } => {
                let result =
                    self.get_finality_signatures(&mut self.env.begin_ro_txn()?, &block_hash)?;
                responder.respond(result).ignore()
            }
            StorageRequest::GetFinalizedDeploys { ttl, responder } => {
                responder.respond(self.get_finalized_deploys(ttl)?).ignore()
            }
            StorageRequest::GetBlockHeaderAndMetadataByHeight {
                block_height,
                responder,
            } => {
                let result = self.get_block_header_and_metadata_by_height(
                    &mut self.env.begin_ro_txn()?,
                    block_height,
                )?;
                responder.respond(result).ignore()
            }
            StorageRequest::PutBlockHeader {
                block_header,
                responder,
            } => {
                let mut txn = self.env.begin_rw_txn()?;
                if !txn.put_value(
                    self.block_header_db,
                    &block_header.hash(),
                    &block_header,
                    false,
                )? {
                    error!("Could not insert block header: {}", block_header);
                    txn.abort();
                    return Ok(responder.respond(false).ignore());
                }
                insert_to_block_header_indices(
                    &mut self.block_height_index,
                    &mut self.switch_block_era_id_index,
                    &block_header,
                )?;
                txn.commit()?;
                responder.respond(true).ignore()
            }
        })
    }

    /// Retrieves single block header by height by looking it up in the index and returning it.
    fn get_block_header_and_metadata_by_height<Tx: Transaction>(
        &self,
        tx: &mut Tx,
        height: u64,
    ) -> Result<Option<BlockHeaderWithMetadata>, Error> {
        let block_hash = match self.block_height_index.get(&height) {
            None => return Ok(None),
            Some(block_hash) => block_hash,
        };
        let block_header = match self.get_single_block_header(tx, block_hash)? {
            None => return Ok(None),
            Some(block_header) => block_header,
        };
        let block_signatures = match self.get_finality_signatures(tx, block_hash)? {
            None => BlockSignatures::new(*block_hash, block_header.era_id()),
            Some(signatures) => signatures,
        };
        Ok(Some(BlockHeaderWithMetadata {
            block_header,
            block_signatures,
        }))
    }

    // Retrieves a block header to handle a network request.
    pub fn read_block_header_and_finality_signatures_by_height(
        &self,
        height: u64,
    ) -> Result<Option<BlockHeaderWithMetadata>, Error> {
        let mut txn = self.env.begin_ro_txn()?;
        let maybe_block_header_and_finality_signatures =
            self.get_block_header_and_metadata_by_height(&mut txn, height)?;
        drop(txn);
        Ok(maybe_block_header_and_finality_signatures)
    }

    /// Retrieves single block header by height by looking it up in the index and returning it.
    fn get_block_header_by_height<Tx: Transaction>(
        &self,
        tx: &mut Tx,
        height: u64,
    ) -> Result<Option<BlockHeader>, Error> {
        self.block_height_index
            .get(&height)
            .and_then(|block_hash| self.get_single_block_header(tx, block_hash).transpose())
            .transpose()
    }

    /// Retrieves single block by height by looking it up in the index and returning it.
    fn get_block_by_height<Tx: Transaction>(
        &self,
        tx: &mut Tx,
        height: u64,
    ) -> Result<Option<Block>, Error> {
        self.block_height_index
            .get(&height)
            .and_then(|block_hash| self.get_single_block(tx, block_hash).transpose())
            .transpose()
    }

    /// Retrieves single switch block header by era ID by looking it up in the index and returning
    /// it.
    fn get_switch_block_header_by_era_id<Tx: Transaction>(
        &self,
        tx: &mut Tx,
        era_id: EraId,
    ) -> Result<Option<BlockHeader>, Error> {
        debug!(switch_block_era_id_index = ?self.switch_block_era_id_index);
        self.switch_block_era_id_index
            .get(&era_id)
            .and_then(|block_hash| self.get_single_block_header(tx, block_hash).transpose())
            .transpose()
    }

    /// Retrieves a single block header by deploy hash by looking it up in the index and returning
    /// it.
    fn get_block_header_by_deploy_hash<Tx: Transaction>(
        &self,
        tx: &mut Tx,
        deploy_hash: DeployHash,
    ) -> Result<Option<BlockHeader>, Error> {
        self.deploy_hash_index
            .get(&deploy_hash)
            .and_then(|block_hash| self.get_single_block_header(tx, block_hash).transpose())
            .transpose()
    }

    /// Retrieves the highest block from the storage, if one exists.
    /// May return an LMDB error.
    fn get_highest_block<Tx: Transaction>(&self, txn: &mut Tx) -> Result<Option<Block>, Error> {
        self.block_height_index
            .keys()
            .last()
            .and_then(|&height| self.get_block_by_height(txn, height).transpose())
            .transpose()
    }

    /// Returns vector blocks that satisfy the predicate, starting from the latest one and following
    /// the ancestry chain.
    fn get_blocks_while<F, Tx: Transaction>(
        &self,
        txn: &mut Tx,
        predicate: F,
    ) -> Result<Vec<Block>, Error>
    where
        F: Fn(&Block) -> bool,
    {
        let mut next_block = self.get_highest_block(txn)?;
        let mut blocks = Vec::new();
        loop {
            match next_block {
                None => break,
                Some(block) if !predicate(&block) => break,
                Some(block) => {
                    next_block = match block.parent() {
                        None => None,
                        Some(parent_hash) => self.get_single_block(txn, parent_hash)?,
                    };
                    blocks.push(block);
                }
            }
        }
        Ok(blocks)
    }

    /// Returns the vector of deploys whose TTL hasn't expired yet.
    fn get_finalized_deploys(
        &self,
        ttl: TimeDiff,
    ) -> Result<Vec<(DeployHash, DeployHeader)>, Error> {
        let mut txn = self.env.begin_ro_txn()?;
        // We're interested in deploys whose TTL hasn't expired yet.
        let ttl_expired = |block: &Block| block.timestamp().elapsed() < ttl;
        let mut deploys = Vec::new();
        for block in self.get_blocks_while(&mut txn, ttl_expired)? {
            for deploy_hash in block
                .body()
                .deploy_hashes()
                .iter()
                .chain(block.body().transfer_hashes())
            {
                let deploy_header = match self.get_deploy_header(&mut txn, deploy_hash)? {
                    Some(deploy_header) => deploy_header,
                    None => {
                        let deploy_hash = deploy_hash.to_owned();
                        return Err(Error::NonExistentDeploy {
                            block: Box::new(block),
                            deploy_hash,
                        });
                    }
                };
                // If block's deploy has already expired, ignore it.
                // It may happen that deploy was not expired at the time of proposing a block but it
                // is now.
                if deploy_header.timestamp().elapsed() > ttl {
                    continue;
                }
                deploys.push((*deploy_hash, deploy_header));
            }
        }
        Ok(deploys)
    }

    /// Retrieves single switch block by era ID by looking it up in the index and returning it.
    fn get_switch_block_by_era_id<Tx: Transaction>(
        &self,
        tx: &mut Tx,
        era_id: EraId,
    ) -> Result<Option<Block>, Error> {
        self.switch_block_era_id_index
            .get(&era_id)
            .and_then(|block_hash| self.get_single_block(tx, block_hash).transpose())
            .transpose()
    }

    /// Retrieves the state root hashes from storage to check the integrity of the trie store.
    pub fn read_state_root_hashes_for_trie_check(&self) -> Result<Vec<Blake2bHash>, Error> {
        let mut blake_hashes: Vec<Blake2bHash> = Vec::new();
        let txn = self.env.begin_ro_txn()?;
        let mut cursor = txn.open_ro_cursor(self.block_header_db)?;
        for (_, raw_val) in cursor.iter() {
            let header: BlockHeader = lmdb_ext::deserialize(raw_val)?;
            let blake_hash = Blake2bHash::from(*header.state_root_hash());
            blake_hashes.push(blake_hash);
        }

        blake_hashes.sort();
        blake_hashes.dedup();

        Ok(blake_hashes)
    }

    /// Retrieves a single block header in a separate transaction from storage.
    fn get_single_block_header<Tx: Transaction>(
        &self,
        tx: &mut Tx,
        block_hash: &BlockHash,
    ) -> Result<Option<BlockHeader>, Error> {
        let block_header: BlockHeader = match tx.get_value(self.block_header_db, &block_hash)? {
            Some(block_header) => block_header,
            None => return Ok(None),
        };
        let found_block_header_hash = block_header.hash();
        if found_block_header_hash != *block_hash {
            return Err(Error::BlockHeaderNotStoredUnderItsHash {
                queried_block_hash_bytes: block_hash.as_ref().to_vec(),
                found_block_header_hash,
                block_header: Box::new(block_header),
            });
        };
        Ok(Some(block_header))
    }

    /// Retrieves a single Merklized block body in a separate transaction from storage.
    fn get_single_block_body_v2<Tx: Transaction>(
        &self,
        tx: &mut Tx,
        block_body_hash: &Digest,
    ) -> Result<Option<BlockBody>, LmdbExtError> {
        get_single_block_body_v2(
            tx,
            self.block_body_v2_db,
            self.deploy_hashes_db,
            self.transfer_hashes_db,
            self.proposer_db,
            block_body_hash,
        )
    }

    /// Writes a single block body in a separate transaction to storage.
    fn put_single_block_body_v1(
        &self,
        tx: &mut RwTransaction,
        block_body_hash: &Digest,
        block_body: &BlockBody,
    ) -> Result<bool, LmdbExtError> {
        tx.put_value(self.block_body_v1_db, block_body_hash, block_body, true)
            .map_err(Into::into)
    }

    fn put_merkle_block_body_part<'a, T>(
        &self,
        tx: &mut RwTransaction,
        part_database: Database,
        merklized_block_body_part: &MerkleBlockBodyPart<'a, T>,
    ) -> Result<bool, LmdbExtError>
    where
        T: Serialize,
    {
        // It's possible the value is already present (ie, if it is a block proposer).
        // We put the value and rest hashes in first, since we need that present even if the value
        // is already there.
        if !tx.put_value(
            self.block_body_v2_db,
            merklized_block_body_part.merkle_linked_list_node_hash(),
            &merklized_block_body_part.value_and_rest_hashes_slice(),
            true,
        )? {
            return Ok(false);
        };

        if !tx.put_value(
            part_database,
            merklized_block_body_part.value_hash(),
            merklized_block_body_part.value(),
            true,
        )? {
            return Ok(false);
        };
        Ok(true)
    }

    /// Writes a single merklized block body in a separate transaction to storage.
    fn put_single_block_body_v2(
        &self,
        tx: &mut RwTransaction,
        block_body: &BlockBody,
    ) -> Result<bool, LmdbExtError> {
        let merkle_block_body = block_body.merklize();
        let MerkleBlockBody {
            deploy_hashes,
            transfer_hashes,
            proposer,
        } = &merkle_block_body;
        if !self.put_merkle_block_body_part(tx, self.deploy_hashes_db, deploy_hashes)? {
            return Ok(false);
        };
        if !self.put_merkle_block_body_part(tx, self.transfer_hashes_db, transfer_hashes)? {
            return Ok(false);
        };
        if !self.put_merkle_block_body_part(tx, self.proposer_db, proposer)? {
            return Ok(false);
        };
        Ok(true)
    }

    // Retrieves a block header to handle a network request.
    pub fn get_block_header_by_hash(
        &self,
        block_hash: &BlockHash,
    ) -> Result<Option<BlockHeader>, Error> {
        let mut txn = self.env.begin_ro_txn()?;
        let maybe_block_header = self.get_single_block_header(&mut txn, block_hash)?;
        drop(txn);
        Ok(maybe_block_header)
    }

    /// Retrieves a single block in a separate transaction from storage.
    fn get_single_block<Tx: Transaction>(
        &self,
        tx: &mut Tx,
        block_hash: &BlockHash,
    ) -> Result<Option<Block>, Error> {
        let block_header: BlockHeader = match self.get_single_block_header(tx, block_hash)? {
            Some(block_header) => block_header,
            None => return Ok(None),
        };
        let maybe_block_body: Option<BlockBody> = match block_header.hashing_algorithm_version() {
            HashingAlgorithmVersion::V1 => {
                self.get_single_v1_block_body(tx, block_header.body_hash())?
            }
            HashingAlgorithmVersion::V2 => {
                self.get_single_block_body_v2(tx, block_header.body_hash())?
            }
        };
        let block_body = match maybe_block_body {
            Some(block_body) => block_body,
            None => {
                warn!(
                    ?block_header,
                    "retrieved block header but block body is missing from database"
                );
                return Ok(None);
            }
        };
        let block = Block::new_from_header_and_body(block_header, block_body)?;
        Ok(Some(block))
    }

    fn get_single_v1_block_body<Tx: Transaction>(
        &self,
        tx: &mut Tx,
        block_body_hash: &Digest,
    ) -> Result<Option<BlockBody>, LmdbExtError> {
        tx.get_value(self.block_body_v1_db, block_body_hash)
    }

    /// Retrieves a set of deploys from storage.
    fn get_deploys<Tx: Transaction>(
        &self,
        tx: &mut Tx,
        deploy_hashes: &[DeployHash],
    ) -> Result<Vec<Option<Deploy>>, LmdbExtError> {
        deploy_hashes
            .iter()
            .map(|deploy_hash| tx.get_value(self.deploy_db, deploy_hash))
            .collect()
    }

    /// Returns the deploy's header.
    fn get_deploy_header<Tx: Transaction>(
        &self,
        txn: &mut Tx,
        deploy_hash: &DeployHash,
    ) -> Result<Option<DeployHeader>, LmdbExtError> {
        let maybe_deploy: Option<Deploy> = txn.get_value(self.deploy_db, deploy_hash)?;
        Ok(maybe_deploy.map(|deploy| deploy.header().clone()))
    }

    /// Retrieves deploy metadata associated with deploy.
    ///
    /// If no deploy metadata is stored for the specific deploy, an empty metadata instance will be
    /// created, but not stored.
    fn get_deploy_metadata<Tx: Transaction>(
        &self,
        tx: &mut Tx,
        deploy_hash: &DeployHash,
    ) -> Result<Option<DeployMetadata>, Error> {
        Ok(tx.get_value(self.deploy_metadata_db, deploy_hash)?)
    }

    /// Retrieves transfers associated with block.
    ///
    /// If no transfers are stored for the block, an empty transfers instance will be
    /// created, but not stored.
    fn get_transfers<Tx: Transaction>(
        &self,
        tx: &mut Tx,
        block_hash: &BlockHash,
    ) -> Result<Option<Vec<Transfer>>, Error> {
        Ok(tx.get_value(self.transfer_db, block_hash)?)
    }

    /// Retrieves finality signatures for a block with a given block hash
    fn get_finality_signatures<Tx: Transaction>(
        &self,
        tx: &mut Tx,
        block_hash: &BlockHash,
    ) -> Result<Option<BlockSignatures>, Error> {
        Ok(tx.get_value(self.block_metadata_db, block_hash)?)
    }

    /// Get the lmdb environment
    #[cfg(test)]
    pub(crate) fn env(&self) -> &Environment {
        &self.env
    }

    /// Retrieves a deploy from the deploy store.
    pub fn get_deploy(&self, deploy_hash: DeployHash) -> Result<Option<Deploy>, LmdbExtError> {
        self.env
            .begin_ro_txn()
            .map_err(Into::into)
            .and_then(|mut tx| tx.get_value(self.deploy_db, &deploy_hash))
    }
}

/// Inserts the relevant entries to the two indices.
///
/// If a duplicate entry is encountered, neither index is updated and an error is returned.
fn insert_to_block_header_indices(
    block_height_index: &mut BTreeMap<u64, BlockHash>,
    switch_block_era_id_index: &mut BTreeMap<EraId, BlockHash>,
    block_header: &BlockHeader,
) -> Result<(), Error> {
    let block_hash = block_header.hash();
    if let Some(first) = block_height_index.get(&block_header.height()) {
        if *first != block_hash {
            return Err(Error::DuplicateBlockIndex {
                height: block_header.height(),
                first: *first,
                second: block_hash,
            });
        }
    }

    if block_header.is_switch_block() {
        match switch_block_era_id_index.entry(block_header.era_id()) {
            Entry::Vacant(entry) => {
                let _ = entry.insert(block_hash);
            }
            Entry::Occupied(entry) => {
                if *entry.get() != block_hash {
                    return Err(Error::DuplicateEraIdIndex {
                        era_id: block_header.era_id(),
                        first: *entry.get(),
                        second: block_hash,
                    });
                }
            }
        }
    }

    let _ = block_height_index.insert(block_header.height(), block_hash);
    Ok(())
}

/// Inserts the relevant entries to the index.
///
/// If a duplicate entry is encountered, index is not updated and an error is returned.
fn insert_to_deploy_index(
    deploy_hash_index: &mut BTreeMap<DeployHash, BlockHash>,
    block_hash: BlockHash,
    block_body: &BlockBody,
) -> Result<(), Error> {
    if let Some(hash) = block_body
        .deploy_hashes()
        .iter()
        .chain(block_body.transfer_hashes().iter())
        .find(|hash| {
            deploy_hash_index
                .get(hash)
                .map_or(false, |old_block_hash| *old_block_hash != block_hash)
        })
    {
        return Err(Error::DuplicateDeployIndex {
            deploy_hash: *hash,
            first: deploy_hash_index[hash],
            second: block_hash,
        });
    }

    for hash in block_body
        .deploy_hashes()
        .iter()
        .chain(block_body.transfer_hashes().iter())
    {
        deploy_hash_index.insert(*hash, block_hash);
    }

    Ok(())
}

/// On-disk storage configuration.
#[derive(Clone, DataSize, Debug, Deserialize, Serialize)]
#[serde(deny_unknown_fields)]
pub struct Config {
    /// The path to the folder where any files created or read by the storage component will exist.
    ///
    /// If the folder doesn't exist, it and any required parents will be created.
    pub path: PathBuf,
    /// The maximum size of the database to use for the block store.
    ///
    /// The size should be a multiple of the OS page size.
    max_block_store_size: usize,
    /// The maximum size of the database to use for the deploy store.
    ///
    /// The size should be a multiple of the OS page size.
    max_deploy_store_size: usize,
    /// The maximum size of the database to use for the deploy metadata store.
    ///
    /// The size should be a multiple of the OS page size.
    max_deploy_metadata_store_size: usize,
    /// The maximum size of the database to use for the component state store.
    ///
    /// The size should be a multiple of the OS page size.
    max_state_store_size: usize,
    /// Whether or not memory deduplication is enabled.
    enable_mem_deduplication: bool,
}

impl Default for Config {
    fn default() -> Self {
        Config {
            // No one should be instantiating a config with storage set to default.
            path: "/dev/null".into(),
            max_block_store_size: DEFAULT_MAX_BLOCK_STORE_SIZE,
            max_deploy_store_size: DEFAULT_MAX_DEPLOY_STORE_SIZE,
            max_deploy_metadata_store_size: DEFAULT_MAX_DEPLOY_METADATA_STORE_SIZE,
            max_state_store_size: DEFAULT_MAX_STATE_STORE_SIZE,
            enable_mem_deduplication: false,
        }
    }
}

impl Config {
    /// Returns a default `Config` suitable for tests, along with a `TempDir` which must be kept
    /// alive for the duration of the test since its destructor removes the dir from the filesystem.
    #[cfg(test)]
    pub(crate) fn default_for_tests() -> (Self, TempDir) {
        let tempdir = tempfile::tempdir().expect("should get tempdir");
        let path = tempdir.path().join("lmdb");

        let config = Config {
            path,
            ..Default::default()
        };
        (config, tempdir)
    }
}

impl Display for Event {
    fn fmt(&self, f: &mut Formatter<'_>) -> fmt::Result {
        match self {
            Event::StorageRequest(req) => req.fmt(f),
            Event::StateStoreRequest(req) => req.fmt(f),
        }
    }
}

// Testing code. The functions below allow direct inspection of the storage component and should
// only ever be used when writing tests.
#[cfg(test)]
impl Storage {
    /// Directly returns a deploy from internal store.
    ///
    /// # Panics
    ///
    /// Panics if an IO error occurs.
    pub fn get_deploy_by_hash(&self, deploy_hash: DeployHash) -> Option<Deploy> {
        let mut txn = self
            .env
            .begin_ro_txn()
            .expect("could not create RO transaction");
        txn.get_value(self.deploy_db, &deploy_hash)
            .expect("could not retrieve value from storage")
    }

    /// Reads all known deploy hashes from the internal store.
    ///
    /// # Panics
    ///
    /// Panics on any IO or db corruption error.
    pub fn get_all_deploy_hashes(&self) -> BTreeSet<DeployHash> {
        let txn = self
            .env
            .begin_ro_txn()
            .expect("could not create RO transaction");

        let mut cursor = txn
            .open_ro_cursor(self.deploy_db)
            .expect("could not create cursor");

        cursor
            .iter()
            .map(|(raw_key, _)| {
                DeployHash::new(Digest::try_from(raw_key).expect("malformed deploy hash in DB"))
            })
            .collect()
    }

    /// Get the switch block for a specified [`EraID`].
    pub fn read_switch_block_by_era_id(
        &self,
        switch_block_era_id: EraId,
    ) -> Result<Option<Block>, Error> {
        self.get_switch_block_by_era_id(&mut self.env().begin_ro_txn()?, switch_block_era_id)
    }
}

fn construct_block_body_to_block_header_reverse_lookup(
    tx: &impl Transaction,
    block_header_db: &Database,
) -> Result<BTreeMap<Digest, BlockHeader>, LmdbExtError> {
    let mut block_body_hash_to_header_map: BTreeMap<Digest, BlockHeader> = BTreeMap::new();
    for (_raw_key, raw_val) in tx.open_ro_cursor(*block_header_db)?.iter() {
        let block_header: BlockHeader = lmdb_ext::deserialize(raw_val)?;
        block_body_hash_to_header_map.insert(block_header.body_hash().to_owned(), block_header);
    }
    Ok(block_body_hash_to_header_map)
}

/// Purges stale entries from the block body database, and checks the integrity of the remainder if
/// `should_check_integrity` is true.
fn initialize_block_body_v1_db(
    env: &Environment,
    block_header_db: &Database,
    block_body_v1_db: &Database,
    deleted_block_body_hashes_raw: &HashSet<&[u8]>,
    should_check_integrity: bool,
) -> Result<(), Error> {
    info!("initializing v1 block body database");
    let mut txn = env.begin_rw_txn()?;

    let block_body_hash_to_header_map =
        construct_block_body_to_block_header_reverse_lookup(&txn, block_header_db)?;

    let mut cursor = txn.open_rw_cursor(*block_body_v1_db)?;

    for (raw_key, _raw_val) in cursor.iter() {
        let block_body_hash =
            Digest::try_from(raw_key).map_err(|err| LmdbExtError::DataCorrupted(Box::new(err)))?;
        if !block_body_hash_to_header_map.contains_key(&block_body_hash) {
            if !deleted_block_body_hashes_raw.contains(raw_key) {
                // This means that the block body isn't referenced by any header, but no header
                // referencing it was just deleted, either
                warn!(?raw_key, "orphaned block body detected");
            }
            info!(?raw_key, "deleting v1 block body");
            cursor.del(WriteFlags::empty())?;
        }
    }

    drop(cursor);

    if should_check_integrity {
        let expected_hashing_algorithm_version = HashingAlgorithmVersion::V1;
        for (raw_key, raw_val) in txn.open_ro_cursor(*block_body_v1_db)?.iter() {
            let block_body_hash = Digest::try_from(raw_key)
                .map_err(|err| LmdbExtError::DataCorrupted(Box::new(err)))?;
            let block_body: BlockBody = lmdb_ext::deserialize(raw_val)?;
            if let Some(block_header) = block_body_hash_to_header_map.get(&block_body_hash) {
                let actual_hashing_algorithm_version = block_header.hashing_algorithm_version();
                if expected_hashing_algorithm_version != actual_hashing_algorithm_version {
                    return Err(Error::UnexpectedHashingAlgorithmVersion {
                        expected_hashing_algorithm_version,
                        actual_hashing_algorithm_version,
                    });
                }
                // Use smart constructor for block and propagate validation error accordingly
                Block::new_from_header_and_body(block_header.to_owned(), block_body)?;
            } else {
                // Should be unreachable because we just deleted all block bodies that aren't
                // referenced by any header
                return Err(Error::NoBlockHeaderForBlockBody {
                    block_body_hash,
                    hashing_algorithm_version: expected_hashing_algorithm_version,
                    block_body: Box::new(block_body),
                });
            }
        }
    }

    txn.commit()?;
    info!("v1 block body database initialized");
    Ok(())
}

fn get_merkle_linked_list_node<Tx, T>(
    tx: &mut Tx,
    block_body_v2_db: Database,
    part_database: Database,
    key_to_block_body_db: &Digest,
) -> Result<Option<MerkleLinkedListNode<T>>, LmdbExtError>
where
    Tx: Transaction,
    T: DeserializeOwned,
{
    let [part_to_value_db, merkle_proof_of_rest]: [Digest; 2] =
        match tx.get_value(block_body_v2_db, key_to_block_body_db)? {
            Some(slice) => slice,
            None => return Ok(None),
        };
    let value = match tx.get_value(part_database, &part_to_value_db)? {
        Some(value) => value,
        None => return Ok(None),
    };
    Ok(Some(MerkleLinkedListNode::new(value, merkle_proof_of_rest)))
}

/// Retrieves a single Merklized block body in a separate transaction from storage.
fn get_single_block_body_v2<Tx: Transaction>(
    tx: &mut Tx,
    block_body_v2_db: Database,
    deploy_hashes_db: Database,
    transfer_hashes_db: Database,
    proposer_db: Database,
    block_body_hash: &Digest,
) -> Result<Option<BlockBody>, LmdbExtError> {
    let deploy_hashes_with_proof: MerkleLinkedListNode<Vec<DeployHash>> =
        match get_merkle_linked_list_node(tx, block_body_v2_db, deploy_hashes_db, block_body_hash)?
        {
            Some(deploy_hashes_with_proof) => deploy_hashes_with_proof,
            None => return Ok(None),
        };
    let transfer_hashes_with_proof: MerkleLinkedListNode<Vec<DeployHash>> =
        match get_merkle_linked_list_node(
            tx,
            block_body_v2_db,
            transfer_hashes_db,
            deploy_hashes_with_proof.merkle_proof_of_rest(),
        )? {
            Some(transfer_hashes_with_proof) => transfer_hashes_with_proof,
            None => return Ok(None),
        };
    let proposer_with_proof: MerkleLinkedListNode<PublicKey> = match get_merkle_linked_list_node(
        tx,
        block_body_v2_db,
        proposer_db,
        transfer_hashes_with_proof.merkle_proof_of_rest(),
    )? {
        Some(proposer_with_proof) => {
            debug_assert_eq!(*proposer_with_proof.merkle_proof_of_rest(), hash::SENTINEL1);
            proposer_with_proof
        }
        None => return Ok(None),
    };
    let block_body = BlockBody::new(
        proposer_with_proof.take_value(),
        deploy_hashes_with_proof.take_value(),
        transfer_hashes_with_proof.take_value(),
    );

    Ok(Some(block_body))
}

// TODO: remove once we run the garbage collection again
#[allow(dead_code)]
fn garbage_collect_block_body_v2_db(
    txn: &mut RwTransaction,
    block_body_v2_db: &Database,
    deploy_hashes_db: &Database,
    transfer_hashes_db: &Database,
    proposer_db: &Database,
    block_body_hash_to_header_map: &BTreeMap<Digest, BlockHeader>,
) -> Result<(), Error> {
    // This will store all the keys that are reachable from a block header, in all the parts
    // databases (we're basically doing a mark-and-sweep below).
    // The entries correspond to: the block_body_v2_db, deploy_hashes_db, transfer_hashes_db,
    // proposer_db respectively.
    let mut live_digests = [
        HashSet::new(),
        HashSet::new(),
        HashSet::new(),
        HashSet::new(),
    ];

    for (body_hash, header) in block_body_hash_to_header_map {
        if header.hashing_algorithm_version() != HashingAlgorithmVersion::V2 {
            // We're only interested in body hashes for V2 blocks here
            continue;
        }
        let mut current_digest = *body_hash;
        let mut live_digests_index = 1;
        while current_digest != hash::SENTINEL1 && !live_digests[0].contains(&current_digest) {
            live_digests[0].insert(current_digest);
            let [key_to_part_db, merkle_proof_of_rest]: [Digest; 2] =
                match txn.get_value(*block_body_v2_db, &current_digest)? {
                    Some(slice) => slice,
                    None => {
                        return Err(Error::CouldNotFindBlockBodyPart {
                            block_hash: header.hash(),
                            merkle_linked_list_node_hash: current_digest,
                        })
                    }
                };
            if live_digests_index < live_digests.len() {
                live_digests[live_digests_index].insert(key_to_part_db);
            } else {
                return Err(UnexpectedBlockBodyPart {
                    block_body_hash: *body_hash,
                    part_hash: key_to_part_db,
                });
            }
            live_digests_index += 1;
            current_digest = merkle_proof_of_rest;
        }
    }

    let databases_to_clean = vec![
        (block_body_v2_db, "deleting v2 block body part"),
        (deploy_hashes_db, "deleting v2 deploy hashes entry"),
        (transfer_hashes_db, "deleting v2 transfer hashes entry"),
        (proposer_db, "deleting v2 proposer entry"),
    ];

    // Clean dead entries from all the databases
    for (index, (database, info_text)) in databases_to_clean.into_iter().enumerate() {
        let mut cursor = txn.open_rw_cursor(*database)?;
        for (raw_key, _raw_val) in cursor.iter() {
            let key = Digest::try_from(raw_key)
                .map_err(|err| LmdbExtError::DataCorrupted(Box::new(err)))?;
            if !live_digests[index].contains(&key) {
                info!(?raw_key, info_text);
                cursor.del(WriteFlags::empty())?;
            }
        }
        drop(cursor);
    }

    Ok(())
}

/// Purges stale entries from the (Merklized) block body database, and checks the integrity of the
/// remainder if `should_check_integrity` is true.
#[allow(clippy::too_many_arguments)]
fn initialize_block_body_v2_db(
    env: &Environment,
    block_header_db: &Database,
    block_body_v2_db: &Database,
    deploy_hashes_db: &Database,
    transfer_hashes_db: &Database,
    proposer_db: &Database,
    any_v2_block_deleted: bool,
    should_check_integrity: bool,
) -> Result<(), Error> {
    info!("initializing v2 block body database");

    let txn = env.begin_rw_txn()?;

    let block_body_hash_to_header_map = if any_v2_block_deleted || should_check_integrity {
        construct_block_body_to_block_header_reverse_lookup(&txn, block_header_db)?
    } else {
        BTreeMap::new()
    };

    if should_check_integrity {
        let expected_hashing_algorithm_version = HashingAlgorithmVersion::V2;
        for (raw_key, _raw_val) in txn.open_ro_cursor(*block_body_v2_db)?.iter() {
            let block_body_hash = Digest::try_from(raw_key)
                .map_err(|err| LmdbExtError::DataCorrupted(Box::new(err)))?;
            let block_header = match block_body_hash_to_header_map.get(&block_body_hash) {
                Some(block_header) => block_header,
                None => {
                    // This probably means that the key is not the hash of the whole block body, but
                    // a Merkle proof of a part of it - so we ignore this case.
                    continue;
                }
            };
            let actual_hashing_algorithm_version = block_header.hashing_algorithm_version();
            if expected_hashing_algorithm_version != actual_hashing_algorithm_version {
                return Err(Error::UnexpectedHashingAlgorithmVersion {
                    expected_hashing_algorithm_version,
                    actual_hashing_algorithm_version,
                });
            }
            // txn is unusable because it's used in the cursor - construct a temporary RO
            // transaction for reading the body
            let mut txn2 = env.begin_ro_txn()?;
            match get_single_block_body_v2(
                &mut txn2,
                *block_body_v2_db,
                *deploy_hashes_db,
                *transfer_hashes_db,
                *proposer_db,
                &block_body_hash,
            )? {
                Some(block_body) => {
                    // Use smart constructor for block and propagate validation error accordingly
                    Block::new_from_header_and_body(block_header.to_owned(), block_body)?;
                }
                None => {
                    // get_single_block_body_v2 returning an Ok(None) means we have an
                    // incomplete block body - this doesn't have to indicate an error, it may
                    // be caused by fast sync not downloading the whole body, but only a part
                    // of it - log it and skip the check
                    info!(?block_body_hash, "incomplete block body found");
                }
            };
            txn2.commit()?;
        }
    }

    txn.commit()?;

    info!("v2 block body database initialized");
    Ok(())
}

/// Purges stale entries from the block metadata database, and checks the integrity of the remainder
/// if `should_check_integrity` is true.
fn initialize_block_metadata_db(
    env: &Environment,
    block_metadata_db: &Database,
    deleted_block_hashes: &HashSet<&[u8]>,
    should_check_integrity: bool,
) -> Result<(), Error> {
    info!("initializing block metadata database");
    let mut txn = env.begin_rw_txn()?;
    let mut cursor = txn.open_rw_cursor(*block_metadata_db)?;

    for (raw_key, raw_val) in cursor.iter() {
        if deleted_block_hashes.contains(raw_key) {
            cursor.del(WriteFlags::empty())?;
            continue;
        }

        if should_check_integrity {
            let signatures: BlockSignatures = lmdb_ext::deserialize(raw_val)?;

            // Signature verification could be very slow process
            // It iterates over every signature and verifies them.
            signatures
                .verify()
                .map_err(Error::SignatureVerificationError)?;
            if raw_key != signatures.block_hash.as_ref() {
                return Err(Error::CorruptedBlockSignatureIndex {
                    raw_key: raw_key.to_vec(),
                    block_hash_bytes: signatures.block_hash.as_ref().to_vec(),
                });
            };
        }
    }

    drop(cursor);
    txn.commit()?;

    info!("block metadata database initialized");
    Ok(())
}

/// Purges stale entries from the deploy metadata database.
fn initialize_deploy_metadata_db(
    env: &Environment,
    deploy_metadata_db: &Database,
    deleted_block_hashes: &HashSet<BlockHash>,
) -> Result<(), LmdbExtError> {
    info!("initializing deploy metadata database");
    let mut txn = env.begin_rw_txn()?;
    let mut cursor = txn.open_rw_cursor(*deploy_metadata_db)?;

    for (raw_key, raw_val) in cursor.iter() {
        let mut deploy_metadata: DeployMetadata = lmdb_ext::deserialize(raw_val)?;
        let len_before = deploy_metadata.execution_results.len();

        deploy_metadata.execution_results = deploy_metadata
            .execution_results
            .drain()
            .filter(|(block_hash, _)| !deleted_block_hashes.contains(block_hash))
            .collect();

        // If the deploy's execution results are now empty, we just remove them entirely.
        if deploy_metadata.execution_results.is_empty() {
            cursor.del(WriteFlags::empty())?;
        } else if len_before != deploy_metadata.execution_results.len() {
            let buffer = lmdb_ext::serialize(&deploy_metadata)?;
            cursor.put(&raw_key, &buffer, WriteFlags::empty())?;
        }
    }

    drop(cursor);
    txn.commit()?;

    info!("deploy metadata database initialized");
    Ok(())
}<|MERGE_RESOLUTION|>--- conflicted
+++ resolved
@@ -68,15 +68,8 @@
 use casper_types::{EraId, ExecutionResult, ProtocolVersion, PublicKey, Transfer, Transform};
 
 use crate::{
-<<<<<<< HEAD
-    components::{
-        storage::lmdb_ext::LmdbExtError::{CouldNotFindBlockBodyPart, UnexpectedBlockBodyPart},
-        Component,
-    },
-=======
     components::Component,
     crypto,
->>>>>>> 6e917ff4
     crypto::hash::{self, Digest},
     effect::{
         requests::{StateStoreRequest, StorageRequest},
@@ -267,6 +260,17 @@
     /// Non-existent block header
     #[error("Non-existent block header. Block hash: {0:?}")]
     NonExistentBlockHeader(BlockHash),
+    /// A block body was found to have more parts than expected.
+    #[error(
+        "Found an unexpected part of a block body in the database: \
+        {part_hash:?}"
+    )]
+    UnexpectedBlockBodyPart {
+        /// The block body with the issue.
+        block_body_hash: Digest,
+        /// The hash of the superfluous body part.
+        part_hash: Digest,
+    },
 }
 
 // We wholesale wrap lmdb errors and treat them as internal errors here.
@@ -461,11 +465,14 @@
             )?;
 
             let mut body_txn = env.begin_ro_txn()?;
-<<<<<<< HEAD
             let block_body: BlockBody = match block_header.hashing_algorithm_version() {
                 HashingAlgorithmVersion::V1 => body_txn
                     .get_value(block_body_v1_db, block_header.body_hash())?
-                    .expect("non-existent block body referred to by header"),
+                    .ok_or_else(|| {
+                        Error::NonExistentBlockBodyReferredToByHeader(Box::new(
+                            block_header.clone(),
+                        ))
+                    })?,
                 HashingAlgorithmVersion::V2 => get_single_block_body_v2(
                     &mut body_txn,
                     block_body_v2_db,
@@ -474,19 +481,10 @@
                     proposer_db,
                     block_header.body_hash(),
                 )?
-                .expect("non-existent block body referred to by header"),
+                .ok_or_else(|| {
+                    Error::NonExistentBlockBodyReferredToByHeader(Box::new(block_header.clone()))
+                })?,
             };
-=======
-            let block_body: BlockBody =
-                match body_txn.get_value(block_body_v1_db, block_header.body_hash())? {
-                    Some(block_body) => block_body,
-                    None => {
-                        return Err(Error::NonExistentBlockBodyReferredToByHeader(Box::new(
-                            block_header,
-                        )))
-                    }
-                };
->>>>>>> 6e917ff4
 
             if should_check_integrity {
                 Block::new_from_header_and_body(block_header.clone(), block_body.clone())?;
@@ -1791,7 +1789,7 @@
             if live_digests_index < live_digests.len() {
                 live_digests[live_digests_index].insert(key_to_part_db);
             } else {
-                return Err(UnexpectedBlockBodyPart {
+                return Err(Error::UnexpectedBlockBodyPart {
                     block_body_hash: *body_hash,
                     part_hash: key_to_part_db,
                 });
