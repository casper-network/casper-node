--- conflicted
+++ resolved
@@ -30,6 +30,7 @@
 //! The storage component itself is panic free and in general reports three classes of errors:
 //! Corruption, temporary resource exhaustion and potential bugs.
 
+mod block_hash_height_and_era;
 mod config;
 mod deploy_metadata_v1;
 pub(crate) mod disjoint_sequences;
@@ -48,13 +49,8 @@
 use std::collections::BTreeSet;
 use std::{
     borrow::Cow,
-<<<<<<< HEAD
     collections::{hash_map::Entry, BTreeMap, HashMap, HashSet},
     convert::TryInto,
-=======
-    collections::{btree_map, hash_map, BTreeMap, HashMap, HashSet},
-    convert::{TryFrom, TryInto},
->>>>>>> ec27792a
     fmt::{self, Display, Formatter},
     fs::{self, OpenOptions},
     io::ErrorKind,
@@ -79,10 +75,10 @@
     execution::{
         execution_result_v1, ExecutionResult, ExecutionResultV1, ExecutionResultV2, TransformKind,
     },
-    Block, BlockBody, BlockHash, BlockHashAndHeight, BlockHeader, BlockSignatures, BlockV2,
-    DeployApprovalsHash, DeployHash, DeployHeader, Digest, EraId, FinalitySignature,
-    ProtocolVersion, PublicKey, SignedBlockHeader, StoredValue, Timestamp, Transaction,
-    TransactionApprovalsHash, TransactionHash, TransactionId, TransactionV1ApprovalsHash, Transfer,
+    Block, BlockBody, BlockHash, BlockHeader, BlockSignatures, BlockV2, DeployApprovalsHash,
+    DeployHash, DeployHeader, Digest, EraId, FinalitySignature, ProtocolVersion, PublicKey,
+    SignedBlockHeader, StoredValue, Timestamp, Transaction, TransactionApprovalsHash,
+    TransactionHash, TransactionId, TransactionV1ApprovalsHash, Transfer,
 };
 
 use crate::{
@@ -99,23 +95,14 @@
     fatal,
     protocol::Message,
     types::{
-<<<<<<< HEAD
         ApprovalsHashes, AvailableBlockRange, BlockExecutionResultsOrChunk,
         BlockExecutionResultsOrChunkId, BlockWithMetadata, ExecutableBlock, ExecutionInfo,
         FinalizedApprovals, LegacyDeploy, MaxTtl, NodeId, NodeRng, SignedBlock, SyncLeap,
         SyncLeapIdentifier, TransactionWithFinalizedApprovals, VariantMismatch,
-=======
-        ApprovalsHash, ApprovalsHashes, AvailableBlockRange, Block, BlockAndDeploys, BlockBody,
-        BlockExecutionResultsOrChunk, BlockExecutionResultsOrChunkId, BlockHash,
-        BlockHashAndHeight, BlockHashHeightAndEra, BlockHeader, BlockHeaderWithMetadata,
-        BlockSignatures, BlockWithMetadata, Deploy, DeployHash, DeployHeader, DeployId,
-        DeployMetadata, DeployMetadataExt, DeployWithFinalizedApprovals, FinalitySignature,
-        FinalizedApprovals, FinalizedBlock, LegacyDeploy, MaxTtl, NodeId, SyncLeap,
-        SyncLeapIdentifier, ValueOrChunk,
->>>>>>> ec27792a
     },
     utils::{display_error, WithDir},
 };
+use block_hash_height_and_era::BlockHashHeightAndEra;
 pub use config::Config;
 use deploy_metadata_v1::DeployMetadataV1;
 use disjoint_sequences::{DisjointSequences, Sequence};
@@ -196,13 +183,8 @@
     block_height_index: BTreeMap<u64, BlockHash>,
     /// A map of era ID to switch block ID.
     switch_block_era_id_index: BTreeMap<EraId, BlockHash>,
-<<<<<<< HEAD
-    /// A map of transaction hashes to hashes and heights of blocks containing them.
-    transaction_hash_index: BTreeMap<TransactionHash, BlockHashAndHeight>,
-=======
-    /// A map of deploy hashes to hashes, heights and era IDs of blocks containing them.
-    deploy_hash_index: BTreeMap<DeployHash, BlockHashHeightAndEra>,
->>>>>>> ec27792a
+    /// A map of transaction hashes to hashes, heights and era IDs of blocks containing them.
+    transaction_hash_index: BTreeMap<TransactionHash, BlockHashHeightAndEra>,
     /// Runs of completed blocks known in storage.
     completed_blocks: DisjointSequences,
     /// The activation point era of the current protocol version.
@@ -445,11 +427,8 @@
                     &mut transaction_hash_index,
                     block_header.block_hash(),
                     block_header.height(),
-<<<<<<< HEAD
+                    block_header.era_id(),
                     transaction_hashes,
-=======
-                    block_header.era_id(),
->>>>>>> ec27792a
                 )?;
             }
 
@@ -802,24 +781,12 @@
                     .respond(self.get_highest_complete_block_header(&mut txn)?)
                     .ignore()
             }
-<<<<<<< HEAD
-            StorageRequest::GetBlockHeaderForTransaction {
-                transaction_hash,
-                responder,
-            } => {
-                let mut txn = self.env.begin_ro_txn()?;
-                responder
-                    .respond(self.get_block_header_by_transaction_hash(&mut txn, transaction_hash)?)
-                    .ignore()
-            }
-=======
-            StorageRequest::GetDeploysEraIds {
-                deploy_hashes,
+            StorageRequest::GetTransactionsEraIds {
+                transaction_hashes,
                 responder,
             } => responder
-                .respond(self.get_deploys_era_ids(deploy_hashes))
+                .respond(self.get_transactions_era_ids(transaction_hashes))
                 .ignore(),
->>>>>>> ec27792a
             StorageRequest::GetBlockHeader {
                 block_hash,
                 only_from_available_block_range,
@@ -905,6 +872,7 @@
             StorageRequest::PutExecutionResults {
                 block_hash,
                 block_height,
+                era_id,
                 execution_results,
                 responder,
             } => {
@@ -914,6 +882,7 @@
                     &mut txn,
                     &block_hash,
                     block_height,
+                    era_id,
                     execution_results,
                 )?;
                 txn.commit()?;
@@ -932,7 +901,9 @@
                     None => return Ok(responder.respond(None).ignore()),
                 };
 
-                let block_hash_and_height = match self.transaction_hash_index.get(&transaction_hash)
+                let block_hash_height_and_era = match self
+                    .transaction_hash_index
+                    .get(&transaction_hash)
                 {
                     Some(value) => *value,
                     None => return Ok(responder.respond(Some((transaction_wfa, None))).ignore()),
@@ -940,8 +911,8 @@
                 let execution_result =
                     self.execution_result_dbs.get(&mut txn, &transaction_hash)?;
                 let execution_info = ExecutionInfo {
-                    block_hash: *block_hash_and_height.block_hash(),
-                    block_height: block_hash_and_height.block_height(),
+                    block_hash: block_hash_height_and_era.block_hash,
+                    block_height: block_hash_height_and_era.block_height,
                     execution_result,
                 };
 
@@ -1137,29 +1108,9 @@
             StorageRequest::PutFinalitySignature {
                 signature,
                 responder,
-<<<<<<< HEAD
-            } => {
-                let mut txn = self.env.begin_rw_txn()?;
-                let mut block_signatures = txn
-                    .get_value(self.block_metadata_db, signature.block_hash())?
-                    .unwrap_or_else(|| {
-                        BlockSignatures::new(*signature.block_hash(), signature.era_id())
-                    });
-                block_signatures.insert_signature(*signature);
-                let outcome = txn.put_value(
-                    self.block_metadata_db,
-                    block_signatures.block_hash(),
-                    &block_signatures,
-                    true,
-                )?;
-                txn.commit()?;
-                responder.respond(outcome).ignore()
-            }
-=======
             } => responder
                 .respond(self.put_finality_signature(signature)?)
                 .ignore(),
->>>>>>> ec27792a
             StorageRequest::GetBlockSignature {
                 block_hash,
                 public_key,
@@ -1234,7 +1185,6 @@
         })
     }
 
-<<<<<<< HEAD
     /// Writes a block to storage, updating indices as necessary.
     ///
     /// Returns `Ok(true)` if the block has been successfully written, `Ok(false)` if a part of it
@@ -1291,6 +1241,7 @@
             &mut self.transaction_hash_index,
             *block.hash(),
             block.height(),
+            block.era_id(),
             transaction_hashes,
         )?;
 
@@ -1315,30 +1266,31 @@
             &mut txn,
             block.hash(),
             block.height(),
+            block.era_id(),
             execution_results,
         )?;
         txn.commit()?;
 
         Ok(true)
-=======
+    }
+
     fn put_finality_signature(
         &mut self,
         signature: Box<FinalitySignature>,
     ) -> Result<bool, FatalStorageError> {
         let mut txn = self.env.begin_rw_txn()?;
         let mut block_signatures = txn
-            .get_value(self.block_metadata_db, &signature.block_hash)?
-            .unwrap_or_else(|| BlockSignatures::new(signature.block_hash, signature.era_id));
-        block_signatures.insert_proof(signature.public_key, signature.signature);
+            .get_value(self.block_metadata_db, signature.block_hash())?
+            .unwrap_or_else(|| BlockSignatures::new(*signature.block_hash(), signature.era_id()));
+        block_signatures.insert_signature(*signature);
         let outcome = txn.put_value(
             self.block_metadata_db,
-            &block_signatures.block_hash,
+            block_signatures.block_hash(),
             &block_signatures,
             true,
         )?;
         txn.commit()?;
         Ok(outcome)
->>>>>>> ec27792a
     }
 
     /// Handles a [`BlockCompletedAnnouncement`].
@@ -1547,6 +1499,7 @@
         txn: &mut RwTransaction,
         block_hash: &BlockHash,
         block_height: u64,
+        era_id: EraId,
         execution_results: HashMap<DeployHash, ExecutionResult>,
     ) -> Result<bool, FatalStorageError> {
         let transaction_hashes = execution_results
@@ -1557,55 +1510,13 @@
             &mut self.transaction_hash_index,
             *block_hash,
             block_height,
+            era_id,
             transaction_hashes,
         )?;
         let mut transfers: Vec<Transfer> = vec![];
-<<<<<<< HEAD
         for (deploy_hash, execution_result) in execution_results.into_iter() {
-            match &execution_result {
-                ExecutionResult::V1(ExecutionResultV1::Success { effect, .. }) => {
-                    for transform_entry in &effect.transforms {
-                        if let execution_result_v1::Transform::WriteTransfer(transfer) =
-                            &transform_entry.transform
-                        {
-                            transfers.push(*transfer);
-                        }
-                    }
-                }
-                ExecutionResult::V2(ExecutionResultV2::Success { effects, .. }) => {
-                    for transform in effects.transforms() {
-                        if let TransformKind::Write(StoredValue::Transfer(transfer)) =
-                            transform.kind()
-                        {
-                            transfers.push(*transfer);
-                        }
-=======
-        for (deploy_hash, execution_result) in execution_results {
             transfers.extend(successful_transfers(&execution_result));
 
-            let mut metadata = self
-                .get_deploy_metadata(txn, &deploy_hash)?
-                .unwrap_or_default();
-
-            // If we have a previous execution result, we can continue if it is the same.
-            match metadata.execution_results.entry(*block_hash) {
-                hash_map::Entry::Occupied(entry) => {
-                    if *entry.get() == execution_result {
-                        continue;
->>>>>>> ec27792a
-                    }
-                    *entry.into_mut() = execution_result;
-                }
-                hash_map::Entry::Vacant(vacant) => {
-                    vacant.insert(execution_result);
-                }
-                ExecutionResult::V1(ExecutionResultV1::Failure { .. })
-                | ExecutionResult::V2(ExecutionResultV2::Failure { .. }) => {
-                    // No-op: we only record transfers from successful executions.
-                }
-            }
-
-<<<<<<< HEAD
             let was_written = self.execution_result_dbs.put(
                 txn,
                 &TransactionHash::Deploy(deploy_hash),
@@ -1613,10 +1524,6 @@
                 true,
             )?;
 
-=======
-            let was_written =
-                txn.put_value(self.deploy_metadata_db, &deploy_hash, &metadata, true)?;
->>>>>>> ec27792a
             if !was_written {
                 error!(
                     ?block_hash,
@@ -1671,56 +1578,6 @@
         Ok(())
     }
 
-<<<<<<< HEAD
-=======
-    /// Writes a block which has already been verified to storage, updating indices as necessary.
-    ///
-    /// Returns `Ok(true)` if the block has been successfully written, `Ok(false)` if a part of it
-    /// couldn't be written because it already existed, and `Err(_)` if there was an error.
-    fn write_validated_block(
-        &mut self,
-        txn: &mut RwTransaction,
-        block: &Block,
-    ) -> Result<bool, FatalStorageError> {
-        {
-            let block_body_hash = block.header().body_hash();
-            let block_body = block.body();
-            if !self.put_single_block_body(txn, block_body_hash, block_body)? {
-                error!("could not insert body for: {}", block);
-                return Ok(false);
-            }
-        }
-
-        let overwrite = true;
-
-        if !txn.put_value(
-            self.block_header_db,
-            block.hash(),
-            block.header(),
-            overwrite,
-        )? {
-            error!("could not insert block header for block: {}", block);
-            return Ok(false);
-        }
-
-        {
-            insert_to_block_header_indices(
-                &mut self.block_height_index,
-                &mut self.switch_block_era_id_index,
-                block.header(),
-            )?;
-            insert_to_deploy_index(
-                &mut self.deploy_hash_index,
-                *block.hash(),
-                block.body(),
-                block.header().height(),
-                block.header().era_id(),
-            )?;
-        }
-        Ok(true)
-    }
-
->>>>>>> ec27792a
     /// Retrieves single switch block by era ID by looking it up in the index and returning it.
     fn get_switch_block_by_era_id<Tx: LmdbTransaction>(
         &self,
@@ -1925,7 +1782,6 @@
         ret
     }
 
-<<<<<<< HEAD
     /// Retrieves single switch block header by era ID by looking it up in the index and returning
     /// it.
     pub(crate) fn read_switch_block_header_by_era_id(
@@ -1936,48 +1792,22 @@
         self.get_switch_block_header_by_era_id(&mut txn, era_id)
     }
 
-    /// Retrieves a single block header by transaction hash by looking it up in the index and
-    /// returning it.
-    fn get_block_header_by_transaction_hash<Tx: LmdbTransaction>(
-        &self,
-        txn: &mut Tx,
-        transaction_hash: TransactionHash,
-    ) -> Result<Option<BlockHeader>, FatalStorageError> {
-        self.transaction_hash_index
-            .get(&transaction_hash)
-            .and_then(|block_hash_and_height| {
-                self.get_single_block_header(txn, block_hash_and_height.block_hash())
-                    .transpose()
-=======
-    /// Returns the era IDs of the blocks in which the given deploys were executed.  If none of the
-    /// deploys have been executed yet, an empty set will be returned.
-    fn get_deploys_era_ids(&self, deploy_hashes: HashSet<DeployHash>) -> HashSet<EraId> {
-        deploy_hashes
+    /// Returns the era IDs of the blocks in which the given transactions were executed.  If none
+    /// of the transaction have been executed yet, an empty set will be returned.
+    fn get_transactions_era_ids(
+        &self,
+        transaction_hashes: HashSet<TransactionHash>,
+    ) -> HashSet<EraId> {
+        transaction_hashes
             .iter()
-            .filter_map(|deploy_hash| {
-                self.deploy_hash_index
-                    .get(deploy_hash)
+            .filter_map(|transaction_hash| {
+                self.transaction_hash_index
+                    .get(transaction_hash)
                     .map(|block_hash_height_and_era| block_hash_height_and_era.era_id)
->>>>>>> ec27792a
             })
             .collect()
     }
 
-<<<<<<< HEAD
-=======
-    /// Retrieves the block hash and height for a deploy hash by looking it up in the index
-    /// and returning it.
-    fn get_block_hash_and_height_by_deploy_hash(
-        &self,
-        deploy_hash: DeployHash,
-    ) -> Result<Option<BlockHashAndHeight>, FatalStorageError> {
-        Ok(self
-            .deploy_hash_index
-            .get(&deploy_hash)
-            .map(BlockHashAndHeight::from))
-    }
-
->>>>>>> ec27792a
     /// Retrieves the highest block from storage, if one exists. May return an LMDB error.
     fn get_highest_block<Tx: LmdbTransaction>(
         &self,
@@ -2343,18 +2173,12 @@
 
     /// Retrieves successful transfers associated with block.
     ///
-<<<<<<< HEAD
-    /// If no transfers are stored for the block, an empty transfers instance will be
-    /// created, but not stored.
-    fn get_transfers<Tx: LmdbTransaction>(
-=======
     /// If there is no record of successful transfers for this block, then the list will be built
     /// from the execution results and stored to `transfer_db`.  The record could have been missing
     /// or incorrectly set to an empty collection due to previous synchronization and storage
     /// issues.  See https://github.com/casper-network/casper-node/issues/4255 and
     /// https://github.com/casper-network/casper-node/issues/4268 for further info.
     fn get_transfers(
->>>>>>> ec27792a
         &self,
         block_hash: &BlockHash,
     ) -> Result<Option<Vec<Transfer>>, FatalStorageError> {
@@ -2370,23 +2194,28 @@
             None => return Ok(None),
         };
 
+        let deploy_hashes: Vec<DeployHash> = match block.clone_body() {
+            BlockBody::V1(v1) => v1.deploy_and_transfer_hashes().copied().collect(),
+            BlockBody::V2(v2) => v2
+                .all_transactions()
+                .filter_map(|transaction_hash| match transaction_hash {
+                    TransactionHash::Deploy(deploy_hash) => Some(*deploy_hash),
+                    TransactionHash::V1(_) => None,
+                })
+                .collect(),
+        };
+
         let mut transfers: Vec<Transfer> = vec![];
-        for deploy_hash in block.deploy_and_transfer_hashes() {
-            let metadata = self
-                .get_deploy_metadata(&mut txn, deploy_hash)?
-                .unwrap_or_default();
-
-            let successful_xfers = match metadata.execution_results.get(block_hash) {
-                Some(exec_result) => successful_transfers(exec_result),
-                None => {
-                    error!(
-                        execution_results = ?metadata.execution_results,
-                        %block_hash,
-                        "should have exec result"
-                    );
-                    vec![]
-                }
-            };
+        for deploy_hash in deploy_hashes {
+            let transaction_hash = TransactionHash::Deploy(deploy_hash);
+            let successful_xfers =
+                match self.execution_result_dbs.get(&mut txn, &transaction_hash)? {
+                    Some(exec_result) => successful_transfers(&exec_result),
+                    None => {
+                        error!(%deploy_hash, %block_hash, "should have exec result");
+                        vec![]
+                    }
+                };
             transfers.extend(successful_xfers);
         }
         txn.put_value(self.transfer_db, block_hash, &transfers, true)?;
@@ -2851,81 +2680,6 @@
     bincode::deserialize(raw).map_err(GetRequestError::MalformedIncomingItemId)
 }
 
-<<<<<<< HEAD
-=======
-/// Inserts the relevant entries to the two indices.
-///
-/// If a duplicate entry is encountered, neither index is updated and an error is returned.
-fn insert_to_block_header_indices(
-    block_height_index: &mut BTreeMap<u64, BlockHash>,
-    switch_block_era_id_index: &mut BTreeMap<EraId, BlockHash>,
-    block_header: &BlockHeader,
-) -> Result<(), FatalStorageError> {
-    let block_hash = block_header.block_hash();
-    if let Some(first) = block_height_index.get(&block_header.height()) {
-        if *first != block_hash {
-            return Err(FatalStorageError::DuplicateBlockIndex {
-                height: block_header.height(),
-                first: *first,
-                second: block_hash,
-            });
-        }
-    }
-
-    if block_header.is_switch_block() {
-        match switch_block_era_id_index.entry(block_header.era_id()) {
-            btree_map::Entry::Vacant(entry) => {
-                let _ = entry.insert(block_hash);
-            }
-            btree_map::Entry::Occupied(entry) => {
-                if *entry.get() != block_hash {
-                    return Err(FatalStorageError::DuplicateEraIdIndex {
-                        era_id: block_header.era_id(),
-                        first: *entry.get(),
-                        second: block_hash,
-                    });
-                }
-            }
-        }
-    }
-
-    let _ = block_height_index.insert(block_header.height(), block_hash);
-    Ok(())
-}
-
-/// Inserts the relevant entries to the index.
-///
-/// If a duplicate entry is encountered, index is not updated and an error is returned.
-fn insert_to_deploy_index(
-    deploy_hash_index: &mut BTreeMap<DeployHash, BlockHashHeightAndEra>,
-    block_hash: BlockHash,
-    block_body: &BlockBody,
-    block_height: u64,
-    era_id: EraId,
-) -> Result<(), FatalStorageError> {
-    if let Some(hash) = block_body.deploy_and_transfer_hashes().find(|hash| {
-        deploy_hash_index.get(hash).map_or(false, |existing_value| {
-            existing_value.block_hash != block_hash
-        })
-    }) {
-        return Err(FatalStorageError::DuplicateDeployIndex {
-            deploy_hash: *hash,
-            first: BlockHashAndHeight::from(&deploy_hash_index[hash]),
-            second: BlockHashAndHeight::new(block_hash, block_height),
-        });
-    }
-
-    for hash in block_body.deploy_and_transfer_hashes() {
-        deploy_hash_index.insert(
-            *hash,
-            BlockHashHeightAndEra::new(block_hash, block_height, era_id),
-        );
-    }
-
-    Ok(())
-}
-
->>>>>>> ec27792a
 fn should_move_storage_files_to_network_subdir(
     root: &Path,
     file_names: &[&str],
@@ -3018,22 +2772,22 @@
             .expect("could not retrieve value from storage")
     }
 
-    /// Directly returns a deploy metadata from internal store.
+    /// Directly returns an execution result from internal store.
     ///
     /// # Panics
     ///
     /// Panics if an IO error occurs.
     pub(crate) fn read_execution_result(
         &self,
-        deploy_hash: &DeployHash,
+        transaction_hash: &TransactionHash,
     ) -> Option<ExecutionResult> {
         let mut txn = self
             .env
             .begin_ro_txn()
             .expect("could not create RO transaction");
         self.execution_result_dbs
-            .get(&mut txn, &TransactionHash::Deploy(*deploy_hash))
-            .expect("could not retrieve deploy metadata from storage")
+            .get(&mut txn, transaction_hash)
+            .expect("could not retrieve execution result from storage")
     }
 
     /// Directly returns a transaction with finalized approvals from internal store.
@@ -3122,41 +2876,19 @@
     block_metadata_db: Database,
     deleted_block_hashes: HashSet<BlockHash>,
 ) -> Result<(), FatalStorageError> {
-<<<<<<< HEAD
-    info!("initializing block metadata database");
-    let mut txn = env.begin_rw_txn()?;
-    for block_hash in deleted_block_hashes {
-        txn.del(block_metadata_db, &block_hash, None)?;
-    }
-    txn.commit()?;
-=======
     let block_count_to_be_deleted = deleted_block_hashes.len();
     info!(
         block_count_to_be_deleted,
         "initializing block metadata database"
     );
-
-    if !deleted_block_hashes.is_empty() {
-        let mut txn = env.begin_rw_txn()?;
-        let mut cursor = txn.open_rw_cursor(*block_metadata_db)?;
-
-        for row in cursor.iter() {
-            let (raw_key, _) = row?;
-            if deleted_block_hashes.contains(raw_key) {
-                cursor.del(WriteFlags::empty())?;
-                let digest = Digest::try_from(raw_key);
-                debug!(
-                    "purged metadata for block {}",
-                    digest.map_or("<unknown>".to_string(), |digest| digest.to_string())
-                );
-                continue;
-            }
-        }
-        drop(cursor);
-        txn.commit()?;
-    }
-
->>>>>>> ec27792a
+    let mut txn = env.begin_rw_txn()?;
+    for block_hash in deleted_block_hashes {
+        match txn.del(block_metadata_db, &block_hash, None) {
+            Ok(()) | Err(lmdb::Error::NotFound) => {}
+            Err(error) => return Err(error.into()),
+        }
+    }
+    txn.commit()?;
     info!("block metadata database initialized");
     Ok(())
 }
@@ -3167,54 +2899,45 @@
     execution_result_dbs: VersionedDatabases<TransactionHash, ExecutionResult>,
     deleted_transaction_hashes: HashSet<TransactionHash>,
 ) -> Result<(), LmdbExtError> {
-<<<<<<< HEAD
-    info!("initializing execution result databases");
+    let exec_results_count_to_be_deleted = deleted_transaction_hashes.len();
+    info!(
+        exec_results_count_to_be_deleted,
+        "initializing execution result databases"
+    );
     let mut txn = env.begin_rw_txn()?;
     for hash in deleted_transaction_hashes {
-        if execution_result_dbs.delete(&mut txn, &hash).is_err() {
-            debug!(%hash, "not purging entry: doesn't exist");
-        }
+        execution_result_dbs.delete(&mut txn, &hash)?;
     }
     txn.commit()?;
     info!("execution result databases initialized");
-=======
-    let deploy_count_to_be_deleted = deleted_deploy_hashes.len();
-    info!(
-        deploy_count_to_be_deleted,
-        "initializing deploy metadata database"
-    );
-
-    if !deleted_deploy_hashes.is_empty() {
-        let mut txn = env.begin_rw_txn()?;
-        deleted_deploy_hashes.iter().for_each(|deleted_deploy_hash| {
-        if txn.del(*deploy_metadata_db, deleted_deploy_hash, None).is_err() {
-            debug!(%deleted_deploy_hash, "not purging from 'deploy_metadata_db' because not existing");
-        }});
-        txn.commit()?;
-    }
-
-    info!("deploy metadata database initialized");
->>>>>>> ec27792a
     Ok(())
 }
 
 /// Returns all `Transform::WriteTransfer`s from the execution effects if this is an
 /// `ExecutionResult::Success`, or an empty `Vec` if `ExecutionResult::Failure`.
-pub fn successful_transfers(execution_result: &ExecutionResult) -> Vec<Transfer> {
-    let effects = match execution_result {
-        ExecutionResult::Success { effect, .. } => effect,
-        ExecutionResult::Failure { .. } => return vec![],
-    };
-
-    effects
-        .transforms
-        .iter()
-        .filter_map(|transform_entry| {
-            if let Transform::WriteTransfer(transfer) = transform_entry.transform {
-                Some(transfer)
-            } else {
-                None
-            }
-        })
-        .collect()
+fn successful_transfers(execution_result: &ExecutionResult) -> Vec<Transfer> {
+    let mut transfers: Vec<Transfer> = vec![];
+    match execution_result {
+        ExecutionResult::V1(ExecutionResultV1::Success { effect, .. }) => {
+            for transform_entry in &effect.transforms {
+                if let execution_result_v1::Transform::WriteTransfer(transfer) =
+                    &transform_entry.transform
+                {
+                    transfers.push(*transfer);
+                }
+            }
+        }
+        ExecutionResult::V2(ExecutionResultV2::Success { effects, .. }) => {
+            for transform in effects.transforms() {
+                if let TransformKind::Write(StoredValue::Transfer(transfer)) = transform.kind() {
+                    transfers.push(*transfer);
+                }
+            }
+        }
+        ExecutionResult::V1(ExecutionResultV1::Failure { .. })
+        | ExecutionResult::V2(ExecutionResultV2::Failure { .. }) => {
+            // No-op: we only record transfers from successful executions.
+        }
+    }
+    transfers
 }