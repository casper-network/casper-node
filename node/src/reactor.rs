--- conflicted
+++ resolved
@@ -81,13 +81,10 @@
         Effect, EffectBuilder, EffectExt, Effects,
     },
     types::{
-<<<<<<< HEAD
         ApprovalsHashes, BlockExecutionResultsOrChunk, BlockHeader, ExitCode, FinalitySignature,
         LegacyDeploy, NodeId, SyncLeap, TrieOrChunk, VersionedBlock,
-=======
         ApprovalsHashes, BlockExecutionResultsOrChunk, ExitCode, LegacyDeploy, NodeId, SyncLeap,
         TrieOrChunk,
->>>>>>> 44babf93
     },
     unregister_metric,
     utils::{self, SharedFlag, WeightedRoundRobin},
