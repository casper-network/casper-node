--- conflicted
+++ resolved
@@ -74,17 +74,10 @@
     ///
     /// Panics if a duplicate node ID is being inserted. This should only happen in case a randomly
     /// generated ID collides.
-<<<<<<< HEAD
-    pub(crate) async fn add_node(
-        &mut self,
-        rng: &mut TestRng,
-    ) -> Result<(NodeId, &'_ mut Runner<ConditionCheckReactor<R>>), R::Error> {
-=======
     pub(crate) async fn add_node<'a, 'b: 'a>(
         &'a mut self,
         rng: &'b mut TestRng,
-    ) -> Result<(NodeId, &mut Runner<ConditionCheckReactor<R>>), R::Error> {
->>>>>>> a3aefaa1
+    ) -> Result<(NodeId, &'_ mut Runner<ConditionCheckReactor<R>>), R::Error> {
         self.add_node_with_config(Default::default(), rng).await
     }
 
