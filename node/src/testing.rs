--- conflicted
+++ resolved
@@ -48,12 +48,7 @@
     types::Deploy,
 };
 pub(crate) use condition_check_reactor::ConditionCheckReactor;
-<<<<<<< HEAD
-// pub(crate) use multi_stage_test_reactor::MultiStageTestReactor;
-use schemars::schema::RootSchema;
-=======
 pub(crate) use fake_deploy_acceptor::FakeDeployAcceptor;
->>>>>>> 1ca816fd
 
 /// Time to wait (at most) for a `fatal` to resolve before considering the dropping of a responder a
 /// problem.
