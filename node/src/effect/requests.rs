--- conflicted
+++ resolved
@@ -35,18 +35,11 @@
 
 use super::{Multiple, Responder};
 use crate::{
-<<<<<<< HEAD
-    components::{chainspec_loader::ChainspecInfo, fetcher::FetchResult},
-=======
     components::{
         chainspec_loader::ChainspecInfo,
         contract_runtime::{EraValidatorsRequest, ValidatorWeightsByEraIdRequest},
         fetcher::FetchResult,
-        storage::{
-            DeployHashes, DeployHeaderResults, DeployMetadata, DeployResults, StorageType, Value,
-        },
-    },
->>>>>>> 33d4f4fe
+    },
     crypto::{asymmetric_key::Signature, hash::Digest},
     rpcs::chain::BlockIdentifier,
     types::{
