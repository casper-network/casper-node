--- conflicted
+++ resolved
@@ -25,10 +25,6 @@
 };
 use casper_storage::global_state::trie::TrieRaw;
 use casper_types::{
-<<<<<<< HEAD
-    bytesrepr::Bytes, system::auction::EraValidators, EraId, ExecutionResult, Key, ProtocolVersion,
-    PublicKey, TimeDiff, Timestamp, Transfer, URef, U512,
-=======
     addressable_entity::AddressableEntity,
     bytesrepr::Bytes,
     execution::{ExecutionResult, ExecutionResultV2},
@@ -36,8 +32,7 @@
     Block, BlockHash, BlockHeader, BlockSignatures, BlockV2, ChainspecRawBytes, Deploy, DeployHash,
     DeployHeader, Digest, DisplayIter, EraId, FinalitySignature, FinalitySignatureId, Key,
     ProtocolVersion, PublicKey, TimeDiff, Timestamp, Transaction, TransactionHash, TransactionId,
-    Transfer, URef,
->>>>>>> f96fd1db
+    Transfer, URef, U512,
 };
 
 use super::{AutoClosingResponder, GossipTarget, Responder};
@@ -56,22 +51,17 @@
         transaction_acceptor,
         upgrade_watcher::NextUpgrade,
     },
-<<<<<<< HEAD
     contract_runtime::{
         ContractRuntimeError, RoundSeigniorageRateRequest, SpeculativeExecutionState,
         TotalSupplyRequest,
     },
-    effect::{AutoClosingResponder, Responder},
-=======
-    contract_runtime::{ContractRuntimeError, SpeculativeExecutionState},
->>>>>>> f96fd1db
     reactor::main_reactor::ReactorState,
     rpcs::docs::OpenRpcSchema,
     types::{
         appendable_block::AppendableBlock, ApprovalsHashes, AvailableBlockRange,
-        BlockExecutionResultsOrChunk, BlockExecutionResultsOrChunkId, DeployExecutionInfo,
-        DeployWithFinalizedApprovals, FinalizedApprovals, FinalizedBlock, LegacyDeploy,
-        MetaBlockState, NodeId, SignedBlock, StatusFeed, TrieOrChunk, TrieOrChunkId,
+        BlockExecutionResultsOrChunk, BlockExecutionResultsOrChunkId, BlockWithMetadata,
+        DeployExecutionInfo, DeployWithFinalizedApprovals, FinalizedApprovals, FinalizedBlock,
+        LegacyDeploy, MetaBlockState, NodeId, SignedBlock, StatusFeed, TrieOrChunk, TrieOrChunkId,
     },
     utils::Source,
 };
@@ -359,6 +349,12 @@
         /// local storage.
         responder: Responder<Option<BlockHeader>>,
     },
+    GetSwitchBlockHeaderByEra {
+        /// Era ID for which to get the block header.
+        era_id: EraId,
+        /// Responder to call with the result.
+        responder: Responder<Option<BlockHeader>>,
+    },
     /// Retrieve all transfers in a block with given hash.
     GetBlockTransfers {
         /// Hash of block to get transfers of.
@@ -456,6 +452,16 @@
         /// The responder to call with the results.
         responder: Responder<Option<SignedBlock>>,
     },
+    /// Retrieve block and its metadata at a given height.
+    GetBlockAndMetadataByHeight {
+        /// The height of the block.
+        block_height: BlockHeight,
+        /// Flag indicating whether storage should check the block availability before trying to
+        /// retrieve it.
+        only_from_available_block_range: bool,
+        /// The responder to call with the results.
+        responder: Responder<Option<BlockWithMetadata>>,
+    },
     /// Get the highest block and its signatures.
     GetHighestSignedBlock {
         /// If true, only consider blocks in the available block range, i.e. the highest contiguous
@@ -548,6 +554,9 @@
             StorageRequest::GetBlockHeaderByHeight { block_height, .. } => {
                 write!(formatter, "get header for height {}", block_height)
             }
+            StorageRequest::GetSwitchBlockHeaderByEra { era_id, .. } => {
+                write!(formatter, "get header for era {}", era_id)
+            }
             StorageRequest::GetBlockTransfers { block_hash, .. } => {
                 write!(formatter, "get transfers for {}", block_hash)
             }
@@ -590,6 +599,13 @@
                     formatter,
                     "get signed block for block with hash: {}",
                     block_hash
+                )
+            }
+            StorageRequest::GetBlockAndMetadataByHeight { block_height, .. } => {
+                write!(
+                    formatter,
+                    "get block and metadata for block at height: {}",
+                    block_height
                 )
             }
             StorageRequest::GetSignedBlockByHeight { block_height, .. } => {
