--- conflicted
+++ resolved
@@ -9,13 +9,8 @@
 };
 
 use crate::{
-<<<<<<< HEAD
     components::small_network::GossipedAddress,
-    types::{Block, Deploy, Item, ProtoBlock},
-=======
-    components::{consensus::EraId, small_network::GossipedAddress},
     types::{json_compatibility::ExecutionResult, Block, Deploy, DeployHash, Item, ProtoBlock},
->>>>>>> b2ef8780
     utils::Source,
 };
 
