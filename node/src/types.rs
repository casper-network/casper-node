--- conflicted
+++ resolved
@@ -42,10 +42,6 @@
 pub(crate) use node_id::NodeId;
 pub use peers_map::PeersMap;
 pub use status_feed::{ChainspecInfo, GetStatusResult, NodeState, StatusFeed};
-<<<<<<< HEAD
-pub use timestamp::{serde_option_time_diff, TimeDiff, Timestamp};
-=======
->>>>>>> 1b305c64
 
 /// An object-safe RNG trait that requires a cryptographically strong random number generator.
 pub trait CryptoRngCore: CryptoRng + RngCore {}
