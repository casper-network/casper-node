--- conflicted
+++ resolved
@@ -97,10 +97,6 @@
     let era: u64 = 1;
     let secret_key = SecretKey::doc_example();
     let public_key = PublicKey::from(secret_key);
-<<<<<<< HEAD
-
-    FinalizedBlock::new(proto_block, era_report, EraId(era), era * 10, public_key)
-=======
     FinalizedBlock::new(
         block_payload,
         era_report,
@@ -109,7 +105,6 @@
         height,
         public_key,
     )
->>>>>>> d35ae61c
 });
 static BLOCK: Lazy<Block> = Lazy::new(|| {
     let parent_hash = BlockHash::new(Digest::from([7u8; Digest::LENGTH]));
@@ -181,48 +176,6 @@
     }
 }
 
-<<<<<<< HEAD
-pub trait BlockLike: Eq + Hash {
-    fn deploys(&self) -> Vec<&DeployHash>;
-}
-
-/// A cryptographic hash identifying a `ProtoBlock`.
-#[derive(
-    Copy,
-    Clone,
-    DataSize,
-    Ord,
-    PartialOrd,
-    Eq,
-    PartialEq,
-    Hash,
-    Serialize,
-    Deserialize,
-    Debug,
-    Default,
-)]
-pub struct ProtoBlockHash(Digest);
-
-impl ProtoBlockHash {
-    /// Constructs a new `ProtoBlockHash`.
-    pub fn new(hash: Digest) -> Self {
-        ProtoBlockHash(hash)
-    }
-
-    /// Returns the wrapped inner hash.
-    pub fn inner(&self) -> &Digest {
-        &self.0
-    }
-}
-
-impl Display for ProtoBlockHash {
-    fn fmt(&self, formatter: &mut Formatter) -> fmt::Result {
-        write!(formatter, "proto-block-hash({})", self.0)
-    }
-}
-
-=======
->>>>>>> d35ae61c
 /// The piece of information that will become the content of a future block (isn't finalized or
 /// executed yet)
 ///
@@ -230,40 +183,15 @@
 /// finalizing an order of `BlockPayload`s. Only after consensus has been reached, the block's
 /// deploys actually get executed, and the executed block gets signed.
 #[derive(Clone, DataSize, Debug, PartialOrd, Ord, PartialEq, Eq, Hash, Serialize, Deserialize)]
-<<<<<<< HEAD
-pub struct ProtoBlock {
-    hash: ProtoBlockHash,
-    wasm_deploys: Vec<DeployHash>,
-    transfers: Vec<DeployHash>,
-    timestamp: Timestamp,
-=======
 pub struct BlockPayload {
     deploy_hashes: Vec<DeployHash>,
     transfer_hashes: Vec<DeployHash>,
     accusations: Vec<PublicKey>,
->>>>>>> d35ae61c
     random_bit: bool,
 }
 
 impl BlockPayload {
     pub(crate) fn new(
-<<<<<<< HEAD
-        wasm_deploys: Vec<DeployHash>,
-        transfers: Vec<DeployHash>,
-        timestamp: Timestamp,
-        random_bit: bool,
-    ) -> Self {
-        let hash = ProtoBlockHash::new(hash::hash(
-            &bincode::serialize(&(&wasm_deploys, &transfers, timestamp, random_bit))
-                .expect("serialize ProtoBlock"),
-        ));
-
-        ProtoBlock {
-            hash,
-            wasm_deploys,
-            timestamp,
-            transfers,
-=======
         deploy_hashes: Vec<DeployHash>,
         transfer_hashes: Vec<DeployHash>,
         accusations: Vec<PublicKey>,
@@ -273,7 +201,6 @@
             deploy_hashes,
             transfer_hashes,
             accusations,
->>>>>>> d35ae61c
             random_bit,
         }
     }
@@ -283,35 +210,6 @@
         &self.accusations
     }
 
-<<<<<<< HEAD
-    /// The list of deploy hashes included in the block.
-    pub(crate) fn wasm_deploys(&self) -> &Vec<DeployHash> {
-        &self.wasm_deploys
-    }
-
-    /// The list of deploy hashes included in the block.
-    pub(crate) fn transfers(&self) -> &Vec<DeployHash> {
-        &self.transfers
-    }
-
-    pub(crate) fn deploys_iter(&self) -> impl Iterator<Item = &DeployHash> {
-        self.wasm_deploys().iter().chain(self.transfers().iter())
-    }
-
-    /// A random bit needed for initializing a future era.
-    pub(crate) fn random_bit(&self) -> bool {
-        self.random_bit
-    }
-
-    pub(crate) fn destructure(self) -> (ProtoBlockHash, Vec<DeployHash>, Vec<DeployHash>, bool) {
-        (
-            self.hash,
-            self.wasm_deploys,
-            self.transfers,
-            self.random_bit,
-        )
-    }
-=======
     /// The list of deploy hashes included in the block, excluding transfers.
     pub(crate) fn deploy_hashes(&self) -> &Vec<DeployHash> {
         &self.deploy_hashes
@@ -328,26 +226,17 @@
             .iter()
             .chain(self.transfer_hashes().iter())
     }
->>>>>>> d35ae61c
 }
 
 impl Display for BlockPayload {
     fn fmt(&self, formatter: &mut Formatter<'_>) -> fmt::Result {
         write!(
             formatter,
-<<<<<<< HEAD
-            "proto block {}, deploys [{}], random bit {}, timestamp {}",
-            self.hash.inner(),
-            DisplayIter::new(self.wasm_deploys.iter().chain(self.transfers.iter())),
-            self.random_bit(),
-            self.timestamp,
-=======
             "block payload: deploys {}, transfers {}, accusations {:?}, random bit {}",
             HexList(&self.deploy_hashes),
             HexList(&self.transfer_hashes),
             self.accusations,
             self.random_bit,
->>>>>>> d35ae61c
         )
     }
 }
@@ -434,14 +323,10 @@
         proposer: PublicKey,
     ) -> Self {
         FinalizedBlock {
-<<<<<<< HEAD
-            proto_block,
-=======
             deploy_hashes: block_payload.deploy_hashes,
             transfer_hashes: block_payload.transfer_hashes,
             timestamp,
             random_bit: block_payload.random_bit,
->>>>>>> d35ae61c
             era_report,
             era_id,
             height,
@@ -449,16 +334,7 @@
         }
     }
 
-<<<<<<< HEAD
-    /// The finalized proto block.
-    pub(crate) fn proto_block(&self) -> &ProtoBlock {
-        &self.proto_block
-    }
-
-    /// The timestamp from when the proto block was proposed.
-=======
     /// The timestamp from when the block was proposed.
->>>>>>> d35ae61c
     pub(crate) fn timestamp(&self) -> Timestamp {
         self.proto_block.timestamp
     }
@@ -1036,11 +912,7 @@
 }
 
 /// A storage representation of finality signatures with the associated block hash.
-<<<<<<< HEAD
-#[derive(Debug, Serialize, Deserialize, Clone, DataSize)]
-=======
 #[derive(Debug, Serialize, Deserialize, Clone, DataSize, Eq, PartialEq)]
->>>>>>> d35ae61c
 pub struct BlockSignatures {
     /// The block hash for a given block.
     pub(crate) block_hash: BlockHash,
