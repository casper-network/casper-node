use std::{
    cmp::{Ord, PartialOrd},
    collections::BTreeMap,
    fmt::{self, Display, Formatter},
    hash::Hash,
};

#[cfg(test)]
use std::collections::BTreeSet;

use datasize::DataSize;
use serde::{Deserialize, Serialize};

#[cfg(test)]
use casper_types::{SecretKey, Transaction};
#[cfg(test)]
use {casper_types::testing::TestRng, rand::Rng};

use casper_types::{
    BlockV2, EraId, PublicKey, RewardedSignatures, Timestamp, TransactionCategory, TransactionHash,
};

use super::BlockPayload;

/// The piece of information that will become the content of a future block after it was finalized
/// and before execution happened yet.
#[derive(Clone, DataSize, Debug, PartialOrd, Ord, PartialEq, Eq, Hash, Serialize, Deserialize)]
pub struct FinalizedBlock {
<<<<<<< HEAD
    pub(crate) mint: Vec<TransactionHash>,
    pub(crate) auction: Vec<TransactionHash>,
    pub(crate) entity: Vec<TransactionHash>,
    pub(crate) install_upgrade: Vec<TransactionHash>,
    pub(crate) standard: Vec<TransactionHash>,
=======
    pub(crate) transactions: BTreeMap<u8, Vec<TransactionHash>>,
>>>>>>> 88f13eed
    pub(crate) rewarded_signatures: RewardedSignatures,
    pub(crate) timestamp: Timestamp,
    pub(crate) random_bit: bool,
    pub(crate) era_report: Option<InternalEraReport>,
    pub(crate) era_id: EraId,
    pub(crate) height: u64,
    pub(crate) proposer: Box<PublicKey>,
}

/// `EraReport` used only internally. The one in types is a part of `EraEndV1`.
#[derive(
    Clone, DataSize, Debug, PartialOrd, Ord, PartialEq, Eq, Hash, Serialize, Deserialize, Default,
)]
pub struct InternalEraReport {
    /// The set of equivocators.
    pub equivocators: Vec<PublicKey>,
    /// Validators that haven't produced any unit during the era.
    pub inactive_validators: Vec<PublicKey>,
}

impl FinalizedBlock {
    pub(crate) fn new(
        block_payload: BlockPayload,
        era_report: Option<InternalEraReport>,
        timestamp: Timestamp,
        era_id: EraId,
        height: u64,
        proposer: PublicKey,
    ) -> Self {
        let transactions = {
            let mut ret = BTreeMap::new();
            ret.insert(
                TransactionCategory::Mint as u8,
                block_payload.mint().map(|(x, _)| x).copied().collect(),
            );
            ret.insert(
                TransactionCategory::Auction as u8,
                block_payload.auction().map(|(x, _)| x).copied().collect(),
            );
            ret.insert(
                TransactionCategory::Standard as u8,
                block_payload.standard().map(|(x, _)| x).copied().collect(),
            );
            ret.insert(
                TransactionCategory::InstallUpgrade as u8,
                block_payload
                    .install_upgrade()
                    .map(|(x, _)| x)
                    .copied()
                    .collect(),
            );
            ret
        };

        FinalizedBlock {
<<<<<<< HEAD
            mint: block_payload.mint().map(|(x, _)| x).copied().collect(),
            auction: block_payload.auction().map(|(x, _)| x).copied().collect(),
            entity: block_payload.entity().map(|(x, _)| x).copied().collect(),
            install_upgrade: block_payload
                .install_upgrade()
                .map(|(x, _)| x)
                .copied()
                .collect(),
            standard: block_payload.standard().map(|(x, _)| x).copied().collect(),
=======
            transactions,
>>>>>>> 88f13eed
            rewarded_signatures: block_payload.rewarded_signatures().clone(),
            timestamp,
            random_bit: block_payload.random_bit(),
            era_report,
            era_id,
            height,
            proposer: Box::new(proposer),
        }
    }

    pub(crate) fn mint(&self) -> Vec<TransactionHash> {
        self.transactions
            .get(&(TransactionCategory::Mint as u8))
            .map(|transactions| transactions.to_vec())
            .unwrap_or(vec![])
    }

    pub(crate) fn auction(&self) -> Vec<TransactionHash> {
        self.transactions
            .get(&(TransactionCategory::Auction as u8))
            .map(|transactions| transactions.to_vec())
            .unwrap_or(vec![])
    }
    pub(crate) fn install_upgrade(&self) -> Vec<TransactionHash> {
        self.transactions
            .get(&(TransactionCategory::InstallUpgrade as u8))
            .map(|transactions| transactions.to_vec())
            .unwrap_or(vec![])
    }
    pub(crate) fn standard(&self) -> Vec<TransactionHash> {
        self.transactions
            .get(&(TransactionCategory::Standard as u8))
            .map(|transactions| transactions.to_vec())
            .unwrap_or(vec![])
    }

    /// The list of deploy hashes chained with the list of transfer hashes.
    pub(crate) fn all_transactions(&self) -> impl Iterator<Item = &TransactionHash> {
<<<<<<< HEAD
        self.mint
            .iter()
            .chain(&self.auction)
            .chain(&self.entity)
            .chain(&self.install_upgrade)
            .chain(&self.standard)
=======
        self.transactions.values().flatten()
>>>>>>> 88f13eed
    }

    /// Generates a random instance using a `TestRng` and includes specified deploys.
    #[cfg(test)]
    pub(crate) fn random<'a, I: IntoIterator<Item = &'a Transaction>>(
        rng: &mut TestRng,
        txns_iter: I,
    ) -> Self {
        let era = rng.gen_range(0..5);
        let height = era * 10 + rng.gen_range(0..10);
        let is_switch = rng.gen_bool(0.1);

        FinalizedBlock::random_with_specifics(
            rng,
            EraId::from(era),
            height,
            is_switch,
            Timestamp::now(),
            txns_iter,
        )
    }

    /// Generates a random instance using a `TestRng`, but using the specified values.
    /// If `deploy` is `None`, random deploys will be generated, otherwise, the provided `deploy`
    /// will be used.
    #[cfg(test)]
    pub(crate) fn random_with_specifics<'a, I: IntoIterator<Item = &'a Transaction>>(
        rng: &mut TestRng,
        era_id: EraId,
        height: u64,
        is_switch: bool,
        timestamp: Timestamp,
        txns_iter: I,
    ) -> Self {
        let mut transactions = BTreeMap::new();
        let mut standard = vec![];
        for transaction in txns_iter {
            standard.push((transaction.hash(), BTreeSet::new()));
        }
        transactions.insert(TransactionCategory::Standard, standard);
        let rewarded_signatures = Default::default();
        let random_bit = rng.gen();
        let block_payload =
            BlockPayload::new(transactions, vec![], rewarded_signatures, random_bit);

        let era_report = if is_switch {
            Some(InternalEraReport::random(rng))
        } else {
            None
        };
        let secret_key: SecretKey = SecretKey::ed25519_from_bytes(rng.gen::<[u8; 32]>()).unwrap();
        let public_key = PublicKey::from(&secret_key);

        FinalizedBlock::new(
            block_payload,
            era_report,
            timestamp,
            era_id,
            height,
            public_key,
        )
    }
}

impl From<BlockV2> for FinalizedBlock {
    fn from(block: BlockV2) -> Self {
        FinalizedBlock {
<<<<<<< HEAD
            mint: block.mint().copied().collect(),
            auction: block.auction().copied().collect(),
            entity: block.entity().copied().collect(),
            install_upgrade: block.install_upgrade().copied().collect(),
            standard: block.standard().copied().collect(),
=======
            transactions: block.transactions().clone(),
>>>>>>> 88f13eed
            timestamp: block.timestamp(),
            random_bit: block.random_bit(),
            era_report: block.era_end().map(|era_end| InternalEraReport {
                equivocators: Vec::from(era_end.equivocators()),
                inactive_validators: Vec::from(era_end.inactive_validators()),
            }),
            era_id: block.era_id(),
            height: block.height(),
            proposer: Box::new(block.proposer().clone()),
            rewarded_signatures: block.rewarded_signatures().clone(),
        }
    }
}

impl Display for FinalizedBlock {
    fn fmt(&self, formatter: &mut Formatter<'_>) -> fmt::Result {
        write!(
            formatter,
            "finalized block #{} in {}, timestamp {}, {} transfers, {} staking txns, {} \
            install/upgrade txns, {} standard txns, {} entity txns",
            self.height,
            self.era_id,
            self.timestamp,
<<<<<<< HEAD
            self.mint.len(),
            self.auction.len(),
            self.install_upgrade.len(),
            self.standard.len(),
            self.entity.len(),
=======
            self.mint().len(),
            self.auction().len(),
            self.install_upgrade().len(),
            self.standard().len(),
>>>>>>> 88f13eed
        )?;
        if let Some(ref ee) = self.era_report {
            write!(formatter, ", era_end: {:?}", ee)?;
        }
        Ok(())
    }
}

impl InternalEraReport {
    /// Returns a random `InternalEraReport`.
    #[cfg(test)]
    pub fn random(rng: &mut TestRng) -> Self {
        let equivocators_count = rng.gen_range(0..5);
        let inactive_count = rng.gen_range(0..5);
        let equivocators = core::iter::repeat_with(|| PublicKey::random(rng))
            .take(equivocators_count)
            .collect();
        let inactive_validators = core::iter::repeat_with(|| PublicKey::random(rng))
            .take(inactive_count)
            .collect();

        InternalEraReport {
            equivocators,
            inactive_validators,
        }
    }
}

#[cfg(test)]
mod tests {
    use super::*;
    use casper_types::Deploy;

    #[test]
    fn should_convert_from_proposable_to_finalized_without_dropping_hashes() {
        let mut rng = TestRng::new();

        let standard = Transaction::Deploy(Deploy::random(&mut rng));
        let hash = standard.hash();
        let transactions = {
            let mut ret = BTreeMap::new();
            ret.insert(TransactionCategory::Standard, vec![(hash, BTreeSet::new())]);
            ret.insert(TransactionCategory::Mint, vec![]);
            ret.insert(TransactionCategory::InstallUpgrade, vec![]);
            ret.insert(TransactionCategory::Auction, vec![]);
            ret.insert(TransactionCategory::Entity, vec![]);
            ret
        };
        let block_payload = BlockPayload::new(transactions, vec![], Default::default(), false);

        let fb = FinalizedBlock::new(
            block_payload,
            None,
            Timestamp::now(),
            EraId::random(&mut rng),
            90,
            PublicKey::random(&mut rng),
        );

        let transactions = fb
            .transactions
            .get(&(TransactionCategory::Standard as u8))
            .unwrap();
        assert!(!transactions.is_empty())
    }
}<|MERGE_RESOLUTION|>--- conflicted
+++ resolved
@@ -26,15 +26,7 @@
 /// and before execution happened yet.
 #[derive(Clone, DataSize, Debug, PartialOrd, Ord, PartialEq, Eq, Hash, Serialize, Deserialize)]
 pub struct FinalizedBlock {
-<<<<<<< HEAD
-    pub(crate) mint: Vec<TransactionHash>,
-    pub(crate) auction: Vec<TransactionHash>,
-    pub(crate) entity: Vec<TransactionHash>,
-    pub(crate) install_upgrade: Vec<TransactionHash>,
-    pub(crate) standard: Vec<TransactionHash>,
-=======
     pub(crate) transactions: BTreeMap<u8, Vec<TransactionHash>>,
->>>>>>> 88f13eed
     pub(crate) rewarded_signatures: RewardedSignatures,
     pub(crate) timestamp: Timestamp,
     pub(crate) random_bit: bool,
@@ -86,23 +78,15 @@
                     .copied()
                     .collect(),
             );
+            ret.insert(
+                TransactionCategory::Entity as u8,
+                block_payload.entity().map(|(x, _)| x).copied().collect(),
+            );
             ret
         };
 
         FinalizedBlock {
-<<<<<<< HEAD
-            mint: block_payload.mint().map(|(x, _)| x).copied().collect(),
-            auction: block_payload.auction().map(|(x, _)| x).copied().collect(),
-            entity: block_payload.entity().map(|(x, _)| x).copied().collect(),
-            install_upgrade: block_payload
-                .install_upgrade()
-                .map(|(x, _)| x)
-                .copied()
-                .collect(),
-            standard: block_payload.standard().map(|(x, _)| x).copied().collect(),
-=======
             transactions,
->>>>>>> 88f13eed
             rewarded_signatures: block_payload.rewarded_signatures().clone(),
             timestamp,
             random_bit: block_payload.random_bit(),
@@ -117,40 +101,40 @@
         self.transactions
             .get(&(TransactionCategory::Mint as u8))
             .map(|transactions| transactions.to_vec())
-            .unwrap_or(vec![])
+            .unwrap_or_default()
     }
 
     pub(crate) fn auction(&self) -> Vec<TransactionHash> {
         self.transactions
             .get(&(TransactionCategory::Auction as u8))
             .map(|transactions| transactions.to_vec())
-            .unwrap_or(vec![])
-    }
+            .unwrap_or_default()
+    }
+
     pub(crate) fn install_upgrade(&self) -> Vec<TransactionHash> {
         self.transactions
             .get(&(TransactionCategory::InstallUpgrade as u8))
             .map(|transactions| transactions.to_vec())
-            .unwrap_or(vec![])
-    }
+            .unwrap_or_default()
+    }
+
     pub(crate) fn standard(&self) -> Vec<TransactionHash> {
         self.transactions
             .get(&(TransactionCategory::Standard as u8))
             .map(|transactions| transactions.to_vec())
-            .unwrap_or(vec![])
+            .unwrap_or_default()
+    }
+
+    pub(crate) fn entity(&self) -> Vec<TransactionHash> {
+        self.transactions
+            .get(&(TransactionCategory::Entity as u8))
+            .map(|transactions| transactions.to_vec())
+            .unwrap_or_default()
     }
 
     /// The list of deploy hashes chained with the list of transfer hashes.
     pub(crate) fn all_transactions(&self) -> impl Iterator<Item = &TransactionHash> {
-<<<<<<< HEAD
-        self.mint
-            .iter()
-            .chain(&self.auction)
-            .chain(&self.entity)
-            .chain(&self.install_upgrade)
-            .chain(&self.standard)
-=======
         self.transactions.values().flatten()
->>>>>>> 88f13eed
     }
 
     /// Generates a random instance using a `TestRng` and includes specified deploys.
@@ -218,15 +202,7 @@
 impl From<BlockV2> for FinalizedBlock {
     fn from(block: BlockV2) -> Self {
         FinalizedBlock {
-<<<<<<< HEAD
-            mint: block.mint().copied().collect(),
-            auction: block.auction().copied().collect(),
-            entity: block.entity().copied().collect(),
-            install_upgrade: block.install_upgrade().copied().collect(),
-            standard: block.standard().copied().collect(),
-=======
             transactions: block.transactions().clone(),
->>>>>>> 88f13eed
             timestamp: block.timestamp(),
             random_bit: block.random_bit(),
             era_report: block.era_end().map(|era_end| InternalEraReport {
@@ -250,18 +226,11 @@
             self.height,
             self.era_id,
             self.timestamp,
-<<<<<<< HEAD
-            self.mint.len(),
-            self.auction.len(),
-            self.install_upgrade.len(),
-            self.standard.len(),
-            self.entity.len(),
-=======
             self.mint().len(),
             self.auction().len(),
             self.install_upgrade().len(),
             self.standard().len(),
->>>>>>> 88f13eed
+            self.entity().len(),
         )?;
         if let Some(ref ee) = self.era_report {
             write!(formatter, ", era_end: {:?}", ee)?;
