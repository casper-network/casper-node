[protocol]
version = '0.9.0'
hard_reset = false
activation_point = '2020-09-18T18:45:00Z'

[network]
name = 'test-chain'
maximum_net_message_size = 23_068_672

[core]
era_duration = '3minutes'
minimum_era_height = 9
validator_slots = 5
auction_delay = 3
locked_funds_period = '90days'
vesting_schedule_period = '13 weeks'
round_seigniorage_rate = [6_414, 623_437_335_209]
unbonding_delay = 14
max_associated_keys = 100
max_runtime_call_stack_height = 12
minimum_delegation_amount = 500_000_000_000
<<<<<<< HEAD
strict_argument_checking = false
=======
refund_handling = { type = 'refund', refund_ratio = [0, 1] }
fee_handling = { type = 'pay_to_proposer' }
allow_unrestricted_transfers = true
allow_auction_bids = true
compute_rewards = true
administrators = []
>>>>>>> 58e62cf8

[highway]
finality_threshold_fraction = [2, 25]
minimum_round_exponent = 14
maximum_round_exponent = 19
reduced_reward_multiplier = [1, 5]

[deploys]
max_payment_cost = '9'
max_ttl = '10months'
max_dependencies = 11
max_block_size = 12
max_deploy_size = 1_048_576
block_max_deploy_count = 125
block_max_transfer_count = 1000
block_gas_limit = 13
payment_args_max_length = 1024
session_args_max_length = 1024
native_transfer_minimum_motes = 2_500_000_000

[wasm]
max_memory = 17
max_stack_height = 19

[wasm.opcode_costs]
bit = 13
add = 14
mul = 15
div = 16
load = 17
store = 18
const = 19
local = 20
global = 21
control_flow = 22
integer_comparison = 23
conversion = 24
unreachable = 25
nop = 26
current_memory = 27
grow_memory = 28
regular = 29

[wasm.storage_costs]
gas_per_byte = 101

[wasm.host_function_costs]
add = { cost = 100, arguments = [0, 1, 2, 3] }
add_associated_key = { cost = 101, arguments = [0, 1, 2] }
add_contract_version = { cost = 102, arguments = [0, 1, 2, 3, 4, 5, 6, 7, 8, 9] }
blake2b = { cost = 133, arguments = [0, 1, 2, 3] }
call_contract = { cost = 104, arguments = [0, 1, 2, 3, 4, 5, 6] }
call_versioned_contract = { cost = 105, arguments = [0, 1, 2, 3, 4, 5, 6, 7, 8] }
create_contract_package_at_hash = { cost = 106, arguments = [0, 1] }
create_contract_user_group = { cost = 107, arguments = [0, 1, 2, 3, 4, 5, 6, 7] }
create_purse = { cost = 108, arguments = [0, 1] }
disable_contract_version = { cost = 109, arguments = [0, 1, 2, 3] }
get_balance = { cost = 110, arguments = [0, 1, 2] }
get_blocktime = { cost = 111, arguments = [0] }
get_caller = { cost = 112, arguments = [0] }
get_key = { cost = 113, arguments = [0, 1, 2, 3, 4] }
get_main_purse = { cost = 114, arguments = [0] }
get_named_arg = { cost = 115, arguments = [0, 1, 2, 3] }
get_named_arg_size = { cost = 116, arguments = [0, 1, 2] }
get_phase = { cost = 117, arguments = [0] }
get_system_contract = { cost = 118, arguments = [0, 1, 2] }
has_key = { cost = 119, arguments = [0, 1] }
is_valid_uref = { cost = 120, arguments = [0, 1] }
load_named_keys = { cost = 121, arguments = [0, 1] }
new_uref = { cost = 122, arguments = [0, 1, 2] }
random_bytes = { cost = 200, arguments = [0, 0] }
print = { cost = 123, arguments = [0, 1] }
provision_contract_user_group_uref = { cost = 124, arguments = [0,1,2,3,4] }
put_key = { cost = 125, arguments = [0, 1, 2, 3] }
read_host_buffer = { cost = 126, arguments = [0, 1, 2] }
read_value = { cost = 127, arguments = [0, 1, 0] }
read_value_local = { cost = 128,  arguments = [0, 1, 0] }
remove_associated_key = { cost = 129, arguments = [0, 1] }
remove_contract_user_group = { cost = 130, arguments = [0, 1, 2, 3] }
remove_contract_user_group_urefs = { cost = 131, arguments = [0,1,2,3,4,5] }
remove_key = { cost = 132, arguments = [0, 1] }
ret = { cost = 133, arguments = [0, 1] }
revert = { cost = 134, arguments = [0] }
set_action_threshold = { cost = 135, arguments = [0, 1] }
transfer_from_purse_to_account = { cost = 136, arguments = [0, 1, 2, 3, 4, 5, 6, 7, 8] }
transfer_from_purse_to_purse = { cost = 137, arguments = [0, 1, 2, 3, 4, 5, 6, 7] }
transfer_to_account = { cost = 138, arguments = [0, 1, 2, 3, 4, 5, 6] }
update_associated_key = { cost = 139, arguments = [0, 1, 2] }
write = { cost = 140,  arguments = [0, 1, 0, 2] }
write_local = { cost = 141, arguments = [0, 1, 2, 3] }
enable_contract_version = { cost = 142, arguments = [0, 1, 2, 3] }

[system_costs]
wasmless_transfer_cost = 100_000_000

[system_costs.auction_costs]
get_era_validators = 10_000
read_seigniorage_recipients = 10_000
add_bid = 10_000
withdraw_bid = 10_000
delegate = 10_000
undelegate = 10_000
run_auction = 10_000
slash = 10_000
distribute = 10_000
withdraw_delegator_reward = 10_000
withdraw_validator_reward = 10_000
read_era_id = 10_000
activate_bid = 10_000

[system_costs.mint_costs]
mint = 2_500_000_000
reduce_total_supply = 10_000
create = 2_500_000_000
balance = 10_000
transfer = 10_000
read_base_round_reward = 10_000

[system_costs.handle_payment_costs]
get_payment_purse = 10_000
set_refund_purse = 10_000
get_refund_purse = 10_000
finalize_payment = 10_000

[system_costs.standard_payment_costs]
pay = 10_000<|MERGE_RESOLUTION|>--- conflicted
+++ resolved
@@ -19,16 +19,13 @@
 max_associated_keys = 100
 max_runtime_call_stack_height = 12
 minimum_delegation_amount = 500_000_000_000
-<<<<<<< HEAD
-strict_argument_checking = false
-=======
 refund_handling = { type = 'refund', refund_ratio = [0, 1] }
 fee_handling = { type = 'pay_to_proposer' }
 allow_unrestricted_transfers = true
 allow_auction_bids = true
 compute_rewards = true
 administrators = []
->>>>>>> 58e62cf8
+strict_argument_checking = false
 
 [highway]
 finality_threshold_fraction = [2, 25]
