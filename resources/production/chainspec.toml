--- conflicted
+++ resolved
@@ -123,10 +123,9 @@
 # Expressed as a fraction (1/5 by default).
 reduced_reward_multiplier = [1, 5]
 
-<<<<<<< HEAD
 [transactions]
 # The duration after the transaction timestamp that it can be included in a block.
-max_ttl = '18hours'
+max_ttl = '18 hours'
 # Maximum transaction size in bytes.  Size is of the transaction when serialized via ToBytes.
 max_transaction_size = 1_048_576
 # Maximum number of transfer transactions allowed in a block.
@@ -137,23 +136,6 @@
 block_max_install_upgrade_count = 2
 # Maximum number of other transactions (non-transfer, non-staking, non-installer/upgrader) allowed in a block.
 block_max_standard_count = 100
-=======
-[deploys]
-# The maximum number of Motes allowed to be spent during payment.  0 means unlimited.
-max_payment_cost = '0'
-# The duration after the deploy timestamp that it can be included in a block.
-max_ttl = '18 hours'
-# The maximum number of other deploys a deploy can depend on (require to have been executed before it can execute).
-max_dependencies = 10
-# Maximum block size in bytes including deploys contained by the block.  0 means unlimited.
-max_block_size = 10_485_760
-# Maximum deploy size in bytes.  Size is of the deploy when serialized via ToBytes.
-max_deploy_size = 1_048_576
-# The maximum number of non-transfer deploys permitted in a single block.
-block_max_deploy_count = 50
-# The maximum number of wasm-less transfer deploys permitted in a single block.
-block_max_transfer_count = 1250
->>>>>>> ec27792a
 # The maximum number of approvals permitted in a single block.
 block_max_approval_count = 2600
 # Maximum block size in bytes including transactions contained by the block.  0 means unlimited.
@@ -162,6 +144,8 @@
 block_gas_limit = 10_000_000_000_000
 # The minimum amount in motes for a valid native transfer.
 native_transfer_minimum_motes = 2_500_000_000
+# The maximum value to which `transaction_acceptor.timestamp_leeway` can be set in the config.toml file.
+max_timestamp_leeway = '5 seconds'
 
 [transactions.v1]
 # The maximum length in bytes of runtime args per V1 transaction.
@@ -176,13 +160,6 @@
 payment_args_max_length = 1024
 # The limit of length of serialized session code arguments.
 session_args_max_length = 1024
-<<<<<<< HEAD
-=======
-# The minimum amount in motes for a valid native transfer.
-native_transfer_minimum_motes = 2_500_000_000
-# The maximum value to which `deploy_acceptor.timestamp_leeway` can be set in the config.toml file.
-max_timestamp_leeway = '5 seconds'
->>>>>>> ec27792a
 
 [wasm]
 # Amount of free memory (in 64kB pages) each contract can use for stack.
@@ -254,28 +231,9 @@
 add_contract_version = { cost = 200, arguments = [0, 0, 0, 0, 0, 0, 0, 0, 0] }
 blake2b = { cost = 200, arguments = [0, 0, 0, 0] }
 call_contract = { cost = 4_500, arguments = [0, 0, 0, 0, 0, 420, 0] }
-call_versioned_contract = { cost = 4_500, arguments = [
-    0,
-    0,
-    0,
-    0,
-    0,
-    0,
-    0,
-    420,
-    0,
-] }
+call_versioned_contract = { cost = 4_500, arguments = [0, 0, 0, 0, 0, 0, 0, 420, 0] }
 create_contract_package_at_hash = { cost = 200, arguments = [0, 0] }
-create_contract_user_group = { cost = 200, arguments = [
-    0,
-    0,
-    0,
-    0,
-    0,
-    0,
-    0,
-    0,
-] }
+create_contract_user_group = { cost = 200, arguments = [0, 0, 0, 0, 0, 0, 0, 0] }
 create_purse = { cost = 2_500_000_000, arguments = [0, 0] }
 disable_contract_version = { cost = 200, arguments = [0, 0, 0, 0] }
 get_balance = { cost = 3_800, arguments = [0, 0, 0] }
@@ -300,48 +258,14 @@
 read_value_local = { cost = 5_500, arguments = [0, 590, 0] }
 remove_associated_key = { cost = 4_200, arguments = [0, 0] }
 remove_contract_user_group = { cost = 200, arguments = [0, 0, 0, 0] }
-remove_contract_user_group_urefs = { cost = 200, arguments = [
-    0,
-    0,
-    0,
-    0,
-    0,
-    0,
-] }
+remove_contract_user_group_urefs = { cost = 200, arguments = [0, 0, 0, 0, 0, 0] }
 remove_key = { cost = 61_000, arguments = [0, 3_200] }
 ret = { cost = 23_000, arguments = [0, 420_000] }
 revert = { cost = 500, arguments = [0] }
 set_action_threshold = { cost = 74_000, arguments = [0, 0] }
-transfer_from_purse_to_account = { cost = 2_500_000_000, arguments = [
-    0,
-    0,
-    0,
-    0,
-    0,
-    0,
-    0,
-    0,
-    0,
-] }
-transfer_from_purse_to_purse = { cost = 82_000, arguments = [
-    0,
-    0,
-    0,
-    0,
-    0,
-    0,
-    0,
-    0,
-] }
-transfer_to_account = { cost = 2_500_000_000, arguments = [
-    0,
-    0,
-    0,
-    0,
-    0,
-    0,
-    0,
-] }
+transfer_from_purse_to_account = { cost = 2_500_000_000, arguments = [0, 0, 0, 0, 0, 0, 0, 0, 0] }
+transfer_from_purse_to_purse = { cost = 82_000, arguments = [0, 0, 0, 0, 0, 0, 0, 0] }
+transfer_to_account = { cost = 2_500_000_000, arguments = [0, 0, 0, 0, 0, 0, 0] }
 update_associated_key = { cost = 4_200, arguments = [0, 0, 0] }
 write = { cost = 14_000, arguments = [0, 0, 0, 980] }
 write_local = { cost = 9_500, arguments = [0, 1_800, 0, 520] }
