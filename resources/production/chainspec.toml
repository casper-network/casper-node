[protocol]
# Protocol version.
version = '1.0.0'
# Whether we need to clear latest blocks back to the switch block just before the activation point or not.
hard_reset = false
# This protocol version becomes active at this point.
#
# If it is a timestamp string, it represents the timestamp for the genesis block.  This is the beginning of era 0.  By
# this time, a sufficient majority (> 50% + F/2 — see finality_threshold_fraction below) of validator nodes must be up
# and running to start the blockchain.  This timestamp is also used in seeding the pseudo-random number generator used
# in contract-runtime for computing genesis post-state hash.
#
# If it is an integer, it represents an era ID, meaning the protocol version becomes active at the start of this era.
activation_point = '2021-03-31T15:00:00Z'

[network]
# Human readable name for convenience; the genesis_hash is the true identifier.  The name influences the genesis hash by
# contributing to the seeding of the pseudo-random number generator used in contract-runtime for computing genesis
# post-state hash.
<<<<<<< HEAD
name = 'casper'
=======
name = 'delta-11'
# The maximum size of an acceptable networking message in bytes.  Any message larger than this will
# be rejected at the networking level.
maximum_net_message_size = 23_068_672
>>>>>>> 4c5809a2

[core]
# Era duration.
era_duration = '120minutes'
# Minimum number of blocks per era.  An era will take longer than `era_duration` if that is necessary to reach the
# minimum height.
minimum_era_height = 20
# Number of slots available in validator auction.
validator_slots = 100
# Number of eras before an auction actually defines the set of validators.  If you bond with a sufficient bid in era N,
# you will be a validator in era N + auction_delay + 1.
auction_delay = 1
# The period after genesis during which a genesis validator's bid is locked.
locked_funds_period = '90days'
# Default number of eras that need to pass to be able to withdraw unbonded funds.
unbonding_delay = 7
# Round seigniorage rate represented as a fraction of the total supply.
#
# Annual issuance: 8%
# Minimum round exponent: 16
# Ticks per year: 31536000000
#
# (1+0.08)^((2^16)/31536000000)-1 is expressed as a fractional number below
# Python:
# from fractions import Fraction
# Fraction((1 + 0.08)**((2**16)/31536000000) - 1).limit_denominator(1000000000)
round_seigniorage_rate = [147, 919121747]

[highway]
# A number between 0 and 1 representing the fault tolerance threshold as a fraction, used by the internal finalizer.
# It is the fraction of validators that would need to equivocate to make two honest nodes see two conflicting blocks as
# finalized: A higher value F makes it safer to rely on finalized blocks.  It also makes it more difficult to finalize
# blocks, however, and requires strictly more than (F + 1)/2 validators to be working correctly.
finality_threshold_fraction = [1, 3]
# Integer between 0 and 255.  The power of two that is the number of milliseconds in the minimum round length, and
# therefore the minimum delay between a block and its child.  E.g. 14 means 2^14 milliseconds, i.e. about 16 seconds.
minimum_round_exponent = 16
# Integer between 0 and 255.  Must be greater than `minimum_round_exponent`.  The power of two that is the number of
# milliseconds in the maximum round length, and therefore the maximum delay between a block and its child.  E.g. 19
# means 2^19 milliseconds, i.e. about 8.7 minutes.
maximum_round_exponent = 18
# The factor by which rewards for a round are multiplied if the greatest summit has ≤50% quorum, i.e. no finality.
# Expressed as a fraction (1/5 by default).
reduced_reward_multiplier = [1, 5]

[deploys]
# The maximum number of Motes allowed to be spent during payment.  0 means unlimited.
max_payment_cost = '0'
# The duration after the deploy timestamp that it can be included in a block.
max_ttl = '1day'
# The maximum number of other deploys a deploy can depend on (require to have been executed before it can execute).
max_dependencies = 10
# Maximum block size in bytes including deploys contained by the block.  0 means unlimited.
max_block_size = 10_485_760
# The maximum number of non-transfer deploys permitted in a single block.
block_max_deploy_count = 100
# The maximum number of wasm-less transfer deploys permitted in a single block.
block_max_transfer_count = 2500
# The upper limit of total gas of all deploys in a block.
block_gas_limit = 10_000_000_000_000
# The limit of length of serialized payment code arguments.
payment_args_max_length = 1024
# The limit of length of serialized session code arguments.
session_args_max_length = 1024
# The minimum amount in motes for a valid native transfer.
native_transfer_minimum_motes = 2_500_000_000

[wasm]
# Amount of free memory (in 64kB pages) each contract can use for stack.
max_memory = 64
# Max stack height (native WebAssembly stack limiter).
max_stack_height = 65_536

[wasm.storage_costs]
# Gas charged per byte stored in the global state.
gas_per_byte = 630_000

[wasm.opcode_costs]
# Bit operations multiplier.
bit = 300
# Arithmetic add operations multiplier.
add = 210
# Mul operations multiplier.
mul = 240
# Div operations multiplier.
div = 320
# Memory load operation multiplier.
load = 2_500
# Memory store operation multiplier.
store = 4_700
# Const store operation multiplier.
const = 110
# Local operations multiplier.
local = 390
# Global operations multiplier.
global = 390
# Control flow operations multiplier.
control_flow = 440
# Integer operations multiplier.
integer_comparison = 250
# Conversion operations multiplier.
conversion = 420
# Unreachable operation multiplier.
unreachable = 270
# Nop operation multiplier.
nop = 200
# Get current memory operation multiplier.
current_memory = 290
# Grow memory cost, per page (64kb).
grow_memory = 240_000
# Regular opcode cost.
regular = 210

# Host function declarations are located in smart_contracts/contract/src/ext_ffi.rs
[wasm.host_function_costs]
add = { cost = 5_800, arguments = [0, 0, 0, 0] }
add_associated_key = { cost = 9_000, arguments = [0, 0, 0] }
add_contract_version = { cost = 200, arguments = [0, 0, 0, 0, 0, 0, 0, 0, 0, 0] }
blake2b = { cost = 200, arguments = [0, 0, 0, 0] }
call_contract = { cost = 4_500, arguments = [0, 0, 0, 0, 0, 420, 0] }
call_versioned_contract = { cost = 200, arguments = [0, 0, 0, 0, 0, 0, 0, 0, 0] }
create_contract_package_at_hash = { cost = 200, arguments = [0, 0] }
create_contract_user_group = { cost = 200, arguments = [0, 0, 0, 0, 0, 0, 0, 0] }
create_purse = { cost = 170_000, arguments = [0, 0] }
disable_contract_version = { cost = 200, arguments = [0, 0, 0, 0] }
get_balance = { cost = 3_800, arguments = [0, 0, 0] }
get_blocktime = { cost = 330, arguments = [0] }
get_caller = { cost = 380, arguments = [0] }
get_key = { cost = 2_000, arguments = [0, 440, 0, 0, 0] }
get_main_purse = { cost = 1_300, arguments = [0] }
get_named_arg = { cost = 200, arguments = [0, 0, 0, 0] }
get_named_arg_size = { cost = 200, arguments = [0, 0, 0] }
get_phase = { cost = 710, arguments = [0] }
get_system_contract = { cost = 1_100, arguments = [0, 0, 0] }
has_key = { cost = 1_500, arguments = [0, 840] }
is_valid_uref = { cost = 760, arguments = [0, 0] }
load_named_keys = { cost = 42_000, arguments = [0, 0] }
new_uref = { cost = 17_000, arguments = [0, 0, 590] }
print = { cost = 20_000, arguments = [0, 4_600] }
provision_contract_user_group_uref = { cost = 200, arguments = [0, 0, 0, 0, 0] }
put_key = { cost = 38_000, arguments = [0, 1_100, 0, 0] }
read_host_buffer = { cost = 3_500, arguments = [0, 310, 0] }
read_value = { cost = 6_000, arguments = [0, 0, 0] }
read_value_local = { cost = 5_500, arguments = [0, 590, 0] }
remove_associated_key = { cost = 4_200, arguments = [0, 0] }
remove_contract_user_group = { cost = 200, arguments = [0, 0, 0, 0] }
remove_contract_user_group_urefs = { cost = 200, arguments = [0, 0, 0, 0, 0, 0] }
remove_key = { cost = 61_000, arguments = [0, 3_200] }
ret = { cost = 23_000, arguments = [0, 420_000] }
revert = { cost = 500, arguments = [0] }
set_action_threshold = { cost = 74_000, arguments = [0, 0] }
transfer_from_purse_to_account = { cost = 160_000, arguments = [0, 0, 0, 0, 0, 0, 0, 0, 0] }
transfer_from_purse_to_purse = { cost = 82_000, arguments = [0, 0, 0, 0, 0, 0, 0, 0] }
transfer_to_account = { cost = 24_000, arguments = [0, 0, 0, 0, 0, 0, 0] }
update_associated_key = { cost = 4_200, arguments = [0, 0, 0] }
write = { cost = 14_000, arguments = [0, 0, 0, 980] }
write_local = { cost = 9_500, arguments = [0, 1_800, 0, 520] }

[system_costs]
wasmless_transfer_cost = 10_000

[system_costs.auction_costs]
get_era_validators = 10_000
read_seigniorage_recipients = 10_000
add_bid = 10_000
withdraw_bid = 10_000
delegate = 10_000
undelegate = 10_000
run_auction = 10_000
slash = 10_000
distribute = 10_000
withdraw_delegator_reward = 10_000
withdraw_validator_reward = 10_000
read_era_id = 10_000
activate_bid = 10_000

[system_costs.mint_costs]
mint = 10_000
reduce_total_supply = 10_000
create = 10_000
balance = 10_000
transfer = 10_000
read_base_round_reward = 10_000

[system_costs.handle_payment_costs]
get_payment_purse = 10_000
set_refund_purse = 10_000
get_refund_purse = 10_000
finalize_payment = 10_000

[system_costs.standard_payment_costs]
pay = 10_000<|MERGE_RESOLUTION|>--- conflicted
+++ resolved
@@ -17,14 +17,10 @@
 # Human readable name for convenience; the genesis_hash is the true identifier.  The name influences the genesis hash by
 # contributing to the seeding of the pseudo-random number generator used in contract-runtime for computing genesis
 # post-state hash.
-<<<<<<< HEAD
 name = 'casper'
-=======
-name = 'delta-11'
 # The maximum size of an acceptable networking message in bytes.  Any message larger than this will
 # be rejected at the networking level.
 maximum_net_message_size = 23_068_672
->>>>>>> 4c5809a2
 
 [core]
 # Era duration.
