--- conflicted
+++ resolved
@@ -53,10 +53,7 @@
             vec![
                 Parameter::new(faucet::ARG_AVAILABLE_AMOUNT, CLType::U512),
                 Parameter::new(faucet::ARG_TIME_INTERVAL, CLType::U64),
-<<<<<<< HEAD
-=======
                 Parameter::new(faucet::ARG_DISTRIBUTIONS_PER_INTERVAL, CLType::U64),
->>>>>>> 6f5ad1e7
             ],
             CLType::Unit,
             EntryPointAccess::Public,
