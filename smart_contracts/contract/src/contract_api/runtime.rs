//! Functions for interacting with the current runtime.

use alloc::{collections::BTreeSet, vec, vec::Vec};
use core::mem::MaybeUninit;

use casper_types::{
    account::AccountHash,
    addressable_entity::NamedKeys,
    api_error,
    bytesrepr::{self, FromBytes, U64_SERIALIZED_LENGTH},
    contract_messages::{MessagePayload, MessageTopicOperation},
<<<<<<< HEAD
    system::CallerInfo,
    AddressableEntityHash, ApiError, BlockTime, CLTyped, CLValue, EntityVersion, Key, PackageHash,
    Phase, RuntimeArgs, URef, BLAKE2B_DIGEST_LENGTH, BLOCKTIME_SERIALIZED_LENGTH,
=======
    system::Caller,
    AddressableEntityHash, ApiError, BlockTime, CLTyped, CLValue, Digest, EntityVersion, Key,
    PackageHash, Phase, RuntimeArgs, URef, BLAKE2B_DIGEST_LENGTH, BLOCKTIME_SERIALIZED_LENGTH,
>>>>>>> 6e9f8496
    PHASE_SERIALIZED_LENGTH,
};

use crate::{contract_api, ext_ffi, unwrap_or_revert::UnwrapOrRevert};

/// Number of random bytes returned from the `random_bytes()` function.
const RANDOM_BYTES_COUNT: usize = 32;

const ACCOUNT: u8 = 0;
// const PACKAGE: u8 = 1;
// const CONTRACT_PACKAGE: u8 = 2;
// const ENTITY: u8 = 3;
// const CONTRACT: u8 = 4;

#[repr(u8)]
enum CallerIndex {
    Initiator = 0,
    Immediate = 1,
    FullStack = 2,
}

/// Returns the given [`CLValue`] to the host, terminating the currently running module.
///
/// Note this function is only relevant to contracts stored on chain which are invoked via
/// [`call_contract`] and can thus return a value to their caller.  The return value of a directly
/// deployed contract is never used.
pub fn ret(value: CLValue) -> ! {
    let (ptr, size, _bytes) = contract_api::to_ptr(value);
    unsafe {
        ext_ffi::casper_ret(ptr, size);
    }
}

/// Stops execution of a contract and reverts execution effects with a given [`ApiError`].
///
/// The provided `ApiError` is returned in the form of a numeric exit code to the caller via the
/// deploy response.
pub fn revert<T: Into<ApiError>>(error: T) -> ! {
    unsafe {
        ext_ffi::casper_revert(error.into().into());
    }
}

/// Calls the given stored contract, passing the given arguments to it.
///
/// If the stored contract calls [`ret`], then that value is returned from `call_contract`.  If the
/// stored contract calls [`revert`], then execution stops and `call_contract` doesn't return.
/// Otherwise `call_contract` returns `()`.
pub fn call_contract<T: CLTyped + FromBytes>(
    contract_hash: AddressableEntityHash,
    entry_point_name: &str,
    runtime_args: RuntimeArgs,
) -> T {
    let (contract_hash_ptr, contract_hash_size, _bytes1) = contract_api::to_ptr(contract_hash);
    let (entry_point_name_ptr, entry_point_name_size, _bytes2) =
        contract_api::to_ptr(entry_point_name);
    let (runtime_args_ptr, runtime_args_size, _bytes3) = contract_api::to_ptr(runtime_args);

    let bytes_written = {
        let mut bytes_written = MaybeUninit::uninit();
        let ret = unsafe {
            ext_ffi::casper_call_contract(
                contract_hash_ptr,
                contract_hash_size,
                entry_point_name_ptr,
                entry_point_name_size,
                runtime_args_ptr,
                runtime_args_size,
                bytes_written.as_mut_ptr(),
            )
        };
        api_error::result_from(ret).unwrap_or_revert();
        unsafe { bytes_written.assume_init() }
    };
    deserialize_contract_result(bytes_written)
}

/// Invokes the specified `entry_point_name` of stored logic at a specific `contract_package_hash`
/// address, for the most current version of a contract package by default or a specific
/// `contract_version` if one is provided, and passing the provided `runtime_args` to it
///
/// If the stored contract calls [`ret`], then that value is returned from
/// `call_versioned_contract`.  If the stored contract calls [`revert`], then execution stops and
/// `call_versioned_contract` doesn't return. Otherwise `call_versioned_contract` returns `()`.
pub fn call_versioned_contract<T: CLTyped + FromBytes>(
    contract_package_hash: PackageHash,
    contract_version: Option<EntityVersion>,
    entry_point_name: &str,
    runtime_args: RuntimeArgs,
) -> T {
    let (contract_package_hash_ptr, contract_package_hash_size, _bytes1) =
        contract_api::to_ptr(contract_package_hash);
    let (contract_version_ptr, contract_version_size, _bytes2) =
        contract_api::to_ptr(contract_version);
    let (entry_point_name_ptr, entry_point_name_size, _bytes3) =
        contract_api::to_ptr(entry_point_name);
    let (runtime_args_ptr, runtime_args_size, _bytes4) = contract_api::to_ptr(runtime_args);

    let bytes_written = {
        let mut bytes_written = MaybeUninit::uninit();
        let ret = unsafe {
            ext_ffi::casper_call_versioned_contract(
                contract_package_hash_ptr,
                contract_package_hash_size,
                contract_version_ptr,
                contract_version_size,
                entry_point_name_ptr,
                entry_point_name_size,
                runtime_args_ptr,
                runtime_args_size,
                bytes_written.as_mut_ptr(),
            )
        };
        api_error::result_from(ret).unwrap_or_revert();
        unsafe { bytes_written.assume_init() }
    };
    deserialize_contract_result(bytes_written)
}

fn deserialize_contract_result<T: CLTyped + FromBytes>(bytes_written: usize) -> T {
    let serialized_result = if bytes_written == 0 {
        // If no bytes were written, the host buffer hasn't been set and hence shouldn't be read.
        vec![]
    } else {
        // NOTE: this is a copy of the contents of `read_host_buffer()`.  Calling that directly from
        // here causes several contracts to fail with a Wasmi `Unreachable` error.
        let bytes_non_null_ptr = contract_api::alloc_bytes(bytes_written);
        let mut dest: Vec<u8> = unsafe {
            Vec::from_raw_parts(bytes_non_null_ptr.as_ptr(), bytes_written, bytes_written)
        };
        read_host_buffer_into(&mut dest).unwrap_or_revert();
        dest
    };

    bytesrepr::deserialize(serialized_result).unwrap_or_revert()
}

/// Returns size in bytes of a given named argument passed to the host for the current module
/// invocation.
///
/// This will return either Some with the size of argument if present, or None if given argument is
/// not passed.
fn get_named_arg_size(name: &str) -> Option<usize> {
    let mut arg_size: usize = 0;
    let ret = unsafe {
        ext_ffi::casper_get_named_arg_size(
            name.as_bytes().as_ptr(),
            name.len(),
            &mut arg_size as *mut usize,
        )
    };
    match api_error::result_from(ret) {
        Ok(_) => Some(arg_size),
        Err(ApiError::MissingArgument) => None,
        Err(e) => revert(e),
    }
}

/// Returns given named argument passed to the host for the current module invocation.
///
/// Note that this is only relevant to contracts stored on-chain since a contract deployed directly
/// is not invoked with any arguments.
pub fn get_named_arg<T: FromBytes>(name: &str) -> T {
    let arg_size = get_named_arg_size(name).unwrap_or_revert_with(ApiError::MissingArgument);
    let arg_bytes = if arg_size > 0 {
        let res = {
            let data_non_null_ptr = contract_api::alloc_bytes(arg_size);
            let ret = unsafe {
                ext_ffi::casper_get_named_arg(
                    name.as_bytes().as_ptr(),
                    name.len(),
                    data_non_null_ptr.as_ptr(),
                    arg_size,
                )
            };
            let data =
                unsafe { Vec::from_raw_parts(data_non_null_ptr.as_ptr(), arg_size, arg_size) };
            api_error::result_from(ret).map(|_| data)
        };
        // Assumed to be safe as `get_named_arg_size` checks the argument already
        res.unwrap_or_revert()
    } else {
        // Avoids allocation with 0 bytes and a call to get_named_arg
        Vec::new()
    };
    bytesrepr::deserialize(arg_bytes).unwrap_or_revert_with(ApiError::InvalidArgument)
}

/// Returns given named argument passed to the host for the current module invocation.
/// If the argument is not found, returns `None`.
///
/// Note that this is only relevant to contracts stored on-chain since a contract deployed directly
/// is not invoked with any arguments.
pub fn try_get_named_arg<T: FromBytes>(name: &str) -> Option<T> {
    let arg_size = get_named_arg_size(name)?;
    let arg_bytes = if arg_size > 0 {
        let res = {
            let data_non_null_ptr = contract_api::alloc_bytes(arg_size);
            let ret = unsafe {
                ext_ffi::casper_get_named_arg(
                    name.as_bytes().as_ptr(),
                    name.len(),
                    data_non_null_ptr.as_ptr(),
                    arg_size,
                )
            };
            let data =
                unsafe { Vec::from_raw_parts(data_non_null_ptr.as_ptr(), arg_size, arg_size) };
            api_error::result_from(ret).map(|_| data)
        };
        // Assumed to be safe as `get_named_arg_size` checks the argument already
        res.unwrap_or_revert()
    } else {
        // Avoids allocation with 0 bytes and a call to get_named_arg
        Vec::new()
    };
    bytesrepr::deserialize(arg_bytes).ok()
}

/// Returns the caller of the current context, i.e. the [`AccountHash`] of the account which made
/// the deploy request.
pub fn get_caller() -> AccountHash {
    let output_size = {
        let mut output_size = MaybeUninit::uninit();
        let ret = unsafe { ext_ffi::casper_get_caller(output_size.as_mut_ptr()) };
        api_error::result_from(ret).unwrap_or_revert();
        unsafe { output_size.assume_init() }
    };
    let buf = read_host_buffer(output_size).unwrap_or_revert();
    bytesrepr::deserialize(buf).unwrap_or_revert()
}

/// Returns the current [`BlockTime`].
pub fn get_blocktime() -> BlockTime {
    let dest_non_null_ptr = contract_api::alloc_bytes(BLOCKTIME_SERIALIZED_LENGTH);
    let bytes = unsafe {
        ext_ffi::casper_get_blocktime(dest_non_null_ptr.as_ptr());
        Vec::from_raw_parts(
            dest_non_null_ptr.as_ptr(),
            BLOCKTIME_SERIALIZED_LENGTH,
            BLOCKTIME_SERIALIZED_LENGTH,
        )
    };
    bytesrepr::deserialize(bytes).unwrap_or_revert()
}

/// The default length of hashes such as account hash, state hash, hash addresses, etc.
pub const DEFAULT_HASH_LENGTH: u8 = 32;
/// Index for the block time field of block info.
pub const BLOCK_TIME_FIELD_IDX: u8 = 0;
/// Index for the block height field of block info.
pub const BLOCK_HEIGHT_FIELD_IDX: u8 = 1;
/// Index for the parent block hash field of block info.
pub const PARENT_BLOCK_HASH_FIELD_IDX: u8 = 2;
/// Index for the state hash field of block info.
pub const STATE_HASH_FIELD_IDX: u8 = 3;

/// Returns the block height.
pub fn get_block_height() -> u64 {
    let dest_non_null_ptr = contract_api::alloc_bytes(U64_SERIALIZED_LENGTH);
    let bytes = unsafe {
        ext_ffi::casper_get_block_info(BLOCK_HEIGHT_FIELD_IDX, dest_non_null_ptr.as_ptr());
        Vec::from_raw_parts(
            dest_non_null_ptr.as_ptr(),
            U64_SERIALIZED_LENGTH,
            U64_SERIALIZED_LENGTH,
        )
    };
    bytesrepr::deserialize(bytes).unwrap_or_revert()
}

/// Returns the parent block hash.
pub fn get_parent_block_hash() -> Digest {
    let dest_non_null_ptr = contract_api::alloc_bytes(DEFAULT_HASH_LENGTH as usize);
    let bytes = unsafe {
        ext_ffi::casper_get_block_info(PARENT_BLOCK_HASH_FIELD_IDX, dest_non_null_ptr.as_ptr());
        Vec::from_raw_parts(
            dest_non_null_ptr.as_ptr(),
            DEFAULT_HASH_LENGTH as usize,
            DEFAULT_HASH_LENGTH as usize,
        )
    };
    bytesrepr::deserialize(bytes).unwrap_or_revert()
}

/// Returns the state root hash.
pub fn get_state_hash() -> Digest {
    let dest_non_null_ptr = contract_api::alloc_bytes(DEFAULT_HASH_LENGTH as usize);
    let bytes = unsafe {
        ext_ffi::casper_get_block_info(STATE_HASH_FIELD_IDX, dest_non_null_ptr.as_ptr());
        Vec::from_raw_parts(
            dest_non_null_ptr.as_ptr(),
            DEFAULT_HASH_LENGTH as usize,
            DEFAULT_HASH_LENGTH as usize,
        )
    };
    bytesrepr::deserialize(bytes).unwrap_or_revert()
}

/// Returns the current [`Phase`].
pub fn get_phase() -> Phase {
    let dest_non_null_ptr = contract_api::alloc_bytes(PHASE_SERIALIZED_LENGTH);
    unsafe { ext_ffi::casper_get_phase(dest_non_null_ptr.as_ptr()) };
    let bytes = unsafe {
        Vec::from_raw_parts(
            dest_non_null_ptr.as_ptr(),
            PHASE_SERIALIZED_LENGTH,
            PHASE_SERIALIZED_LENGTH,
        )
    };
    bytesrepr::deserialize(bytes).unwrap_or_revert()
}

/// Returns the requested named [`Key`] from the current context.
///
/// The current context is either the caller's account or a stored contract depending on whether the
/// currently-executing module is a direct call or a sub-call respectively.
pub fn get_key(name: &str) -> Option<Key> {
    let (name_ptr, name_size, _bytes) = contract_api::to_ptr(name);
    let mut key_bytes = vec![0u8; Key::max_serialized_length()];
    let mut total_bytes: usize = 0;
    let ret = unsafe {
        ext_ffi::casper_get_key(
            name_ptr,
            name_size,
            key_bytes.as_mut_ptr(),
            key_bytes.len(),
            &mut total_bytes as *mut usize,
        )
    };
    match api_error::result_from(ret) {
        Ok(_) => {}
        Err(ApiError::MissingKey) => return None,
        Err(e) => revert(e),
    }
    key_bytes.truncate(total_bytes);
    let key: Key = bytesrepr::deserialize(key_bytes).unwrap_or_revert();
    Some(key)
}

/// Returns `true` if `name` exists in the current context's named keys.
///
/// The current context is either the caller's account or a stored contract depending on whether the
/// currently-executing module is a direct call or a sub-call respectively.
pub fn has_key(name: &str) -> bool {
    let (name_ptr, name_size, _bytes) = contract_api::to_ptr(name);
    let result = unsafe { ext_ffi::casper_has_key(name_ptr, name_size) };
    result == 0
}

/// Stores the given [`Key`] under `name` in the current context's named keys.
///
/// The current context is either the caller's account or a stored contract depending on whether the
/// currently-executing module is a direct call or a sub-call respectively.
pub fn put_key(name: &str, key: Key) {
    let (name_ptr, name_size, _bytes) = contract_api::to_ptr(name);
    let (key_ptr, key_size, _bytes2) = contract_api::to_ptr(key);
    unsafe { ext_ffi::casper_put_key(name_ptr, name_size, key_ptr, key_size) };
}

/// Removes the [`Key`] stored under `name` in the current context's named keys.
///
/// The current context is either the caller's account or a stored contract depending on whether the
/// currently-executing module is a direct call or a sub-call respectively.
pub fn remove_key(name: &str) {
    let (name_ptr, name_size, _bytes) = contract_api::to_ptr(name);
    unsafe { ext_ffi::casper_remove_key(name_ptr, name_size) }
}

/// Returns the set of [`AccountHash`] from the calling account's context `authorization_keys`.
pub fn list_authorization_keys() -> BTreeSet<AccountHash> {
    let (total_authorization_keys, result_size) = {
        let mut authorization_keys = MaybeUninit::uninit();
        let mut result_size = MaybeUninit::uninit();
        let ret = unsafe {
            ext_ffi::casper_load_authorization_keys(
                authorization_keys.as_mut_ptr(),
                result_size.as_mut_ptr(),
            )
        };
        api_error::result_from(ret).unwrap_or_revert();
        let total_authorization_keys = unsafe { authorization_keys.assume_init() };
        let result_size = unsafe { result_size.assume_init() };
        (total_authorization_keys, result_size)
    };

    if total_authorization_keys == 0 {
        return BTreeSet::new();
    }

    let bytes = read_host_buffer(result_size).unwrap_or_revert();
    bytesrepr::deserialize(bytes).unwrap_or_revert()
}

/// Returns the named keys of the current context.
///
/// The current context is either the caller's account or a stored contract depending on whether the
/// currently-executing module is a direct call or a sub-call respectively.
pub fn list_named_keys() -> NamedKeys {
    let (total_keys, result_size) = {
        let mut total_keys = MaybeUninit::uninit();
        let mut result_size = 0;
        let ret = unsafe {
            ext_ffi::casper_load_named_keys(total_keys.as_mut_ptr(), &mut result_size as *mut usize)
        };
        api_error::result_from(ret).unwrap_or_revert();
        let total_keys = unsafe { total_keys.assume_init() };
        (total_keys, result_size)
    };
    if total_keys == 0 {
        return NamedKeys::new();
    }
    let bytes = read_host_buffer(result_size).unwrap_or_revert();
    bytesrepr::deserialize(bytes).unwrap_or_revert()
}

/// Validates uref against named keys.
pub fn is_valid_uref(uref: URef) -> bool {
    let (uref_ptr, uref_size, _bytes) = contract_api::to_ptr(uref);
    let result = unsafe { ext_ffi::casper_is_valid_uref(uref_ptr, uref_size) };
    result != 0
}

/// Returns a 32-byte BLAKE2b digest
pub fn blake2b<T: AsRef<[u8]>>(input: T) -> [u8; BLAKE2B_DIGEST_LENGTH] {
    let mut ret = [0; BLAKE2B_DIGEST_LENGTH];
    let result = unsafe {
        ext_ffi::casper_blake2b(
            input.as_ref().as_ptr(),
            input.as_ref().len(),
            ret.as_mut_ptr(),
            BLAKE2B_DIGEST_LENGTH,
        )
    };
    api_error::result_from(result).unwrap_or_revert();
    ret
}

/// Returns 32 pseudo random bytes.
pub fn random_bytes() -> [u8; RANDOM_BYTES_COUNT] {
    let mut ret = [0; RANDOM_BYTES_COUNT];
    let result = unsafe { ext_ffi::casper_random_bytes(ret.as_mut_ptr(), RANDOM_BYTES_COUNT) };
    api_error::result_from(result).unwrap_or_revert();
    ret
}

fn read_host_buffer_into(dest: &mut [u8]) -> Result<usize, ApiError> {
    let mut bytes_written = MaybeUninit::uninit();
    let ret = unsafe {
        ext_ffi::casper_read_host_buffer(dest.as_mut_ptr(), dest.len(), bytes_written.as_mut_ptr())
    };
    // NOTE: When rewriting below expression as `result_from(ret).map(|_| unsafe { ... })`, and the
    // caller ignores the return value, execution of the contract becomes unstable and ultimately
    // leads to `Unreachable` error.
    api_error::result_from(ret)?;
    Ok(unsafe { bytes_written.assume_init() })
}

pub(crate) fn read_host_buffer(size: usize) -> Result<Vec<u8>, ApiError> {
    let mut dest: Vec<u8> = if size == 0 {
        Vec::new()
    } else {
        let bytes_non_null_ptr = contract_api::alloc_bytes(size);
        unsafe { Vec::from_raw_parts(bytes_non_null_ptr.as_ptr(), size, size) }
    };
    read_host_buffer_into(&mut dest)?;
    Ok(dest)
}

/// Returns the call stack.
pub fn get_call_stack() -> Vec<CallerInfo> {
    let (call_stack_len, result_size) = {
        let mut call_stack_len: usize = 0;
        let mut result_size: usize = 0;
        let ret = unsafe {
            ext_ffi::casper_load_caller_information(
                CallerIndex::FullStack as u8,
                &mut call_stack_len as *mut usize,
                &mut result_size as *mut usize,
            )
        };
        api_error::result_from(ret).unwrap_or_revert();
        (call_stack_len, result_size)
    };
    if call_stack_len == 0 {
        return Vec::new();
    }
    let bytes = read_host_buffer(result_size).unwrap_or_revert();
    bytesrepr::deserialize(bytes).unwrap_or_revert()
}

fn get_initiator_or_immediate(action: u8) -> Result<CallerInfo, ApiError> {
    let (call_stack_len, result_size) = {
        let mut call_stack_len: usize = 0;
        let mut result_size: usize = 0;
        let ret = unsafe {
            ext_ffi::casper_load_caller_information(
                action,
                &mut call_stack_len as *mut usize,
                &mut result_size as *mut usize,
            )
        };
        api_error::result_from(ret).unwrap_or_revert();
        (call_stack_len, result_size)
    };
    if call_stack_len == 0 {
        return Err(ApiError::InvalidCallerInfoRequest);
    }
    let bytes = read_host_buffer(result_size).unwrap_or_revert();
    let caller: Vec<CallerInfo> = bytesrepr::deserialize(bytes).unwrap_or_revert();

    if caller.len() != 1 {
        return Err(ApiError::Unhandled);
    };
    let first = caller.first().unwrap_or_revert().clone();
    Ok(first)
}

/// Returns the call stack initiator
pub fn get_call_initiator() -> Result<AccountHash, ApiError> {
    let caller = get_initiator_or_immediate(CallerIndex::Initiator as u8)?;
    if caller.kind() != ACCOUNT {
        return Err(ApiError::Unhandled);
    };
    if let Some(cl_value) = caller.get_field_by_index(ACCOUNT) {
        let maybe_account_hash = cl_value
            .to_t::<Option<AccountHash>>()
            .map_err(|_| ApiError::CLTypeMismatch)?;
        match maybe_account_hash {
            Some(hash) => Ok(hash),
            None => Err(ApiError::None),
        }
    } else {
        Err(ApiError::PurseNotCreated)
    }
}

/// Returns the immidiate caller within the call stack.
pub fn get_immediate_caller() -> Result<CallerInfo, ApiError> {
    get_initiator_or_immediate(CallerIndex::Immediate as u8)
}

/// Manages a message topic.
pub fn manage_message_topic(
    topic_name: &str,
    operation: MessageTopicOperation,
) -> Result<(), ApiError> {
    if topic_name.is_empty() {
        return Err(ApiError::InvalidArgument);
    }

    let (operation_ptr, operation_size, _bytes) = contract_api::to_ptr(operation);
    let result = unsafe {
        ext_ffi::casper_manage_message_topic(
            topic_name.as_ptr(),
            topic_name.len(),
            operation_ptr,
            operation_size,
        )
    };
    api_error::result_from(result)
}

/// Emits a message on a topic.
pub fn emit_message(topic_name: &str, message: &MessagePayload) -> Result<(), ApiError> {
    if topic_name.is_empty() {
        return Err(ApiError::InvalidArgument);
    }

    let (message_ptr, message_size, _bytes) = contract_api::to_ptr(message);

    let result = unsafe {
        ext_ffi::casper_emit_message(
            topic_name.as_ptr(),
            topic_name.len(),
            message_ptr,
            message_size,
        )
    };

    api_error::result_from(result)
}

#[cfg(feature = "test-support")]
/// Prints a debug message
pub fn print(text: &str) {
    let (text_ptr, text_size, _bytes) = contract_api::to_ptr(text);
    unsafe { ext_ffi::casper_print(text_ptr, text_size) }
}<|MERGE_RESOLUTION|>--- conflicted
+++ resolved
@@ -9,15 +9,9 @@
     api_error,
     bytesrepr::{self, FromBytes, U64_SERIALIZED_LENGTH},
     contract_messages::{MessagePayload, MessageTopicOperation},
-<<<<<<< HEAD
     system::CallerInfo,
-    AddressableEntityHash, ApiError, BlockTime, CLTyped, CLValue, EntityVersion, Key, PackageHash,
-    Phase, RuntimeArgs, URef, BLAKE2B_DIGEST_LENGTH, BLOCKTIME_SERIALIZED_LENGTH,
-=======
-    system::Caller,
     AddressableEntityHash, ApiError, BlockTime, CLTyped, CLValue, Digest, EntityVersion, Key,
     PackageHash, Phase, RuntimeArgs, URef, BLAKE2B_DIGEST_LENGTH, BLOCKTIME_SERIALIZED_LENGTH,
->>>>>>> 6e9f8496
     PHASE_SERIALIZED_LENGTH,
 };
 
@@ -27,10 +21,6 @@
 const RANDOM_BYTES_COUNT: usize = 32;
 
 const ACCOUNT: u8 = 0;
-// const PACKAGE: u8 = 1;
-// const CONTRACT_PACKAGE: u8 = 2;
-// const ENTITY: u8 = 3;
-// const CONTRACT: u8 = 4;
 
 #[repr(u8)]
 enum CallerIndex {
