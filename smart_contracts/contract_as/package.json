{
  "name": "casper-contract",
<<<<<<< HEAD
  "version": "1.1.2",
=======
  "version": "1.2.0",
>>>>>>> d35ae61c
  "description": "Library for developing Casper smart contracts.",
  "main": "index.js",
  "ascMain": "assembly/index.ts",
  "dependencies": {},
  "devDependencies": {
    "@assemblyscript/loader": "^0.9.4",
    "assemblyscript": "^0.10.0",
    "ava": "^3.12.1",
    "concat-md": "^0.3.5",
    "ts-loader": "^6.2.1",
    "ts-node": "^8.5.4",
    "typedoc": "^0.19.1",
    "typedoc-plugin-markdown": "^2.2.17",
    "typescript": "^3.8.3"
  },
  "scripts": {
    "test": "npm run asbuild:test && npx ava -v --serial",
    "asbuild:untouched": "asc assembly/index.ts -b build/untouched.wasm -t build/untouched.wat --sourceMap  --debug --use abort=",
    "asbuild:optimized": "asc assembly/index.ts -b build/optimized.wasm -t build/optimized.wat --sourceMap  --optimize --use abort=",
    "asbuild:test:bytesrepr": "asc tests/assembly/bytesrepr.spec.as.ts -b build/bytesrepr.spec.as.wasm -t build/bytesrepr.spec.as.wat --sourceMap  --optimize",
    "asbuild:test:bignum": "asc tests/assembly/bignum.spec.as.ts -b build/bignum.spec.as.wasm -t build/bignum.spec.as.wat --sourceMap  --optimize",
    "asbuild:test:utils": "asc tests/assembly/utils.spec.as.ts -b build/utils.spec.as.wasm -t build/utils.spec.as.wat --sourceMap  --optimize",
    "asbuild:test:runtime_args": "asc tests/assembly/runtime_args.spec.as.ts -b build/runtime_args.spec.as.wasm -t build/runtime_args.spec.as.wat --sourceMap  --optimize",
    "asbuild:test": "npm run asbuild:test:runtime_args && npm run asbuild:test:bytesrepr && npm run asbuild:test:bignum && npm run asbuild:test:utils",
    "asbuild": "npm run asbuild:untouched && npm run asbuild:optimized",
    "prepublish-docs": "rm -rf apidoc && mkdir apidoc && node_modules/.bin/typedoc assembly/*.ts assembly/collections/*.ts --theme markdown --readme none --ignoreCompilerErrors --hideBreadcrumbs --skipSidebar --excludePrivate --excludeNotExported --out temp-apidoc/ && concat-md --decrease-title-levels --dir-name-as-title temp-apidoc >> README.md",
    "prepublishOnly": "cp README.md ._README.md && npm run prepublish-docs",
    "postpublish": "rm -rf temp-apidoc && mv ._README.md README.md"
  },
  "author": "Michał Papierski <michal@papierski.net>",
  "license": "Apache-2.0",
  "ava": {
    "extensions": [
      "ts"
    ],
    "require": [
      "ts-node/register",
      "ts-node/register/transpile-only"
    ],
    "files": [
      "tests/**/*.spec.ts"
    ]
  }
}<|MERGE_RESOLUTION|>--- conflicted
+++ resolved
@@ -1,10 +1,6 @@
 {
   "name": "casper-contract",
-<<<<<<< HEAD
-  "version": "1.1.2",
-=======
   "version": "1.2.0",
->>>>>>> d35ae61c
   "description": "Library for developing Casper smart contracts.",
   "main": "index.js",
   "ascMain": "assembly/index.ts",
