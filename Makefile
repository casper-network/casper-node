# This supports environments where $HOME/.cargo/env has not been sourced (CI, CLion Makefile runner)
CARGO  = $(or $(shell which cargo),  $(HOME)/.cargo/bin/cargo)
RUSTUP = $(or $(shell which rustup), $(HOME)/.cargo/bin/rustup)
NPM    = $(or $(shell which npm),    /usr/bin/npm)

PINNED_NIGHTLY := $(shell cat smart_contracts/rust-toolchain)

CARGO_OPTS := --locked
CARGO_PINNED_NIGHTLY := $(CARGO) +$(PINNED_NIGHTLY) $(CARGO_OPTS)
CARGO := $(CARGO) $(CARGO_OPTS)

DISABLE_LOGGING = RUST_LOG=MatchesNothing
LEGACY = RUSTFLAGS='--cfg feature="casper-mainnet"'

# Rust Contracts
ALL_CONTRACTS    = $(shell find ./smart_contracts/contracts/[!.]*  -mindepth 1 -maxdepth 1 -type d -exec basename {} \;)
CLIENT_CONTRACTS = $(shell find ./smart_contracts/contracts/client -mindepth 1 -maxdepth 1 -type d -exec basename {} \;)

# AssemblyScript Contracts
CLIENT_CONTRACTS_AS  = $(shell find ./smart_contracts/contracts_as/client -mindepth 1 -maxdepth 1 -type d)
TEST_CONTRACTS_AS    = $(shell find ./smart_contracts/contracts_as/test   -mindepth 1 -maxdepth 1 -type d)

CLIENT_CONTRACTS_AS  := $(patsubst %, build-contract-as/%, $(CLIENT_CONTRACTS_AS))
TEST_CONTRACTS_AS    := $(patsubst %, build-contract-as/%, $(TEST_CONTRACTS_AS))

CONTRACT_TARGET_DIR       = target/wasm32-unknown-unknown/release
CONTRACT_TARGET_DIR_AS    = target_as

build-contract-rs/%:
	cd smart_contracts/contracts && $(CARGO) build --release $(filter-out --release, $(CARGO_FLAGS)) --package $*
	wasm-strip $(CONTRACT_TARGET_DIR)/$(subst -,_,$*).wasm 2>/dev/null | true

.PHONY: build-all-contracts-rs
build-all-contracts-rs:
	cd smart_contracts/contracts && \
	$(CARGO) build --release $(filter-out --release, $(CARGO_FLAGS)) $(patsubst %, -p %, $(ALL_CONTRACTS))

.PHONY: build-client-contracts-rs
build-client-contracts-rs:
	cd smart_contracts/contracts && \
	$(CARGO) build --release $(filter-out --release, $(CARGO_FLAGS)) $(patsubst %, -p %, $(CLIENT_CONTRACTS))

strip-contract/%:
	wasm-strip $(CONTRACT_TARGET_DIR)/$(subst -,_,$*).wasm 2>/dev/null | true

.PHONY: strip-all-contracts
strip-all-contracts: $(patsubst %, strip-contract/%, $(ALL_CONTRACTS))

.PHONY: strip-client-contracts
strip-client-contracts: $(patsubst %, strip-contract/%, $(CLIENT_CONTRACTS))

.PHONY: build-contracts-rs
build-contracts-rs: build-all-contracts-rs strip-all-contracts

.PHONY: build-client-contracts
build-client-contracts: build-client-contracts-rs strip-client-contracts

build-contract-as/%:
	cd $* && $(NPM) run asbuild

.PHONY: build-contracts-as
build-contracts-as: \
	$(CLIENT_CONTRACTS_AS) \
	$(TEST_CONTRACTS_AS) \
	$(EXAMPLE_CONTRACTS_AS)

.PHONY: build-contracts
build-contracts: build-contracts-rs build-contracts-as

resources/local/chainspec.toml: generate-chainspec.sh resources/local/chainspec.toml.in
	@./$<

.PHONY: test-rs
test-rs: resources/local/chainspec.toml
	$(LEGACY) $(DISABLE_LOGGING) $(CARGO) test --all-features $(CARGO_FLAGS)
	cd smart_contracts/contract && $(DISABLE_LOGGING) $(CARGO) test $(CARGO_FLAGS) --no-default-features --features=version-sync

.PHONY: test-as
test-as: setup-as
	cd smart_contracts/contract_as && npm run asbuild && npm run test

.PHONY: test
test: test-rs test-as

.PHONY: test-contracts-rs
test-contracts-rs: build-contracts-rs
	$(DISABLE_LOGGING) $(CARGO) test $(CARGO_FLAGS) -p casper-engine-tests -- --ignored

.PHONY: test-contracts-as
test-contracts-as: build-contracts-rs build-contracts-as
	@# see https://github.com/rust-lang/cargo/issues/5015#issuecomment-515544290
	$(DISABLE_LOGGING) $(CARGO) test $(CARGO_FLAGS) --manifest-path "execution_engine_testing/tests/Cargo.toml" --features "use-as-wasm" -- --ignored

.PHONY: test-contracts
test-contracts: test-contracts-rs test-contracts-as

.PHONY: check-format
check-format:
	$(CARGO_PINNED_NIGHTLY) fmt --all -- --check

.PHONY: format
format:
	$(CARGO_PINNED_NIGHTLY) fmt --all

lint-contracts-rs:
	cd smart_contracts/contracts && $(CARGO) clippy $(patsubst %, -p %, $(ALL_CONTRACTS)) -- -D warnings -A renamed_and_removed_lints

.PHONY: lint
lint: lint-contracts-rs
	$(CARGO) clippy --all-targets -- -D warnings -A renamed_and_removed_lints
	$(CARGO) clippy --all-targets --all-features -- -D warnings -A renamed_and_removed_lints
	cd smart_contracts/contract && $(CARGO) clippy --all-targets -- -D warnings -A renamed_and_removed_lints

<<<<<<< HEAD
.PHONY: audit-rs
audit-rs:
	$(CARGO) audit
=======
.PHONY: audit
audit:
	$(CARGO) audit --ignore RUSTSEC-2020-0071 --ignore RUSTSEC-2020-0159
>>>>>>> d4739901

.PHONY: audit-as
audit-as: setup-as
	cd smart_contracts/contract_as && $(NPM) audit

.PHONY: audit
audit: audit-rs audit-as

.PHONY: doc
doc:
	RUSTDOCFLAGS="-D warnings" $(CARGO) doc $(CARGO_FLAGS) --no-deps
	cd smart_contracts/contract && RUSTDOCFLAGS="-D warnings" $(CARGO) doc $(CARGO_FLAGS) --no-deps

.PHONY: check-rs
check-rs: \
	check-format \
	doc \
	lint \
	audit \
	test-rs \
	test-contracts-rs

.PHONY: check
check: \
	check-format \
	doc \
	lint \
	audit \
	test \
	test-contracts

.PHONY: clean
clean:
	rm -rf resources/local/chainspec.toml
	rm -rf $(CONTRACT_TARGET_DIR_AS)
	$(CARGO) clean

.PHONY: build-for-packaging
build-for-packaging: build-client-contracts
	$(LEGACY) $(CARGO) build --release

.PHONY: deb
deb: setup-rs build-for-packaging
	cd client && $(LEGACY) $(CARGO) deb -p casper-client --no-build

.PHONY: rpm
rpm: setup-rs
	cd client && $(CARGO) rpm build

.PHONY: package
package:
	cd contract && $(CARGO) package

.PHONY: publish
publish:
	./publish.sh

.PHONY: bench
bench: build-contracts-rs
	$(CARGO) bench

.PHONY: setup-cargo-packagers
setup-cargo-packagers:
	$(CARGO) install cargo-rpm || exit 0
	$(CARGO) install cargo-deb || exit 0

.PHONY: setup-audit
setup-audit:
	cargo install cargo-audit

.PHONY: setup-rs
setup-rs: smart_contracts/rust-toolchain
	$(RUSTUP) update --no-self-update
	$(RUSTUP) toolchain install --no-self-update stable $(PINNED_NIGHTLY)
	$(RUSTUP) target add --toolchain stable wasm32-unknown-unknown
	$(RUSTUP) target add --toolchain $(PINNED_NIGHTLY) wasm32-unknown-unknown

.PHONY: setup-nightly-rs
setup-nightly-rs:
	$(RUSTUP) update --no-self-update
	$(RUSTUP) toolchain install --no-self-update nightly
	$(RUSTUP) target add --toolchain nightly wasm32-unknown-unknown

.PHONY: setup-as
setup-as: smart_contracts/contract_as/package.json
	cd smart_contracts/contract_as && $(NPM) ci

.PHONY: setup
setup: setup-rs setup-as<|MERGE_RESOLUTION|>--- conflicted
+++ resolved
@@ -111,15 +111,9 @@
 	$(CARGO) clippy --all-targets --all-features -- -D warnings -A renamed_and_removed_lints
 	cd smart_contracts/contract && $(CARGO) clippy --all-targets -- -D warnings -A renamed_and_removed_lints
 
-<<<<<<< HEAD
 .PHONY: audit-rs
 audit-rs:
-	$(CARGO) audit
-=======
-.PHONY: audit
-audit:
 	$(CARGO) audit --ignore RUSTSEC-2020-0071 --ignore RUSTSEC-2020-0159
->>>>>>> d4739901
 
 .PHONY: audit-as
 audit-as: setup-as
